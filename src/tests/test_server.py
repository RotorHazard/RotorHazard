--- conflicted
+++ resolved
@@ -2,10 +2,7 @@
 import sys
 import unittest
 import socketio
-<<<<<<< HEAD
-=======
 import gevent
->>>>>>> 0af8dd8a
 from datetime import datetime
 
 sys.path.append('../server')
