--- conflicted
+++ resolved
@@ -393,7 +393,6 @@
 				$.each(node_index.laps, function (j, lap) { // j is loop num, lap_id is json object
 					// No lap deletion for first lap
 					var $tr = '';
-<<<<<<< HEAD
 					var lapTime = lap.lap_time;
 					if (lap.splits.length > 0) {
 						lapTime += ' (';
@@ -410,58 +409,46 @@
 						lapTime += ')';
 					}
 					if (lap.lap_id == 0) {
-						$tr = $('<tr class="lap_0">').append(
-							// $('<td>').text(lap.lap_id), // trim for better small UI (can't adjust colspan in CSS)
-							$('<td colspan="2">').text(lapTime)
-						)
+						var local_colspan = 2;
+						$tr = $('<tr class="lap_0">');
+						if(rotorhazard.display_lap_id) {
+							local_colspan = 1;
+							$tr.append(
+								$('<td class="display_lap_id">').text(lap.lap_id)
+							);
+						}
+						$tr.append($('<td colspan="'+local_colspan+'">').text(lap.lap_time));
 					}
 					else {
 						var lapTimeStamp = (lap.lap_time_stamp > 0) ? formatTimeMillis(lap.lap_time_stamp) : '';
-						$tr = $('<tr>').append(
-							// $('<td>').text(lap.lap_id), // trim for better small UI (can't adjust colspan in CSS)
-							$('<td colspan="2">').text(lapTime + ' ').append(
-								$('<button class="delete_lap btn-danger" data-node="' + i + '" data-lapid="' + lap.lap_id + '">&#215;</button>')
-							).prepend($('<span class="from_start">').text(lapTimeStamp))
-						)
-=======
-					if (node_index.lap_id[j] == 0) {
-						local_colspan = 2;
-						$tr = $('<tr class="lap_0">');
-						if(rotorhazard.display_lap_id)
-						{
+
+
+						$tr = $('<tr>')
+						var local_colspan = 2;
+						if(rotorhazard.display_lap_id) {
 							local_colspan = 1;
 							$tr.append(
-									$('<td class="display_lap_id">').text(node_index.lap_id[j])
+								$('<td class="display_lap_id">').text(lap.lap_id)
 							);
 						}
-						$tr.append($('<td colspan="'+local_colspan+'">').text(node_index.lap_time[j]));
-					}
-					else {
-						$tr = $('<tr>')
-						local_colspan = 2;
-						if(rotorhazard.display_lap_id)
-						{
-							local_colspan = 1;
-							$tr.append(
-									$('<td class="display_lap_id">').text(node_index.lap_id[j])
-							);
+						$time_td = $('<td colspan="'+local_colspan+'">').text(lap.lap_time + ' ').append(
+								$('<button class="delete_lap btn-danger" data-node="' + i + '" data-lapid="' + lap.lap_id + '">&#215;</button>')
+								);
+						$local_prepend = $('<span class="from_start">');
+
+						if(rotorhazard.display_time_first_pass) {
+							$local_prepend.text(formatTimeMillis(lap.lap_time_stamp - node_index.laps[0].lap_time_stamp));
+							if(rotorhazard.display_time_start){
+								$local_prepend.append(" / ");
+							}
 						}
-						$time_td =$('<td colspan="'+local_colspan+'">').text(node_index.lap_time[j] + ' ').append(
-														$('<button class="delete_lap btn-danger" data-node="' + i + '" data-lapid="' + node_index.lap_id[j] + '">&#215;</button>')
-													);
-						$local_prepend = $('<span class="from_start">')
-						if(rotorhazard.display_time_first_pass){
-								$local_prepend.text(formatTimeMillis(node_index.lap_time_stamp[j] - node_index.lap_time_stamp[0]));
-								if(rotorhazard.display_time_start){
-									$local_prepend.append("  ");
-								}
+
+						if(rotorhazard.display_time_start) {
+							$local_prepend.append(formatTimeMillis(lap.lap_time_stamp));
 						}
-						if(rotorhazard.display_time_start){
-							$local_prepend.append(formatTimeMillis(node_index.lap_time_stamp[j]));
-						}
+
 						$time_td.prepend($local_prepend);
 						$tr.append($time_td);
->>>>>>> 65d88f84
 					}
 					if (j && lap.lap_raw < (rotorhazard.min_lap * 1000)) {
 						$tr.addClass('min-lap-warning');
