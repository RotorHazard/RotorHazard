--- conflicted
+++ resolved
@@ -268,10 +268,9 @@
 						else if(current_laps_reversed) {
 							curnode_data.laps.reverse();
 						}
-<<<<<<< HEAD
 
 						$.each(curnode_data.laps, function (j, lap) { // j is loop num, lap is json object
-							if(!lap.late_lap) {
+							if(rotorhazard.display_late_laps_cur || !lap.late_lap) {
 								if(lap.splits) {
 									if(rotorhazard.display_laps_reversed) {
 										if(!current_laps_reversed && lap.splits.length > 1) {
@@ -300,18 +299,6 @@
 										});
 									}
 									else if(current_laps_reversed && lap.splits.length > 1) {
-=======
-					}
-					else if(current_laps_reversed) {
-						curnode_data.laps.reverse();
-					}
-	
-					$.each(curnode_data.laps, function (j, lap) { // j is loop num, lap is json object
-						if(rotorhazard.display_late_laps_cur || !lap.late_lap) {
-							if(lap.splits) {
-								if(rotorhazard.display_laps_reversed) {
-									if(!current_laps_reversed && lap.splits.length > 1) {
->>>>>>> 9d9ec9fc
 										lap.splits.laps.reverse();
 									}
 								}
@@ -391,7 +378,6 @@
 									});
 								}
 							}
-<<<<<<< HEAD
 						});
 					} else {
 						$('#recent .callsign_' + i).parent().hide();
@@ -399,46 +385,6 @@
 				});
 				current_laps_reversed = rotorhazard.display_laps_reversed;
 			}
-=======
-							$time_td.prepend($local_prepend);
-							$tr.append($time_td);
-		
-							if (!rotorhazard.race_formats.race_mode && lap.lap_time_stamp > (rotorhazard.race_formats.race_time_sec * 1000)) {
-								$tr.addClass('after-time-expired');
-							}
-							$tr.appendTo('#current_laps_' + i);
-		
-							if(!rotorhazard.display_laps_reversed) {
-								$.each(lap.splits, function(k, split) {
-									if (j < curnode_data.laps.length-1 || (split.split_time && split.split_time != '-') ||
-																		split.split_speed) {  // don't show last split if empty
-										var split_display = split.split_time + ' ';
-										if (split.split_speed) {
-											split_display += '(' + split.split_speed + ')';
-										}
-										var split_tr = $('<tr>');
-										split_tr.addClass('lap_split');
-										if (rotorhazard.display_lap_id) {
-											var split_id = 'split ';
-											if (lap.splits.length > 1) {
-												split_id += (k+1);
-											}
-											split_tr.append($('<td>').text(split_id));
-										}
-										var split_time_td = $('<td colspan="'+local_colspan+'">').text(split_display);
-										split_tr.append(split_time_td);
-										split_tr.appendTo('#current_laps_' + i);
-									}
-								});
-							}
-						}
-					});
-				} else {
-					$('#recent .callsign_' + i).parent().hide();
-				}
-			});
-			current_laps_reversed = rotorhazard.display_laps_reversed;
->>>>>>> 9d9ec9fc
 		}
 
 		socket.on('leaderboard', function (msg) {
@@ -665,7 +611,7 @@
 			rotorhazard.voice_split_timer = parseInt($(this).val());
 			rotorhazard.saveData();
 		});
-		
+
 		$('#voice_race_leader').change(function (event) {
 			rotorhazard.voice_race_leader = parseInt($(this).val());
 			rotorhazard.saveData();
@@ -742,19 +688,12 @@
 			}
 		});
 
-<<<<<<< HEAD
-=======
 		$('#display_late_laps_cur').change(function (event) {
 			rotorhazard.display_late_laps_cur = $(this).prop('checked');
 			rotorhazard.saveData();
 			show_current_laps();
 		});
 
-		socket.on('race_format', function (msg) {
-			rotorhazard.race_formats = msg;
-		});
-
->>>>>>> 9d9ec9fc
 		$('#beep_race_leader_lap').change(function (event) {
 			rotorhazard.beep_race_leader_lap = $(this).prop('checked');
 			rotorhazard.saveData();
