{% extends "layout.html" %} {% block title %}{{ __('Settings') }}{% endblock %} {% block head %}
<script type="text/javascript" src="./static/Blob.js"></script>
<script type="text/javascript" src="./static/FileSaver.min.js"></script>
<script type="text/javascript" src="{{ url_for('static', filename='showdown-1.9.1/showdown.min.js') }}"></script>

<script type="text/javascript" charset="utf-8">
	var data_dependencies = [
		'all_languages',
		'language',
		{
			'type': 'ui',
			'value': 'settings'
		},
		'node_data',
		'environmental_data',
		'frequency_data',
		'node_tuning',
		'enter_and_exit_at_levels',
		'start_thresh_lower_amount',
		'start_thresh_lower_duration',
		'action_setup',
		'event_actions',
		'led_effects',
		'led_effect_setup',
		'cluster_status',
		'vrx_list',
		'backups_list',
		'exporter_list',
		'plugin_list',
		{
			'type': 'config',
			'value': {
				'GENERAL': ['SECONDARIES'],
				'SENSORS': [],
			}
		}
	];

	var volume_logsl = new LogSlider({maxpos: 100, minval: MIN_LOG_VOLUME, maxval: MAX_LOG_VOLUME});
	var brightness_logsl = new LogSlider({maxpos: 25, minval: 5, maxval: 255});
	var heat_to_unlock = null;
	var class_to_unlock = null;

	$(document).ready(function () {
		socket.on('language', function (msg) {
			$('#set_language').empty();
			$('#set_language').append('<option value="">English</option>')
			for (var i = 0; i < msg.languages.length; i++) {
				$('#set_language').append('<option value="' + msg.languages[i].id +'">' + msg.languages[i].name + '</option>')
			}

			$('#set_voice_string_language').empty();
			$('#set_voice_string_language').append('<option value="match-timer">' + __('(Match Timer Language)') + '</option>')
			$('#set_voice_string_language').append('<option value="">English</option>')
			for (var i = 0; i < msg.languages.length; i++) {
				$('#set_voice_string_language').append('<option value="' + msg.languages[i].id +'">' + msg.languages[i].name + '</option>')
			}
			$('#set_voice_string_language').val(rotorhazard.voice_string_language);

			if (msg.language) {
				rotorhazard.interface_language = msg.language;
				$('#set_language').val(msg.language);
			} else {
				$('#set_language').selectedIndex = 0;
			}
		});

		var heartbeatCounter = 0;

		// set admin flag
		rotorhazard.admin = true;
		rotorhazard.saveData();
		$('nav li').removeClass('admin-hide');

		// populate voice controls
		var populate_audio_settings = function() {
			$('#voice_callsign').val(rotorhazard.voice_callsign);
			$('#voice_lap_count').val(rotorhazard.voice_lap_count);
			$('#voice_team_lap_count').val(rotorhazard.voice_team_lap_count);
			$('#voice_lap_time').val(rotorhazard.voice_lap_time);
			$('#voice_race_timer').val(rotorhazard.voice_race_timer);
			$('#voice_race_winner').val(rotorhazard.voice_race_winner);
			$('#voice_if_node_finished').val(rotorhazard.voice_if_node_finished);
			$('#voice_split_timer').val(rotorhazard.voice_split_timer);
			$('#voice_race_leader').val(rotorhazard.voice_race_leader);
			$().articulate('volume', rotorhazard.voice_volume);
			$('#set_voice_volume').val(volume_logsl.position(rotorhazard.voice_volume));
			$('#voice_volume_value').html($('#set_voice_volume').val());
			$().articulate('rate', rotorhazard.voice_rate);
			$('#voice_rate_value').html(rotorhazard.voice_rate.toFixed(2));
			$('#set_voice_rate').val(rotorhazard.voice_rate);
			$().articulate('pitch', rotorhazard.voice_pitch);
			$('#voice_pitch_value').html(rotorhazard.voice_pitch.toFixed(2));
			$('#set_voice_pitch').val(rotorhazard.voice_pitch);
			$('#set_tone_volume').val(volume_logsl.position(rotorhazard.tone_volume));
			$('#tone_volume_value').html($('#set_tone_volume').val());
			$('#beep_crossing_entered').prop("checked", rotorhazard.beep_crossing_entered);
			$('#beep_crossing_exited').prop("checked", rotorhazard.beep_crossing_exited);
			$('#beep_manual_lap_button').prop("checked", rotorhazard.beep_manual_lap_button);
			$('#beep_race_leader_lap').prop("checked", rotorhazard.beep_race_leader_lap);
			$('#beep_race_winner_declared').prop("checked", rotorhazard.beep_race_winner_declared);
			$('#beep_cluster_connect').prop("checked", rotorhazard.beep_cluster_connect);
			$('#use_mp3_tones').prop("checked", rotorhazard.use_mp3_tones);
			$('#beep_on_first_pass_button').prop("checked", rotorhazard.beep_on_first_pass_button);
			$('#set_indicator_volume').val(volume_logsl.position(rotorhazard.indicator_beep_volume));
			$('#indicator_volume_value').html($('#set_indicator_volume').val());
			$('#set_voice_string_language').val(rotorhazard.voice_string_language);
			if (!rotorhazard.voice_language) {  // if no current default then select first English voice
				rotorhazard.voice_language = get_default_articulate_voice();
				rotorhazard.saveData();
				if ($('#set_voice_language').children('option').length > 0) {
					$('#set_voice_language').val(rotorhazard.voice_language);
				}
			} else {
				if ($('#set_voice_language').children('option').length > 0) {
					$('#set_voice_language').val(rotorhazard.voice_language);
					if (!($('#set_voice_language').val())) {  // if no match then select first English voice
						rotorhazard.voice_language = get_default_articulate_voice();
						rotorhazard.saveData();
						$('#set_voice_language').val(rotorhazard.voice_language);
					}
				}
			}
		};
		populate_audio_settings();

		if ('{{ getConfig('LED', 'ledBrightness') }}' != 'False') {
			$('#set_led_brightness').val(brightness_logsl.position( {{ getConfig('LED', 'ledBrightness') }} ));
			$('#led_brightness_value').html($('#set_led_brightness').val());
		}

		if ('{{ getConfig('TIMING', 'calibrationMode') }}' == '1') {
			$('#set_calibrationMode').val(1);
		}

		if ('{{ getOption('pilotSort') }}' == 'callsign') {
			$('#set_pilotSort').val('callsign');
		}

		$('#unlock_race_format_button').html(svg_asset.lock);

		// populate frequency selects
		$('.frequency_table').each(function(){
			$(this).html(freq.buildSelect());
		});

		// set up node local store
		for (var i = 0; i < {{ num_nodes }}; i++) {
			rotorhazard.nodes[i] = new nodeModel();
			// start RSSI graphing
			rotorhazard.nodes[i].canvas = document.getElementById('rssi-graph-' + i);
			rotorhazard.nodes[i].setup(rotorhazard.nodes[i].canvas);
		}

		// set up markdown converter
		var panel_converter = new showdown.Converter({
			ghCodeBlocks: true,
			ghCompatibleHeaderId: true,
			literalMidWordUnderscores: true,
			simpleLineBreaks: true,
			headerLevelStart: 3
		});

		socket.on('update_server_messages', function (str) {
			$('#server_messages').html(str);
		});

		socket.on('ui', function (msg) {
			if (msg.page == 'settings') {
				$('#custom-ui').empty();

				for (var i in msg.panels) {
					var panel = msg.panels[i];

					var panel_el = $('<div class="panel collapsing active">');
					panel_el.attr('id', 'ui-custom-' + panel.panel.name);
					var panel_header_el = $('<div class="panel-header">');
					panel_header_el.append('<h2><button class="no-style">' + panel.panel.label + '</button></h2>');
					var panel_content_el = $('<div class="panel-content">');

					// panel open/close
					if (panel.panel.open) {
						panel_el.addClass('open');
						panel_content_el.show();
					} else {
						panel_el.removeClass('open');
						panel_content_el.hide();
					}

					// add markdown content
					for (var md_idx in panel.markdowns) {
						md_content = panel.markdowns[md_idx].desc;
						md_output = panel_converter.makeHtml(md_content);
						md_element = $('<div class="ui-md-el">').html(md_output);
						panel_content_el.append(md_element);
					}

					var form_el = $('<ol class="form">');

					for (var f_idx in panel.settings) {
						var settings = { ...panel.settings[f_idx] };

						settings.wrapperEl = 'li';
						settings.fieldClass = 'set_ui_option';
						settings.id = 'genericOption_' + settings.name;
						settings.data = {
							field: settings.name,
						}

						var field = rhui.buildField(settings);

						form_el.append(field);
					}
					panel_content_el.append(form_el);
					panel_content_el.append(rhui.buildQuickbuttons(panel.quickbuttons));

					panel_el.append(panel_header_el);
					panel_el.append(panel_content_el);

					$('#custom-ui').append(panel_el);
				}

				// load panel state
				for (var panel in rotorhazard.panelstates) {
					var panel_obj = $('#' + panel);
					var panelstate = rotorhazard.panelstates[panel];

					if (panelstate) {
						panel_obj.addClass('open');
						panel_obj.children('.panel-content').stop().slideDown();
					} else {
						panel_obj.removeClass('open');
						panel_obj.children('.panel-content').stop().slideUp();
					}
				}
			}
		});

		$(document).on('change', '.set_ui_option', function (event) {
			var field = $(this).data('field');
			var section = $(this).data('section');
			var value = rhui.getFieldVal(this);

			if (section) {
				var data = {
					section: section,
					key: field,
					value: value
				};
				socket.emit('set_config', data);
			} else {
				var data = {
					option: field,
					value: value
				};
				socket.emit('set_option', data);
			}
		});

		socket.on('heartbeat', function (msg) {
			if (++heartbeatCounter >= 2) {   //do these updates less often than speak-queue checks
				heartbeatCounter = 0;
				for (var i = 0; i < msg.current_rssi.length; i++) {
					var rssiValue = msg.current_rssi[i];

					if (rotorhazard.nodes[i].fObj.frequency == 0) {
						rssiValue = 0;
					}

					$('.current_rssi_' + i).html(rssiValue);

					if (msg.crossing_flag[i]) {
						$('.crossing_flag_' + i).addClass('is-crossing').html(__('Crossing'));
					}
					else {
						$('.crossing_flag_' + i).removeClass('is-crossing').html(__('Clear'));
					}

					rotorhazard.nodes[i].graph.options.maxValue = Math.max(
						rssiValue,
						rotorhazard.nodes[i].node_peak_rssi + 1,
						rotorhazard.nodes[i].enter_at_level + 10,
					);

					rotorhazard.nodes[i].graph.options.minValue = Math.max(0, Math.min(
						rssiValue,
						rotorhazard.nodes[i].node_nadir_rssi - 1,
						rotorhazard.nodes[i].exit_at_level - 10,
					));

					if (!rotorhazard.nodes[i].graphing && rssiValue) {
						rotorhazard.nodes[i].graphing = true;
						rotorhazard.nodes[i].graph.options.maxValue = rssiValue + 100;
						rotorhazard.nodes[i].graph.options.minValue = Math.max(0, rssiValue - 10);
					}

					if (rotorhazard.nodes[i].graphing) {
						rotorhazard.nodes[i].series.append(new Date().getTime(), rssiValue);
						if (msg.crossing_flag[i]) {
							rotorhazard.nodes[i].crossingSeries.append(new Date().getTime(), 500);
						} else{
							rotorhazard.nodes[i].crossingSeries.append(new Date().getTime(), -10);
						}
					}
				}
			}
		});

		socket.on('environmental_data', function (msg) {
			var env_table_html = '';
			for (i=0; i<msg.length; i++) {
				var sensor = msg[i];
				var name = Object.keys(sensor)[0];
				var data = sensor[name];
				var values = '';
				var br = '';
				for (var reading in data) {
					var value = data[reading].value;
					var units = data[reading].units;
					values += br;
					if (reading == 'voltage') {
						values += __('Voltage: ') + Number(value).toFixed(2)+units;
					} else if(reading == 'current') {
						values += __('Current: ') + Number(value).toFixed(0)+units;
					} else if(reading == 'power') {
						values += __('Power: ') + Number(value).toFixed(0)+units;
					} else if(reading == 'temperature') {
						values += __('Temperature: ') + Number(value).toFixed(1)+units;
					} else if(reading == 'humidity') {
						values += __('Humidity: ') + Number(value).toFixed(1)+units;
					} else if(reading == 'pressure') {
						values += __('Pressure: ') + Number(value).toFixed(1)+units;
					} else if(reading == 'capacity') {
						values += __('Capacity: ') + Number(value).toFixed(0)+units;
					} else {
						values += __('Unknown: ') + value;
					}
					br = '<br/>';
				}
				env_table_html += '<tr>';
				env_table_html += '<td>' + name + '</td>';
				env_table_html += '<td>' + values + '</td>';
				env_table_html += '</tr>';
			}
			if (env_table_html) {
				$('#env-data-table').html('<table><tr><th>'+__('Sensor')+'</th><th>'+__('Readings')+'</th></tr>' + env_table_html + '</table><br />');
			}
		});

		socket.on('cluster_status', function (msg) {
			$('#cluster-status').empty();

			if (msg.secondaries && msg.secondaries.length > 0) {
				var cluster_body = $('<ul>');

				for (i=0; i < msg.secondaries.length; i++) {
					var item = $('<li>');
					var properties = $('<ul class="cluster tinytable">');

					var property = $('<li>');
					property.append('<div class="label">' + __('Address') + ' / ' + __('Type') + '</div>');
					property.append('<div class="data"><a href="' + msg.secondaries[i].address + '">' + msg.secondaries[i].address + '</a> / ' + msg.secondaries[i].modeIndicator + '</div>');
					properties.append(property);

					property = $('<li>');
					property.append('<div class="label">' + __('Latency') + ': ' + __('last') + ' / ' + __('min') + ' / ' + __('avg') + ' / ' + __('max') + '</div>');
					property.append('<div class="data">' + msg.secondaries[i].lastLatencyMs + ' / ' + msg.secondaries[i].minLatencyMs + ' / ' + msg.secondaries[i].avgLatencyMs + ' / ' + msg.secondaries[i].maxLatencyMs + ' ' + __('ms') + '</div>');
					properties.append(property);

					property = $('<li>');
					property.append('<div class="label">' + __('Disconnects') + ' / ' + __('Contacts') + ' / ' + __('Time Diff') + '</div>');
					property.append('<div class="data">' + msg.secondaries[i].numDisconnects + ' / ' + msg.secondaries[i].numContacts + ' / ' + msg.secondaries[i].timeDiffMs + ' ' + __('ms') + '</div>');
					properties.append(property);

					property = $('<li>');
					property.append('<div class="label">' + __('Up') + ' / ' + __('Down') + ' / ' + __('Availability') + '</div>');
					property.append('<div class="data">' + msg.secondaries[i].upTimeSecs + __('s') + ' / ' + msg.secondaries[i].downTimeSecs + __('s') + ' / ' + msg.secondaries[i].availability + '%</div>');
					properties.append(property);

					property = $('<li>');
					property.append('<div class="label">' + __('Last Contact') + '</div>');
					property.append('<div class="data">' + msg.secondaries[i].last_contact + '</div>');
					properties.append(property);

					item.append(properties);
					cluster_body.append(item);
				}

				$('#cluster-status').append(cluster_body);
			}
		});

		/* Profiles */
		socket.on('node_tuning', function (msg) {
			$('#set_profile').empty();
			for (var i = 0; i < msg.profile_ids.length; i++) {
				$('#set_profile').append('<option value="' + msg.profile_ids[i] +'">' + msg.profile_names[i] + '</option>')
			}
			$('#set_profile').val(msg.current_profile);
			$('#set_profile_name').val( msg.profile_name);
			if (msg.profile_ids.length > 1) {
				$('#delete_profile').show();
			} else {
				$('#delete_profile').hide();
			}
		});

		$('#set_profile').change(function (event) {
			var data = {
				profile: parseInt($(this).val())
			};
			socket.emit('set_profile', data);
		});

		$('button#add_profile').click(function (event) {
			socket.emit('add_profile');
		});

		$('button#delete_profile').click(function (event) {
			socket.emit('delete_profile');
		});

		$('#set_profile_name').change(function (event) {
			var data = {
				profile_name: $(this).val()
			};
			socket.emit('alter_profile', data);
		})

		/* Frequency Setup */
		socket.on('frequency_data', function (msg) {
			if (msg.fdata.length) {
				for (var i in msg.fdata) {
					var fObj = freq.getFObjbyFData(msg.fdata[i]);
					rotorhazard.nodes[i].fObj = fObj;
					$('#s_channel_' + i).val(fObj.frequency);
					$('#f_table_' + i).val(fObj.fString);
					freq.updateBlock(fObj, i);
				}
			}
		});

		function show_imd_rating(val) {
			$('#imd_rating_label').html(__('Frequency set IMD rating (100=best)') +
				  ': ' + val + ' &nbsp; <a href="/imdtabler">{{ __("View with IMDTabler") }}</a>');
		};

		function show_imd_rating_dashes() {
			if ($.trim($('#imd_rating_label').html()) != '') {
				show_imd_rating('---');
			}
		};

		socket.on('imdtabler_rating', function (msg) {
			if (msg.imd_rating) {
				show_imd_rating(msg.imd_rating);
			}
			else {
				$('#imd_rating_label').empty();
			}
		});

		$('button.set_frequency_preset').click(function (event) {
			show_imd_rating_dashes();
			var data = {
				preset: $(this).data('preset')
			};
			socket.emit('set_frequency_preset', data);
		});

		socket.on('vrx_list', function (msg) {
			if (msg.enabled) {
				devices_by_node = {}

				// Frequency panel
				if (Object.keys(msg.devices).length) {
					$('.vrx-warning').html(__("WARNING: Video receivers connected.") + " " + __("Changes may cause pilots to lose video."));

					// Devices by node
					for (var device_id in msg.devices) {
						var device = msg.devices[device_id]
						if (device.ready) {
							if (!devices_by_node[device.map.seat]) {
								devices_by_node[device.map.seat] = [];
							}
							devices_by_node[device.map.seat].push(device_id)
						}
					}

					for (i = 0; i < {{ num_nodes }}; i++) {
						var header = $('.node[data-node=' + i + '] .vrx-header');
						header.empty();

						var locks = 0;
						if (i in devices_by_node) {
							for (j in devices_by_node[i]) {
								var device_id = devices_by_node[i][j];
								var device = msg.devices[device_id];
								if (device.video_lock) {
									locks++;
								}
							}

							if (locks == devices_by_node[i].length) {
								header.removeClass('has-unlocked')
							} else {
								header.addClass('has-unlocked')
							}

							header.append(__('VRx locks') + ': ' + locks + '/' + devices_by_node[i].length);
						} else {
							header.removeClass('has-unlocked')
							header.append(__('VRx locks') + ': 0/0');
						}
					}

					// VRx Control Panel
					$('#vrx-control-setup').empty();

					vrx_header = '<h3>' + __('Connected Devices') + '</h3>';

					var vrx_list = $('<ul class="vrx-list">')
					for (var device_id in msg.devices) {
						var device = msg.devices[device_id]
						var li = $('<li>')
						var table = $('<table>');

						table_items = {};

						table_items['ID'] = device_id;
						table_items['Name'] = device.name;
						table_items['Type'] = device.type;

						if (device.connected) {
							if (device.ready) {
								table_items['Status'] = __("Ready");

								if ('map' in device) {
									var selectbox = '<select class="vrx-node" data-vrx-id="' + device_id + '">'
									for (var i = 0; i < {{ num_nodes }}; i++) {
										var opt = '<option value="' + i + '"';
										if (i == device.map.seat) {
											opt += 'selected="selected"';
										}
										opt += '>' + (parseInt(i)+1) + '</option>';
										selectbox += opt;
									}
									table_items['Seat'] = selectbox;
								} else {
									console.warn("No seat number available")
								}

								// CV2-specific items. TODO: Abstract to generic
								if ('cam_forced_or_auto' in device.extended_properties
									&& 'chosen_camera_type' in device.extended_properties) {
									var cam_labels = {
										"A": __("Auto"),
										"F": __("Forced")
									}
									var cam_types = {
										"N": __("NTSC"),
										"P": __("PAL")
									}

									table_items['Format'] = cam_labels[device.extended_properties.cam_forced_or_auto] + ": " + cam_types[device.extended_properties.chosen_camera_type];
								}

								if ('video_lock' in device) {
									if (device.video_lock) {
										table_items['Lock'] = __('Locked');
									} else {
										table_items['Lock'] = __('Unlocked');
									}
								}

							} else {
								table_items['Status'] = __("Not Ready");
							}
						} else {
							table_items['Status'] = __("Unreachable");
						}

						for (var item in table_items) {
							if (item == 'ID' && device.ip) {
								table.append('<tr><th>' + __(item) + '</th><td><a href="http://' + device.ip + '">' + table_items[item] + '</a></td></tr>');
							} else {
								table.append('<tr><th>' + __(item) + '</th><td>' + table_items[item] + '</td></tr>');
							}
						}

						li.append(table)
						vrx_list.append(li);
					}

					$('#vrx-control-setup').append(vrx_header)
					$('#vrx-control-setup').append(vrx_list)
				} else {
					$('.vrx-warning').empty();

					if (!Object.keys(msg.controllers).length) {
						$('#vrx-control-setup').html('<p class="form-note">' + __("No connection to VRx communications server (MQTT)") + '</p>');
					}
				}
			} else {
				$('.vrx-warning').empty();
			}
		});

		$(document).on('change', '.vrx-node', function (msg) {
			var vrx_id = $(this).data('vrx-id');
			var node = parseInt($(this).val());
			socket.emit('set_vrx_node', {
				'vrx_id': vrx_id,
				'node': node
			});
		});

		/* Nodes */
		socket.on('node_data', function (msg) {
			for (var i = 0; i < msg.node_peak_rssi.length; i++) {
				$('.node_peak_rssi_' + i).html(msg.node_peak_rssi[i]);
				$('.node_nadir_rssi_' + i).html(msg.node_nadir_rssi[i]);
				$('.pass_peak_rssi_' + i).html(msg.pass_peak_rssi[i]);
				$('.pass_nadir_rssi_' + i).html(msg.pass_nadir_rssi[i]);
				$('.debug_pass_count_' + i).html(msg.debug_pass_count[i]);

				rotorhazard.nodes[i].node_peak_rssi = msg.node_peak_rssi[i];
				rotorhazard.nodes[i].node_nadir_rssi = msg.node_nadir_rssi[i];
				rotorhazard.nodes[i].pass_peak_rssi = msg.pass_peak_rssi[i];
				rotorhazard.nodes[i].pass_nadir_rssi = msg.pass_nadir_rssi[i];

				$('#node_notice_' + i).html(rotorhazard.nodes[i].checkValues());
				rotorhazard.nodes[i].updateThresholds();
			}
		});

		$('.frequency_table').change(function (event) {
			node = parseInt($(this).data('node'));
			var fstring = $(this).val();
			if (fstring != "n/a") {
				// parse frequency string
				fObj = freq.getFObjbyFString(fstring);

				// update server
				var data = {
					node: node,
					band: fObj.band,
					channel: fObj.channel,
					frequency: fObj.frequency
				};
				socket.emit('set_frequency', data);

				// update local view
				$('#s_channel_' + node).val(fObj.frequency);
			}
		});

		socket.on('enter_and_exit_at_levels', function (msg) {
			for (var i = 0; i < msg.enter_at_levels.length; i++) {
				$('#set_enter_at_level_' + i).val(msg.enter_at_levels[i]);
				rotorhazard.nodes[i].enter_at_level = msg.enter_at_levels[i];
				$('#set_exit_at_level_' + i).val(msg.exit_at_levels[i]);
				rotorhazard.nodes[i].exit_at_level = msg.exit_at_levels[i];

				$('#node_notice_' + i).html(rotorhazard.nodes[i].checkValues());
				rotorhazard.nodes[i].updateThresholds();
			}
		});

		socket.on('node_enter_at_level', function (msg) {
			$('#set_enter_at_level_' + msg.node_index).val(msg.level);
			rotorhazard.nodes[msg.node_index].enter_at_level = msg.level;

			$('#node_notice_' + i).html(rotorhazard.nodes[msg.node_index].checkValues());
			rotorhazard.nodes[msg.node_index].updateThresholds();
		});

		socket.on('node_exit_at_level', function (msg) {
			$('#set_exit_at_level_' + msg.node_index).val(msg.level);
			rotorhazard.nodes[msg.node_index].exit_at_level = msg.level;

			$('#node_notice_' + i).html(rotorhazard.nodes[msg.node_index].checkValues());
			rotorhazard.nodes[msg.node_index].updateThresholds();
		});

		$('button.pause_graph').click(function (event) {
			var btn = $(this);
			var node = rotorhazard.nodes[parseInt($(this).data('node'))]
			if (node.graphPaused) {
				node.graph.options.scaleSmoothing = 0.125;
				node.graph.removeTimeSeries(node.pauseSeries)
				node.graph.addTimeSeries(node.series, {lineWidth:1.7,
					strokeStyle:'hsl(214, 53%, 60%)',
					fillStyle:'hsla(214, 53%, 60%, 0.4)'
				});
				node.graph.start();
				btn.html(svg_asset.pause);
			} else {
				node.graph.stop();
				node.graphPausedTime = new Date().getTime();
				node.pauseSeries = node.series;
				node.graph.options.scaleSmoothing = 1;
				node.graph.removeTimeSeries(node.series)
				node.graph.addTimeSeries(node.pauseSeries, {lineWidth:1.7,
					strokeStyle:'hsl(214, 53%, 60%)',
					fillStyle:'hsla(214, 53%, 60%, 0.4)'
				});
				node.graph.render(node.canvas, node.graphPausedTime);
				btn.html(svg_asset.play);
			}
			node.graphPaused = !node.graphPaused;
		});

		$('.set_frequency').change(function (event) {
			show_imd_rating_dashes();

			var fObj = freq.findByFreq($(this).val());
			$('#f_table_' + $(this).data('node')).val(fObj.fString);

			var data = {
				node: parseInt($(this).data('node')),
				band: fObj.band,
				channel: fObj.channel,
				frequency: fObj.frequency,
			};
			socket.emit('set_frequency', data);
		});

		$('.set_enter_at_level').change(function (event) {
			var data = {
				node: parseInt($(this).data('node')),
				enter_at_level: parseInt($(this).val()),
			};
			if (!Number.isNaN(data.enter_at_level)) {
				socket.emit('set_enter_at_level', data);
				rotorhazard.nodes[data.node].enter_at_level = data.enter_at_level;
				rotorhazard.nodes[data.node].updateThresholds();
			}
		});

		$('.set_exit_at_level').change(function (event) {
			var data = {
				node: parseInt($(this).data('node')),
				exit_at_level: parseInt($(this).val()),
			};
			if (!Number.isNaN(data.exit_at_level)) {
				socket.emit('set_exit_at_level', data);
				rotorhazard.nodes[data.node].exit_at_level = data.exit_at_level;
				rotorhazard.nodes[data.node].updateThresholds();
			}
		});

		$('button.cap_enter_at_btn').click(function (event) {
			var data = {
				node_index: parseInt($(this).data('node_index')),
			};
			$('#set_enter_at_level_' + data.node_index).val('');
			socket.emit('cap_enter_at_btn', data);
		});

		$('button.cap_exit_at_btn').click(function (event) {
			var data = {
				node_index: parseInt($(this).data('node_index')),
			};
			$('#set_exit_at_level_' + data.node_index).val('');
			socket.emit('cap_exit_at_btn', data);
		});

		socket.on('start_thresh_lower_amount', function (msg) {
			$('#set_start_thresh_lower_amount').val(msg.start_thresh_lower_amount);
		});

		$('#set_start_thresh_lower_amount').change(function (event) {
			var start_thresh_lower_amount_val = parseIntDefault($(this).val());
			var data = {
				start_thresh_lower_amount: start_thresh_lower_amount_val
			};
			socket.emit('set_start_thresh_lower_amount', data);
		})

		socket.on('start_thresh_lower_duration', function (msg) {
			$('#set_start_thresh_lower_duration').val(msg.start_thresh_lower_duration);
		});

		$('#set_start_thresh_lower_duration').change(function (event) {
			var start_thresh_lower_duration_val = parseIntDefault($(this).val());
			var data = {
				start_thresh_lower_duration: start_thresh_lower_duration_val
			};
			socket.emit('set_start_thresh_lower_duration', data);
		})

		$(document).on("click", '.retry_secondary', function (event) {
			var data = {
				secondary_id: parseInt($(this).data('secondary_id'))
			};
			socket.emit('retry_secondary', data);
		});

		/* Voice */
		$('#beep_on_first_pass_button').prop('disabled', rotorhazard.beep_crossing_exited);

		$(document).on('change', '#set_voice_language', function (event) {
			rotorhazard.voice_language = $(this).val();
			rotorhazard.saveData();
		});

		// construct language selection
		$('#voice_select').after('<select id="set_voice_language">');
		var voices = $().articulate('getVoices');

		for (var i in voices) {
			$('#set_voice_language').append('<option>'+ voices[i].name + '</option>');
		}
		$('#set_voice_language').val(rotorhazard.voice_language);
		if (!($('#set_voice_language').val())) {  // if no match then select first English voice
			rotorhazard.voice_language = get_default_articulate_voice();
			rotorhazard.saveData();
			$('#set_voice_language').val(rotorhazard.voice_language);
		}

		$('#set_voice_string_language').change(function (event) {
			rotorhazard.voice_string_language = $(this).val();
			rotorhazard.saveData();
		});

		$('#voice_callsign').change(function (event) {
			rotorhazard.voice_callsign = parseInt($(this).val());
			rotorhazard.saveData();
		});

		$('#voice_lap_count').change(function (event) {
			rotorhazard.voice_lap_count = parseInt($(this).val());
			rotorhazard.saveData();
		});

		$('#voice_team_lap_count').change(function (event) {
			rotorhazard.voice_team_lap_count = parseInt($(this).val());
			rotorhazard.saveData();
		});

		$('#voice_lap_time').change(function (event) {
			rotorhazard.voice_lap_time = parseInt($(this).val());
			rotorhazard.saveData();
		});

		$('#voice_race_timer').change(function (event) {
			rotorhazard.voice_race_timer = parseInt($(this).val());
			rotorhazard.saveData();
		});

		$('#voice_race_winner').change(function (event) {
			rotorhazard.voice_race_winner = parseInt($(this).val());
			rotorhazard.saveData();
		});

		$('#voice_if_node_finished').change(function (event) {
			rotorhazard.voice_if_node_finished = parseInt($(this).val());
			rotorhazard.saveData();
		});

		$('#voice_split_timer').change(function (event) {
			rotorhazard.voice_split_timer = parseInt($(this).val());
			rotorhazard.saveData();
		});

		$('#voice_race_leader').change(function (event) {
			rotorhazard.voice_race_leader = parseInt($(this).val());
			rotorhazard.saveData();
		});

		$('#set_voice_volume').on('input', function (event) {
			var val = volume_logsl.value($(this).val());
			$().articulate('volume', val);
			$('#voice_volume_value').html($(this).val());
		});

		$('#set_voice_volume').change(function (event) {
			var val = volume_logsl.value($(this).val());
			rotorhazard.voice_volume = val;
			rotorhazard.saveData();
		});

		$('#set_voice_rate').on('input', function (event) {
			val = parseFloat($(this).val())
			$().articulate('rate', val);
			$('#voice_rate_value').html(val.toFixed(2));
		});

		$('#set_voice_rate').on('change', function (event) {
			rotorhazard.voice_rate = parseFloat($(this).val());
			rotorhazard.saveData();
		});

		$('#set_voice_pitch').on('input', function (event) {
			val = parseFloat($(this).val())
			$().articulate('pitch', val);
			$('#voice_pitch_value').html(val.toFixed(2));
		});

		$('#set_voice_pitch').on('change', function (event) {
			rotorhazard.voice_pitch = parseFloat($(this).val());
			rotorhazard.saveData();
		});

		$('#set_tone_volume').on('input', function (event) {
			var val = volume_logsl.value($(this).val());
			rotorhazard.tone_volume = val;
			$('#tone_volume_value').html($(this).val());
		});

		$('#set_tone_volume').change(function (event) {
			var val = volume_logsl.value($(this).val());
			rotorhazard.tone_volume = val;
			rotorhazard.saveData();
		});

		$('#beep_crossing_entered').change(function (event) {
			rotorhazard.beep_crossing_entered = $(this).prop('checked');
			rotorhazard.saveData();
		});

		$('#beep_crossing_exited').change(function (event) {
			rotorhazard.beep_crossing_exited = $(this).prop('checked');
			$('#beep_on_first_pass_button').prop('disabled', rotorhazard.beep_crossing_exited);
			rotorhazard.saveData();
		});

		$('#beep_manual_lap_button').change(function (event) {
			rotorhazard.beep_manual_lap_button = $(this).prop('checked');
			rotorhazard.saveData();
		});

		$('#beep_race_leader_lap').change(function (event) {
			rotorhazard.beep_race_leader_lap = $(this).prop('checked');
			rotorhazard.saveData();
		});

		$('#beep_race_winner_declared').change(function (event) {
			rotorhazard.beep_race_winner_declared = $(this).prop('checked');
			rotorhazard.saveData();
		});

		$('#beep_cluster_connect').change(function (event) {
			rotorhazard.beep_cluster_connect = $(this).prop('checked');
			rotorhazard.saveData();
		});

		$('#use_mp3_tones').change(function (event) {
			rotorhazard.use_mp3_tones = $(this).prop('checked');
			rotorhazard.saveData();
		});

		$('#beep_on_first_pass_button').change(function (event) {
			rotorhazard.beep_on_first_pass_button = $(this).prop('checked');
			rotorhazard.saveData();
		});

		$('#set_indicator_volume').on('input', function (event) {
			var val = volume_logsl.value($(this).val());
			rotorhazard.indicator_beep_volume = val;
			$('#indicator_volume_value').html($(this).val());
		});

		$('#set_indicator_volume').change(function (event) {
			var val = volume_logsl.value($(this).val());
			rotorhazard.indicator_beep_volume = val;
			rotorhazard.saveData();
		});

		$('#play_voice_test').click(function (event) {
			doSpeak('<div class="speech">' + $('#voice_test_text').val() + '</div>');
		});

		$("#voice_test_text").keyup(function(event) {
			if (event.keyCode === 13) {  // make 'Enter' key on input field trigger button
				$("#play_voice_test").click();
			}
		});

		$('button#export_audio_settings').click(function (event) {
			var date = new Date();
			var outData = rotorhazard.getAudioSettingsStr(date);
			saveAs(new Blob([outData], {type: "text/plain;charset=utf-8"}),
					"rhAudioSettings_" + rotorhazard.getCurDateTimeNumStr(date) + ".cfg");
		});

		$('button#default_audio_settings').click(function (event) {
			$.magnificPopup.close();
			if (rotorhazard.loadDefaultAudioSettings()) {
				populate_audio_settings();
			}
		});

		$('#select_audio_import_file').change(function(){
			if ($(this).prop('files')[0]) {
				$('#import_audio_settings').prop('disabled', false);
			}
		});

		$('button#import_audio_settings').click(function (event) {
			if ($('#select_audio_import_file').prop('files')[0]) {
				$('#import_audio_settings').prop('disabled', true);
				rotorhazard.importAudioSettingsFile(
							$('#select_audio_import_file').prop('files')[0], populate_audio_settings);
				$('#select_audio_import_file').val('');
			}
		});

		/* Event Actions */

		function updateActionList() {
			if (rotorhazard.actions?.effects && rotorhazard.actions?.events && rotorhazard.actions?.list) {
				$('button#add_action').prop('disabled', false);
				var actionListObj = $('<ul>');
				for (var idx in rotorhazard.actions.list) {
					var action = rotorhazard.actions.list[idx]
					actionListObj.append(buildActionItem(action['event'], action['effect'], idx));
				}
				$('#actions').html(actionListObj);
			}
		}

		function buildActionItem(event, effect, action_idx) {
			if (rotorhazard.actions?.events && rotorhazard.actions?.effects && rotorhazard.actions?.list) {
				var item = $('<li class="action">')
				var eventLabel = $('<label>')
					.text(__('Event'))
					.addClass('screen-reader-text')
					.attr('for', 'action_event_' + action_idx);
				var eventSelect = $('<select class="actionfield">')
					.addClass('actionfield')
					.data('idx', action_idx)
					.data('field', 'event')
					.attr('id', 'action_event_' + action_idx);
				for (const [key, value] of Object.entries(rotorhazard.actions.events)) {
					var opt = $('<option>')
						.attr('value', key)
						.text(value);
					eventSelect.append(opt);
				}
				if (event) {
					eventSelect.val(event);
				} else {
					event = eventSelect.val();
					rotorhazard.actions.list[action_idx].event = event;
				}
				item.append(eventLabel);
				item.append(eventSelect);

				var effectLabel = $('<label>')
					.text(__('Effect'))
					.addClass('screen-reader-text')
					.attr('for', 'action_effect_' + action_idx);
				var effectSelect = $('<select>')
					.addClass('actionfield')
					.data('idx', action_idx)
					.data('field', 'effect')
					.attr('id', 'action_effect_' + action_idx);
				for (const [key, value] of Object.entries(rotorhazard.actions.effects)) {
					var opt = $('<option>')
						.attr('value', key)
						.text(value.name);
					effectSelect.append(opt);
				}
				if (effect) {
					effectSelect.val(effect);
				} else {
					effect = effectSelect.val()
					rotorhazard.actions.list[action_idx].effect = effect;
				}

				item.append(effectLabel);
				item.append(effectSelect);

				var deleteBtn = $('<button>')
					.text('\u00D7')
					.addClass('delete-action')
					.addClass('btn-danger')
					.data('id', action_idx)
					.attr('title', __("Delete Action"));

				item.append(deleteBtn);
				item.append(buildActionFields(effect, action_idx));

				return item;
			}
		}

		function buildActionFields(effect, action_idx) {
			if (rotorhazard.actions?.list && rotorhazard.actions?.effects) {
				var fieldset = $('<fieldset>');

				for (idx in rotorhazard.actions.effects[effect]?.fields) {
					var settings = { ...rotorhazard.actions.effects[effect].fields[idx] };

					settings.wrapperEl = 'div';
					settings.data = {
						idx: action_idx,
						field: settings.name
					}
					if (rotorhazard.actions.list[action_idx][settings.name]) {
						settings.value = rotorhazard.actions.list[action_idx][settings.name];
					}

					settings.id = 'action_' + action_idx + '_' + idx;
					settings.fieldClass = 'actionfield';

					var field = rhui.buildField(settings);

					fieldset.append(field);
				}
				return fieldset;
			}
		}

		socket.on('action_setup', function (msg) {
			rotorhazard.actions ??= {}
			rotorhazard.actions.effects = msg.effects;
			rotorhazard.actions.events = msg.events;
			updateActionList();
		});

		socket.on('event_actions', function (msg) {
			rotorhazard.actions ??= {}
			rotorhazard.actions.list = JSON.parse(msg.actions);
			if (!Array.isArray(rotorhazard.actions.list)) {
				rotorhazard.actions.list = [];
			}
			updateActionList();
		});

		$('button#add_action').click(function (event) {
			if (rotorhazard.actions?.list) {
				rotorhazard.actions.list.push({});
				updateActionList();
			}
		});

		$(document).on('click', 'button.delete-action', function (event) {
			var idx = $(event.target).data('id');
			rotorhazard.actions.list.splice(idx, 1);
			updateActionList();
			socket.emit('set_config', {
				section: 'USER',
				key: 'actions',
				value: JSON.stringify(rotorhazard.actions.list)
			});
		});

		$(document).on('change', '.actionfield', function(evt){
			var target = $(evt.target);
			var action = target.data('idx');
			var field = target.data('field');
			var value = rhui.getFieldVal(evt.target);

			rotorhazard.actions.list[action][field] = value;

			if (field == "effect") {
				updateActionList();
			}

			socket.emit('set_config', {
				section: 'USER',
				key: 'actions',
				value: JSON.stringify(rotorhazard.actions.list)
			});
		});

		/* System */
		$('button#shutdown_pi').click(function (event) {
			socket.emit('shutdown_pi');
		});

		$('button#reboot_pi').click(function (event) {
			socket.emit('reboot_pi');
		});

		$('button#kill_server').click(function (event) {
			socket.emit('kill_server');
		});

		$('button#download_logs').click(function (event) {
			var audioSettingsData = rotorhazard.getAudioSettingsStr(new Date());
			var outData = { 'emit_fn_name': 'settings_save_logs',
							'audioSettingsData' : audioSettingsData,
							'audioSettingsFName' : "rhAudioSettings.cfg" };
			socket.emit('download_logs', outData);
		});

		socket.on('settings_save_logs', function (msg) {
			msgArray = atob(msg.file_data);  // decode Base64 string
			// convert decoded data to byte array
			var byteNumbers = new Array(msgArray.length);
			for (var i = 0; i < msgArray.length; i++) {
				byteNumbers[i] = msgArray.charCodeAt(i);
			}
			var byteArray = new Uint8Array(byteNumbers);
			// construct blob from byte array and initiate browser save-as
			saveAs(new Blob([byteArray], {type: "application/octet-stream"}), msg.file_name);
		});

		socket.on('set_option', function (msg) {
			$('.set_option[data-option="' + msg.label +'"]').val(msg.value);
		});

		$(document).on('change', '.set-option', function (event) {
			var data = {
				option: $(this).data('option'),
				value: $(this).val()
			};
			socket.emit('set_option', data);
		});

		socket.on('config_update', function (msg) {
			for (var section in msg.config) {
				if (section == 'SENSORS') {
					display_sensors_ui(msg.config[section]);
				} else {
					for (var key in msg.config[section]) {
						var value = msg.config[section][key];

						if (section == 'GENERAL' && key == 'SECONDARIES') {
							display_secondary_ui(value);
						} else {
							$('.set_config[data-section="' + section +'"][data-key="' + key +'"]').val(value);
						}
					}
				}
			}
		});

		socket.on('set_config', function (msg) {
			if (msg.section == 'GENERAL' && msg.key == 'SECONDARIES') {
				display_secondary_ui(msg);
			} else if (msg.section == 'SENSORS') {
				display_sensors_ui(msg);
			} else {
				$('.set_config[data-section="' + msg.section +'"][data-key="' + msg.key +'"]').val(msg.value);
			}
		});

		$(document).on('change', '.set-config', function (event) {
			value = $(this).val();
			if ($(this).data('type') == 'boolean' ) {
				if (value == 'true') {
					value = true;
				} else {
					value = false;
				}
			} else if ($(this).data('type') == 'int' || $(this).attr('type') == 'number') {
				value = Number(value);
			}

			var data = {
				section: $(this).data('section'),
				key: $(this).data('key'),
				value: value
			};
			socket.emit('set_config', data);
		});

		$('#set_language').change(function (event) {
			var data = {
				language: $(this).val()
			};
			socket.emit('set_language', data);
			location.reload(true);
		});

		socket.on('node_crossing_change', function (msg) {
			if (msg.crossing_flag) {
				if (rotorhazard.beep_crossing_entered) {
					if (rotorhazard.use_mp3_tones) {
						play_mp3_beep(sound_enter, rotorhazard.indicator_beep_volume);
					}
					else {
						play_beep(25, node_tone[msg.node_index], rotorhazard.indicator_beep_volume, 'square');
					}
				}
			}
			else {
				if (rotorhazard.beep_crossing_exited) {
					if (rotorhazard.use_mp3_tones) {
						play_mp3_beep(sound_exit, rotorhazard.indicator_beep_volume);
					}
					else {
						play_beep(35, node_tone[msg.node_index], rotorhazard.indicator_beep_volume, 'sawtooth', 0.02);
						setTimeout(function(tone){
							play_beep(35, node_tone[tone], rotorhazard.indicator_beep_volume, 'sawtooth');
						}, 70, msg.node_index);
					}
				}
			}
		});

		socket.on('cluster_connect_change', function (msg) {
			if (rotorhazard.beep_cluster_connect) {
				if (msg.connect_flag) {
					if (rotorhazard.use_mp3_tones) {
						play_mp3_beep(sound_cconnect, rotorhazard.indicator_beep_volume);
					}
					else {
						play_beep(120, 225, rotorhazard.indicator_beep_volume, 'square');
						setTimeout(function(tone){
							play_beep(110, 250, rotorhazard.indicator_beep_volume, 'square');
						}, 120, 0);
					}
				}
				else {
					if (rotorhazard.use_mp3_tones) {
						play_mp3_beep(sound_cdisconnect, rotorhazard.indicator_beep_volume);
					}
					else {
						play_beep(80, 200, rotorhazard.indicator_beep_volume, 'square');
						setTimeout(function(tone){
							play_beep(220, 100, rotorhazard.indicator_beep_volume, 'square');
						}, 80, 0);
					}
				}
			}
		});

		function calcContrasts(option_index) {
			var hue = $('html').css('--hue_' + option_index);
			var sat = $('html').css('--sat_' + option_index);
			var lum_low = $('html').css('--lum_' + option_index + '_low');
			var lum_high = $('html').css('--lum_' + option_index + '_high');

			var hex_low = hslToHex(hue, sat, lum_low);
			var contrast_low = contrastColor(hex_low);
			$('html').css('--contrast_' + option_index + '_low', contrast_low);

			var hex_high = hslToHex(hue, sat, lum_high);
			var contrast_high = contrastColor(hex_high);
			$('html').css('--contrast_' + option_index + '_high', contrast_high);

			return {
				'low': contrast_low,
				'high': contrast_high
			}
		}

		$.cssNumber.hue_0 = true;
		$.cssNumber.hue_1 = true;
		$.cssNumber.sat_0 = true;
		$.cssNumber.sat_1 = true;

		$('.hue-control').on('input', function (event) {
			var key = $(this).data('key');
			var value = $(this).val();
			$('html').css('--' + key, value);
			var key_index = key.split('_')[1];
			calcContrasts(key_index);
		});

		$('.hue-control').on('change', function (event) {
			var section = $(this).data('section');
			var key = $(this).data('key');
			var value = $(this).val();

			$('html').css('--' + key, value);
			var key_index = key.split('_')[1];
			var contrasts = calcContrasts(key_index);

			var data = {
				section: section,
				key: key,
				value: value
			};
			socket.emit('set_config', data);

			var data = {
				section: section,
				key: 'contrast_' + key_index + '_low',
				value: contrasts.low
			};
			socket.emit('set_config', data);

			var data = {
				section: section,
				key: 'contrast_' + key_index + '_high',
				value: contrasts.high
			};
			socket.emit('set_config', data);
		});

		$('.sat-control').on('input', function (event) {
			var key = $(this).data('key');
			var value = $(this).val();
			$('html').css('--' + key, value + '%');
			var key_index = key.split('_')[1];
			calcContrasts(key_index);
		});

		$('.sat-control').on('change ', function (event) {
			var section = $(this).data('section');
			var key = $(this).data('key');
			var value = $(this).val();

			$('html').css('--' + key, value + '%');
			var key_index = key.split('_')[1];
			var contrasts = calcContrasts(key_index);

			var data = {
				section: section,
				key: key,
				value: value
			};
			socket.emit('set_config', data);

			var data = {
				section: section,
				key: 'contrast_' + key_index + '_low',
				value: contrasts.low
			};
			socket.emit('set_config', data);

			var data = {
				section: section,
				key: 'contrast_' + key_index + '_high',
				value: contrasts.high
			};
			socket.emit('set_config', data);
		});

		/* LED Controls */
		socket.on('led_effects', function (msg) {
			var led_html = $('<div class="control-set">');

			var led_select = $('<select id="led-effects-select"></select>');

			const effects = msg.effects.slice().sort((a, b) => (a.label > b.label) ? 1 : -1);

			for (var i in effects) {
				var effect = effects[i];

				var led_select_option = $('<option value="' + effect.name + '">' + effect.label + '</option>')

				led_select.append(led_select_option);
			}

			led_html.append($('<label for="led-effects">' + __('Effect') + '</label>'));
			led_html.append(' ');
			led_html.append(led_select);
			led_html.append(' ');
			led_html.append('<label for="set_led_color" class="screen-reader-text">' + __('LED Color') + '</label>');
			led_html.append('<button id="set_led_color" class="color-picker" style="background-color: #ff6a00"/>');
			led_html.append(' ');
			led_html.append($('<button id="use-led-effect">' + __('Go') + '</button>'));

			$('#LED-effects').html(led_html);
		});

		$(document).on('click', '#use-led-effect', function (event) {
			var data = {
				effect: $('#led-effects-select').val(),
				color: rgbtoHex($('#set_led_color').css('background-color'))
			};
			socket.emit('use_led_effect', data);
		});

		$('button.LED-color').click(function (event) {
				var colors = convertColor($(this).data('rgb'));
				var data = {
					red: colors.r,
					green: colors.g,
					blue: colors.b,
				};
				socket.emit('LED_solid', data);
		});

		$('button.LED-off').click(function (event) {
				var data = {
					off: true
				};
				socket.emit('LED_solid', data);
		});

		$(document).on("click", '#set_led_color', function (event) {
			src_hexcolor = rgbtoHex($(event.target).css('background-color'));

			color_picker(src_hexcolor, function(hexcolor){
				$(event.target).css('background-color', hexcolor);
			})
		})

		socket.on('led_effect_setup_data', function (msg) {
			var led_html = $('<ol class="form">');

			for (var i in msg.events) {
				var led_event = msg.events[i];
				var valid_selection = false;

				var led_select = $('<select id="led-event-' + led_event.event + '" data-event="' + led_event.event + '" class="led-event-select"></select>');

				const effects = led_event.effects.slice().sort((a, b) => (a.label > b.label) ? 1 : -1);
				for (var opt in effects) {
					var effect = effects[opt];

					var led_select_option = $('<option value="' + effect.name + '">' + effect.label + '</option>')

					led_select.append(led_select_option);

					if (effect.name == led_event.selected)
						valid_selection = true;
				}

				var led_event_block = $('<li>');
				led_event_block.append($('<div class="label-block"><label for="led-event-' + led_event.event + '">' + __(led_event.label) + '</label></div>'));
				led_event_block.append(led_select);

				if (valid_selection) {
					led_select.val(led_event.selected);
				}

				led_html.append(led_event_block);
			}

			$('#LED-effect-setup').html(led_html);
		});

		$(document).on('change', '.led-event-select', function(event) {
			var data = {
				event: $(this).data('event'),
				effect: $(this).val()
			};
			socket.emit('set_led_event_effect', data);
		});

		$('#set_led_brightness').on('input', function (event) {
			var val = brightness_logsl.value($(this).val());
			$('#led_brightness_value').html($(this).val());
		});

		$('#set_led_brightness').change(function (event) {
			var val = brightness_logsl.value($(this).val());
			// emit data
			var data = {
				brightness: Math.round(val),
			};
			socket.emit('LED_brightness', data);
		});

		/* positional RSSI adjustment */
		var canDrag = false;
		var isDragging = false;
		var startingEnter = false;
		var startingExit = false;
		var startingY = false;
		var adjustEnter = true;
		var isTouchEvent = false;

		function mapRange(val, start, end){
			return val * (end - start) / 1 + start;
		}

		function handleGraphInteractionStart(evt, node) {
			var offset = $(evt.target).offset()
			if (evt.targetTouches) {
				var y = (evt.targetTouches[0].pageY - offset.top) / evt.target.offsetHeight;
			} else {
				var y = (evt.pageY - offset.top) / evt.target.offsetHeight;
			}

			var rssi = parseInt(mapRange(y, rotorhazard.nodes[node].graph.options.maxValue, rotorhazard.nodes[node].graph.options.minValue));

			startingEnter = parseInt($('#set_enter_at_level_' + node).val());
			startingExit = parseInt($('#set_exit_at_level_' + node).val());
			startingY = y;

			var midPoint = (startingEnter + startingExit) >> 1;
			adjustEnter = (rssi >= midPoint);
		}

		function handleGraphInteractionMove(evt, node) {
			// user drags on graph
			var offset = $(evt.target).offset()
			if (evt.targetTouches) {
				var y = (evt.targetTouches[0].pageY - offset.top) / evt.target.offsetHeight;
			} else {
				var y = (evt.pageY - offset.top) / evt.target.offsetHeight;
			}

			if (Math.abs(y - startingY) > 0.01 || isDragging) { // prevent accidental drag
				isDragging = true;

				var rssi = parseInt(mapRange(y, rotorhazard.nodes[node].graph.options.maxValue, rotorhazard.nodes[node].graph.options.minValue));

				var enter_control = $('#set_enter_at_level_' + node);
				var exit_control = $('#set_exit_at_level_' + node);

				if (adjustEnter) {
					enter_control.val(rssi);
					enter_control.trigger('change');
					if (rssi < parseInt(exit_control.val()) + 2)  {
						exit_control.val(rssi - 2);
						exit_control.trigger('change');
					}
				} else {
					exit_control.val(rssi);
					exit_control.trigger('change');
					if (rssi > parseInt(enter_control.val()) - 2)  {
						enter_control.val(rssi + 2);
						enter_control.trigger('change');
					}
				}
			}
		}

		// mouse handlers
		$('.rssi-graph').on('mousedown', function(evt){
			node = $(this).data('node')
			if (!isTouchEvent) {
				canDrag = true;
				handleGraphInteractionStart(evt, node);
			}
		})
		$('.rssi-graph').on('mousemove', function(evt){
			node = $(this).data('node')
			if (!isTouchEvent) {
				if (canDrag) {
					handleGraphInteractionMove(evt, node);
					$('#recalc').trigger('click');
				}
			}
		})
		$('.rssi-graph').on('mouseup', function(evt){
			node = $(this).data('node')
			if (!isTouchEvent) {
				canDrag = false;
				isDragging = false;
			}
			isTouchEvent = false;
		})
		$('.rssi-graph').on('mouseout', function(evt){
			node = $(this).data('node')
			if (!isTouchEvent) {
				if (isDragging) {
					$('#set_enter_at_level_' + node).val(startingEnter);
					$('#set_enter_at_level_' + node).trigger('change');
					$('#set_exit_at_level_' + node).val(startingExit);
					$('#set_exit_at_level_' + node).trigger('change');
				}
			}
			isTouchEvent = false;
		});
		$(document).on('mouseup', function(){
			if (!isTouchEvent) {
				canDrag = false;
				isDragging = false;
			}
			isTouchEvent = false;
		});

		// touch handlers
		$('.rssi-graph').on('touchstart', function(evt) {
			evt.preventDefault();
			node = $(this).data('node')
			if (evt.targetTouches.length == 1) { // pause if multi-touch detected
				handleGraphInteractionStart(evt, node);
				handleGraphInteractionMove(evt, node);
			}
			isTouchEvent = true;
		})
		$('.rssi-graph').on('touchmove', function(evt) {
			evt.preventDefault();
			node = $(this).data('node')
			if (evt.targetTouches.length == 1) { // pause if multi-touch detected
				handleGraphInteractionMove(evt, node);
			}
		})
		$('.rssi-graph').on('touchend', function(evt){
			evt.preventDefault();
			node = $(this).data('node')
			if (evt.targetTouches && evt.targetTouches.length == 0) { // end only when all touches end
			}
		})
		$('.rssi-graph').on('touchCancel', function(evt) {
			evt.preventDefault();
			$('#set_enter_at_level_' + node).val(startingEnter);
			$('#set_enter_at_level_' + node).trigger('change');
			$('#set_exit_at_level_' + node).val(startingExit);
			$('#set_exit_at_level_' + node).trigger('change');
			isTouchEvent = true;
		});

		// Plugins
		socket.on('plugin_list', function (msg) {
			// msg.plugins.sort((a, b) => a.name.localeCompare(b.name, undefined, {sensitivity: 'base'}));

			var wrap_el = $('#plugin-list');
			wrap_el.empty();

			if (msg.plugins.length) {
				var list_el = $('<ul class="plugin-list">');
				for (var idx in msg.plugins) {
					var plugin = msg.plugins[idx];
					var plug_el = $('<li>');

					var main_info_el = $('<div class="main-info">');
					var details_el = $('<div class="details">');
					var status_el = $('<div class="status">');

					main_info_el.append('<h3 class="name">' + plugin.name + '</h3>');

					if (plugin.author) {
						if (plugin.author_uri) {
							main_info_el.append('<div class="author"><a href="' + plugin.author_uri + '">' + plugin.author + '</a></div>');
						} else {
							main_info_el.append('<div class="author">' + plugin.author + '</div>');
						}
					}

					if (plugin.version) {
						main_info_el.append('<div class="version">' + plugin.version + '</div>');
					}

					if (plugin.description) {
						details_el.append('<div class="description">' + plugin.description + '</div>');
					} else {
						details_el.append('<div class="description"><em>(' + __('not provided') + ')</em></div>');
					}

					if (plugin.documentation_uri) {
						details_el.append('<div class="documentation"><a href="' + plugin.documentation_uri + '">' + __('documentation') + '</a></div>');
					}

					if (plugin.info_uri) {
						details_el.append('<div class="website"><a href="' + plugin.info_uri + '">' + __('website') + '</a></div>');
					}

					if (plugin.license_uri) {
						details_el.append('<div class="license"><a href="' + plugin.license_uri + '">' + __('license') + '</a></div>');
					} else if (plugin.license) {
						details_el.append('<div class="license">' + plugin.license + '</div>');
					}


					if (plugin.loaded) {
						status_el.append('<div class="">' + __('Loaded') + '</div>');
					} else {
						plug_el.addClass('load-fail');
						status_el.append('<div class="">' + __('Not loaded') + ': ' + __(plugin.load_issue) + '</div>');
					}

					if (plugin.update_status != null) {
						var install_btn = $(document.createElement('button'))
								.addClass('install_plugin')
								.data('domain', plugin.id)
								.prop('hidden', true)
								.text(__('Update'))
								.appendTo(status_el);

						if (plugin.update_status == 5) {
							install_btn.prop('hidden', false);
							install_btn.text(__('Reinstall'))
						} else if ([3, 4].includes(plugin.update_status)) {
							install_btn.prop('hidden', false);
						}
					}

					status_el.append('<button class="delete-plugin" data-id="' + plugin.id + '">' + __('Delete') + '</button>');

					/*
					if (plugin.enabled) {
						status_el.append('<button class="disable">' + __('Disable') + '</button>');
					} else {
						status_el.append('<button class="enable">' + __('Enable') + '</button>');
					}
					*/

					plug_el.append(main_info_el);
					plug_el.append(details_el);
					plug_el.append(status_el);

					list_el.append(plug_el);
				}
			} else {
				var list_el = $('<p>').text(__('No external plugins loaded.'));
			}
			wrap_el.append(list_el);
		});

<<<<<<< HEAD
		$(document).on('click', '.install_plugin', function (event) {
			var data = {
				method: 'domain',
				domain: $(this).data('domain'),
			};
			socket.emit('plugin_install', data);
		});

		$(document).on("click", '.delete-plugin', function (event) {
			plugin_to_delete = $(this).data('id');
			$.magnificPopup.open({
				items: {
					src: '#plugin-delete-confirm'
				},
				type: 'inline'
			});
		});

		$(document).on("click", '#delete-plugin', function (event) {
			$.magnificPopup.close();
			var data = {
				domain: plugin_to_delete,
			};
			socket.emit('plugin_delete', data);
		});

		$('#import_plugin_file').change(function(){
			if ($(this).prop('files')[0]) {
				$('#upload_plugin').prop('disabled', false);
			}
		});

		$(document).on('click', '#upload_plugin', function (event) {
			$.magnificPopup.close();
			var data = {
				method: 'upload',
				source_data: $('#import_plugin_file').prop('files')[0]
			};
			socket.emit('plugin_install', data);
			$('#import_plugin_file').val("");
			$('#upload_plugin').prop('disabled', true);
=======
		// Secondaries
		var secondary_options = [
			['callout', __('Callout'), [
				['time', __('Time')],
				['speed', __('Speed')],
				['both', __('Time & Speed')],
				['nameOnly', __('Name')],
				['none', __('None')]
			], 'none'],
			['distance', __('Distance'), 'numeric', 0],
			['queryInterval', __('Query Interval'), 'numeric', 0],
			['recEventsFlag', __('Receives Events'), 'boolean', false],
			['timeout', __('Timeout'), 'numeric', 0],
			['event', __('Event'), 'text', ''],
			['effect', __('Effect'), 'text', ''],
			['text', __('Text'), 'text', ''],
			['toneDuration', __('Tone Duration'), 'numeric', 0],
			['toneFrequency', __('Tone Frequency'), 'numeric', 0],
			['toneVolume', __('Tone Volume'), 'numeric', 0],
			['toneType', __('Tone Type'), [
				['square', __('Square')],
				['sine', __('Sine')],
				['sawtooth', __('Sawtooth')],
				['triangle', __('Triangle')]
			], 'square'],
			['minRepeatSecs', __('Minimum Repeat (secs)'), 'numeric', 0]
		]
		secondary_options.sort((a, b) => a[1].localeCompare(b[1]));

		function display_secondary_ui(secondaries) {
			if ($('#secondary-ui').length) {
				var secondary_ui = $('#secondary-ui');
			} else {
				$('#secondary-setup').empty();
				var secondary_ui = $(document.createElement('ul'))
					.prop('id', 'secondary-ui')
					.addClass('settings-list')
					.appendTo('#secondary-setup');
			}

			if ($(`#secondary--new`).length) {
				$(`#secondary--new input`).val('');
			} else {
				var item_el = $(document.createElement('li'))
					.prop('id', `secondary--new`)
					.appendTo(secondary_ui);
				$(document.createElement('h4'))
					.text( __('New Secondary') )
					.appendTo(item_el);
				var fields = $(document.createElement('ol'))
					.addClass('form')
					.appendTo(item_el);
				var field = $(document.createElement('li'))
					.appendTo(fields);
				$(document.createElement('label'))
					.addClass('label-block')
					.text( __('Address') )
					.appendTo(field);
				$(document.createElement('input'))
					.prop('type', 'text')
					.addClass('set-secondary-config')
					.data('property', 'address')
					.appendTo(field);
			}

			secondary_ui.children('li').not('#secondary--new').addClass('flagged');

			for (var i in secondaries) {
				var secondary = secondaries[i];

				if ($(`#secondary--${i}`).length) {
					var item_el = $(`#secondary--${i}`)
						.removeClass('flagged');
					var address_field = item_el.find('.set-secondary-address');
					var mode_field = item_el.find('.set-secondary-mode');
					var new_field = item_el.find('.set-secondary-dynamic-new-key');
					var fields = item_el.children('ol');
				} else {
					var item_el = $(document.createElement('li'))
						.prop('id', `secondary--${i}`)
						.appendTo(secondary_ui);
					$(document.createElement('h4'))
						.text( `${__('Secondary')} ${parseInt(i)+1}` )
						.appendTo(item_el);
					var fields = $(document.createElement('ol'))
						.addClass('form')
						.appendTo(item_el);

					var field = $(document.createElement('li'))
						.appendTo(fields);
					$(document.createElement('label'))
						.addClass('label-block')
						.text( __('Address') )
						.appendTo(field);
					var address_field = $(document.createElement('input'))
						.prop('type', 'text')
						.addClass('set-secondary-config')
						.addClass('set-secondary-address')
						.appendTo(field);

					var field = $(document.createElement('li'))
						.appendTo(fields);
					$(document.createElement('label'))
						.addClass('label-block')
						.text( __('Mode') )
						.appendTo(field);
					var mode_field = $(document.createElement('select'))
						.addClass('set-secondary-config')
						.addClass('set-secondary-mode')
						.appendTo(field);
					$(document.createElement('option'))
						.prop('value', 'split')
						.text( __('Split') )
						.appendTo(mode_field);
					$(document.createElement('option'))
						.prop('value', 'mirror')
						.text( __('Mirror') )
						.appendTo(mode_field);
					$(document.createElement('option'))
						.prop('value', 'action')
						.text( __('Action') )
						.appendTo(mode_field);

					var new_field = $(document.createElement('li'))
						.appendTo(fields);
					$(document.createElement('label'))
						.addClass('label-block')
						.text( __('New Key') )
						.appendTo(new_field);
					var select_el = $(document.createElement('select'))
						.addClass('set-secondary-config')
						.addClass('set-secondary-dynamic-new-key')
						.appendTo(new_field);
					secondary_options_els(select_el);
				}
				address_field.val(secondary.address);
				if (secondary.mode) {
					mode_field.val(secondary.mode);
				} else {
					mode_field.val('split');
				}
				new_field.val();

				display_secondary_dynamic_field_ui(secondary, fields);
			}
			secondary_ui.find('li.flagged').remove();
		}

		function secondary_options_els (select_el) {
			$(document.createElement('option'))
				.text( `- ${__('Select Key')} -` )
				.prop('value', '')
				.appendTo(select_el);

			for (var idx in secondary_options) {
				$(document.createElement('option'))
					.text( secondary_options[idx][1] )
					.prop('value', secondary_options[idx][0])
					.appendTo(select_el);
			}
		}

		function display_secondary_dynamic_field_ui(fields, el) {
			els = el.children('.dynamic');

			els.addClass('flagged');

			var index = 0;
			for (var i in fields) {
				if (i != 'address' && i != 'mode') {
					var field = fields[i];

					if (els.length > index) {
						var field_el = $(els[index]);
						var key_el = field_el.children('.set-secondary-dynamic-key');
						var value_el = field_el.children('.set-secondary-dynamic-input');
						var value_select_el = field_el.children('.set-secondary-dynamic-select');
					} else {
						var field_el = $(document.createElement('li'))
							.addClass('dynamic')
							.appendTo(el);
						var key_el = $(document.createElement('label'))
							.addClass('label-block')
							.addClass('set-secondary-dynamic-key')
							.appendTo(field_el);

						$(document.createElement('button'))
							.addClass('delete-secondary-dynamic-key')
							.addClass('btn-danger')
							.html('&#215;')
							.appendTo(field_el);
						var value_el = $(document.createElement('input'))
							.prop('type', 'number')
							.prop('step', 'any')
							.addClass('set-secondary-config')
							.addClass('set-secondary-dynamic-value')
							.addClass('set-secondary-dynamic-input')
							.appendTo(field_el);
						var value_select_el = $(document.createElement('select'))
							.addClass('set-secondary-config')
							.addClass('set-secondary-dynamic-value')
							.addClass('set-secondary-dynamic-select')
							.appendTo(field_el);
					}

					field_el.removeClass('flagged');

					opt = secondary_options.find(obj => {return obj[0] == i});
					if (opt) {
						key_el.text( opt[1] );
						if (opt[2] == 'numeric') {
							value_el
								.prop('hidden', false)
								.prop('type', 'number')
								.data('key', i)
								.val(field);
							value_select_el
								.prop('hidden', true)
								.data('key', null)
								.val(null);
						} else if ( opt[2] == 'boolean' ){
							value_select_el.empty();
							$(document.createElement('option'))
								.prop('value', 1)
								.text(__('True'))
								.appendTo(value_select_el)
							$(document.createElement('option'))
								.prop('value', 0)
								.text(__('False'))
								.appendTo(value_select_el)
							value_el
								.prop('hidden', true)
								.data('key', null)
								.val(null);
							value_select_el
								.prop('hidden', false)
								.data('key', i);
							if (field === true) {
								value_select_el.val(1);
							} else if (field === false) {
								value_select_el.val(0);
							} else {
								value_select_el.val(null);
							}
						} else if ( Array.isArray(opt[2]) ){
							value_select_el.empty();
							for (var o in opt[2]) {
								$(document.createElement('option'))
									.prop('value', opt[2][o][0])
									.text( opt[2][o][1] )
									.appendTo(value_select_el);
							}
							value_el
								.prop('hidden', true)
								.data('key', null)
								.val(null);
							value_select_el
								.prop('hidden', false)
								.data('key', i)
								.val(field);
						} else {
							// text
							value_el
								.prop('hidden', false)
								.prop('type', 'text')
								.data('key', i)
								.val(field);
							value_select_el
								.prop('hidden', true)
								.data('key', null)
								.val(null);
						}
					} else {
						// text
						key_el.text( i );
						value_el
							.prop('hidden', false)
							.prop('type', 'text')
							.data('key', i)
							.val(field);
						value_select_el
							.prop('hidden', true)
							.data('key', null)
							.val(null);
					}
					index++;
				}
			}
			els.children('.flagged').remove();
		}

		$(document).on('change', '.set-secondary-config', function (event) {
			set_secondary_config();
		});

		$(document).on('click', '.delete-secondary-dynamic-key', function (event) {
			$(this).siblings('.set-secondary-dynamic-value').data('key', null);
			set_secondary_config();
		});

		function set_secondary_config() {
			var secondaries = [];
			$('#secondary--new').find('input').each(function(){
				if ($(this).val()) {
					secondaries.push({
						address: $(this).val()
					});
					$(this).empty();
				}
			});

			$('#secondary-ui').children().each(function(){
				var values = {};
				secondary_el = $(this);

				var addr = secondary_el.find('.set-secondary-address')
				if (addr) {
					values.address = addr.val();
				}

				var mode = secondary_el.find('.set-secondary-mode')
				if (mode) {
					values.mode = mode.val();
				}

				secondary_el.find('.set-secondary-dynamic-new-key').each(function(){
					key_el = $(this);
					key = key_el.val();
					if (key) {
						opt = secondary_options.find(obj => {return obj[0] == key});
						if (opt) {
							values[key] = opt[3];
						} else {
							values[key] = null;
						}
						key_el.val('');
					}
				});

				secondary_el.find('.set-secondary-dynamic-value').each(function(){
					key = $(this).data('key');
					if (key) {
						opt = secondary_options.find(obj => {return obj[0] == key});
						if (opt) {
							if (opt[2] == 'numeric') {
								value = Number($(this).val());
							} else if ( opt[2] == 'boolean' ){
								if ($(this).val() == '1') {
									value = true;
								} else if ($(this).val() == '0') {
									value = false;
								} else {
									value = null;
								}
							} else if ( Array.isArray(opt[2]) ){
								value = $(this).val();
							} else {
								value = $(this).val();
							}
						} else {
							value = $(this).val();
						}
						values[key] = value;
					}
				})

				if (values?.address) {
					secondaries.push(values);
				}
			});

			var data = {
				section: 'GENERAL',
				key: 'SECONDARIES',
				value: secondaries
			};
			socket.emit('set_config', data);

			socket.emit('load_data', {
				'load_types': [{
					'type': 'config',
					'value': {
						'GENERAL': ['SECONDARIES']
					}
				}]
			});
		};

		// Sensors
		function display_sensors_ui(sensors) {
			if ($('#sensor-ui').length) {
				var sensor_ui = $('#sensor-ui');
			} else {
				$('#sensor-setup').empty();
				var sensor_ui = $(document.createElement('ul'))
					.prop('id', 'sensor-ui')
					.addClass('settings-list')
					.appendTo('#sensor-setup');
			}

			if ($(`#sensor--new`).length) {
				$(`#sensor--new input`).val('');
			} else {
				var item_el = $(document.createElement('li'))
					.prop('id', `sensor--new`)
					.appendTo(sensor_ui);
				$(document.createElement('h4'))
					.text( __('New Sensor') )
					.appendTo(item_el);
				var fields = $(document.createElement('ol'))
					.addClass('form')
					.appendTo(item_el);
				var field = $(document.createElement('li'))
					.appendTo(fields);
				$(document.createElement('label'))
					.addClass('label-block')
					.text( __('Address') )
					.appendTo(field);
				$(document.createElement('input'))
					.prop('type', 'text')
					.addClass('set-sensor-config')
					.data('property', 'address')
					.appendTo(field);
			}

			sensor_ui.children('li').not('#sensor--new').addClass('flagged');

			var index = 1;
			for (var key in sensors) {
				var sensor = sensors[key];

				if ($(`#sensor--${index}`).length) {
					var item_el = $(`#sensor--${index}`)
						.removeClass('flagged');
					var address_field = item_el.find('.set-sensor-address');
					var new_field = item_el.find('.set-sensor-dynamic-new-key');
					var fields = item_el.children('ol');
				} else {
					var item_el = $(document.createElement('li'))
						.prop('id', `sensor--${index}`)
						.appendTo(sensor_ui);
					$(document.createElement('h4'))
						.text( `${__('Sensor')} ${index}` )
						.appendTo(item_el);
					var fields = $(document.createElement('ol'))
						.addClass('form')
						.appendTo(item_el);

					var field = $(document.createElement('li'))
						.appendTo(fields);
					$(document.createElement('label'))
						.addClass('label-block')
						.text( __('Address') )
						.appendTo(field);
					var address_field = $(document.createElement('input'))
						.prop('type', 'text')
						.addClass('set-sensor-config')
						.addClass('set-sensor-address')
						.appendTo(field);

					var new_field = $(document.createElement('li'))
						.appendTo(fields);
					$(document.createElement('label'))
						.addClass('label-block')
						.text( __('New Key') )
						.appendTo(new_field);
					$(document.createElement('input'))
						.prop('type', 'text')
						.prop('placeholder', __('key') )
						.addClass('set-sensor-config')
						.addClass('set-sensor-dynamic-key')
						.addClass('set-sensor-dynamic-new-key')
						.appendTo(new_field);
				}
				address_field.val(key);
				new_field.val();

				display_sensor_dynamic_field_ui(sensor, fields);
				index++;
			}
			sensor_ui.find('li.flagged').remove();

		}

		function display_sensor_dynamic_field_ui(fields, el) {
			els = el.children('.dynamic');

			els.addClass('flagged');

			var index = 0;
			for (var key in fields) {
				var value = fields[key];

				if (els.length > index) {
					var field_el = $(els[index]);
					var key_el = field_el.children('.set-sensor-dynamic-key');
					var value_el = field_el.children('.set-sensor-dynamic-value');
				} else {
					var field_el = $(document.createElement('li'))
						.addClass('dynamic')
						.appendTo(el);
					var key_el = $(document.createElement('input'))
						.prop('type', 'text')
						.addClass('label-block')
						.addClass('set-sensor-config')
						.addClass('set-sensor-dynamic-key')
						.appendTo(field_el);
					var value_el = $(document.createElement('input'))
						.prop('type', 'text')
						.addClass('set-sensor-config')
						.addClass('set-sensor-dynamic-value')
						.appendTo(field_el);
				}
				field_el.removeClass('flagged');
				key_el.val(key)
				value_el.val(value)
				index++;
			}
			els.children('.flagged').remove();
		}

		$(document).on('change', '.set-sensor-config', function (event) {
			var sensors = {};
			$('#sensor--new').find('input').each(function(){
				if ($(this).val()) {
					sensors[$(this).val()] = {};
					$(this).empty();
				}
			});

			$('#sensor-ui').children().not('#sensor--new').each(function(){
				var values = {};
				sensor_el = $(this);

				var addr = sensor_el.find('.set-sensor-address')?.val();
				if (addr) {
					sensor_el.find('.set-sensor-dynamic-key').each(function(){
						key_el = $(this);
						value_el = key_el.siblings('.set-sensor-dynamic-value')
						if (key_el.val()) {
							if (value_el.length) {
								values[key_el.val()] = (value_el.val());
							} else {
								values[key_el.val()] = null;
								key_el.val('');
							}
						}
					})

					sensors[addr] = values;
				}
			});

			var data = {
				section: 'SENSORS',
				value: sensors
			};
			socket.emit('set_config_section', data);

			socket.emit('load_data', {
				'load_types': [{
					'type': 'config',
					'value': {
						'SENSORS': []
					}
				}]
			});
>>>>>>> 7cc1477d
		});
	});

</script>
{% endblock %} {% block content %}
<main class="page-settings">

<div class="server-messages" id="server_messages">
	{% if server_messages %}
		{{ server_messages | safe }}
	{% endif %}
</div>

<!--Frequency Setup-->
<div class="panel collapsing">
	<div class="panel-header">
		<h2>{{ __('Frequency Setup') }}</h2>
	</div>
	<div class="panel-content full-width">
		<div class="control-set">
			<label for="set_profile">{{ __('Profile') }}:</label>
			<select id="set_profile">
				<option>{{ __('Loading...') }}</option>
			</select>
			<button id="add_profile">+ {{ __('Add Profile') }}</button>
			<button class="btn-danger" id="delete_profile">&#215; {{ __('Remove') }}</button>
		</div>

		<ol class="form">
			<li>
				<div class="label-block">
					<label for="set_profile_name">{{ __('Name') }}</label>
				</div>
				<input type="text" id="set_profile_name">
			</li>
		</ol>
		<p class="form-note">{{ __('Stores frequency settings and sensor tuning values.') }}</p>

		<!--Apply preset-->
		<div class="control-set">
			{{ __('Preset') }}:
			<button class="set_frequency_preset" data-preset="All-N1">{{ __('Apply Node 1') }}</button>
			<button class="set_frequency_preset" data-preset="RB-4">{{ __('R1367') }}</button>
			<button class="set_frequency_preset" data-preset="IMD5C">{{ __('IMD5C') }}</button>
			<button class="set_frequency_preset" data-preset="IMD6C">{{ __('IMD6C') }}</button>
			<button class="set_frequency_preset" data-preset="RB-8">{{ __('Raceband 8') }}</button>
		</div>

		<div class="node-list">
			{% for node in range(num_nodes) %}
				<div class="node" data-node="{{ node }}">
					{% if vrx_enabled %}
						<div class="vrx-header"></div>
					{% endif %}
					<h3><label for="set_freq_node_{{ node }}">{{ __('Node') }} {{ node + 1 }}</label></h3>
					<select class="frequency_table" id="f_table_{{ node }}" data-node="{{ node }}"></select>
					<label for="s_channel_{{ node }}" class="screen-reader-text">Frequency</label>
					<input type="number" id="s_channel_{{ node }}" class="set_frequency" data-node="{{ node }}" min="5000" max="6001">
				</div>
			{% endfor %}
		</div>
		<div class="control-set" id="imd_rating_label"></div>
		<div class="control-set vrx-warning"></div>
	</div>
</div>

<!--Sensor Tuning-->
<div class="panel collapsing">
	<div class="panel-header">
		<h2>{{ __('Sensor Tuning') }}</h2>
	</div>
	<div class="panel-content full-width">
		<ul class="graph-key">
			<li><span style="background-color: hsl(214, 53%, 60%)"></span> {{ __('RSSI') }}</li>
			<li><span style="background-color: hsl(8.2, 86.5%, 53.7%)"></span> {{ __('EnterAt') }}</li>
			<li><span style="background-color: hsl(25, 85%, 55%)"></span> {{ __('ExitAt') }}</li>
		</ul>
		<div class="node-list">
			{% for node in range(num_nodes) %}
			<div class="node" data-node="{{ node }}">
				<h3>{{ __('Node') }} {{ node + 1 }}</h3>
				<div class="channel-block" data-node="{{ node }}"><span class="ch"></span> <span class="fr"></span></div>
				<div class="rssi-graph" data-node="{{ node }}">
					<button class="pause_graph" data-node="{{ node }}"><svg height="1em" xmlns="http://www.w3.org/2000/svg" viewBox="0 0 16 16"><title>Pause</title><circle cx="8" cy="8" r="7.6" opacity=".8"/><path fill="#fff" d="M3.7 3.7H7v8.7H3.7z"/><path fill="#fff" d="M9 3.7h3.3v8.7H9z"/></svg></button>
					<canvas id="rssi-graph-{{ node }}">
					</canvas>
				</div>
				<div class="crossing crossing_flag_{{ node }}">{{ __('Clear') }}</div>
				<div class="node-controls">
					<div class="enter-exit-control">
						<label for="set_enter_at_level_{{ node }}">{{ __('EnterAt') }}</label>
						<input type="number" id="set_enter_at_level_{{ node }}" class="set_enter_at_level" data-node="{{ node }}" min="0" max="999">
						<button class="cap_enter_at_btn" data-node_index="{{ node }}" title="{{ __('Capture current RSSI') }}"><svg height="1em" xmlns="http://www.w3.org/2000/svg" viewBox="0 0 16 16"><path fill="currentColor" d="M0 14h16v2H0zM10 6V0H6v6H3l5 7 5-7z"/></svg></button>
					</div>

					<div class="enter-exit-control">
						<label for="set_exit_at_level_{{ node }}">{{ __('ExitAt') }}</label>
						<input type="number" id="set_exit_at_level_{{ node }}" class="set_exit_at_level" data-node="{{ node }}" min="0" max="999">
						<button class="cap_exit_at_btn" data-node_index="{{ node }}" title="{{ __('Capture current RSSI') }}"><svg height="1em" xmlns="http://www.w3.org/2000/svg" viewBox="0 0 16 16"><path fill="currentColor" d="M0 14h16v2H0zM10 6V0H6v6H3l5 7 5-7z"/></svg></button>
					</div>
				</div>
				<table>
					<tr class="datarow">
						<td>{{ __('RSSI') }}</td>
						<td>
							<span class="current_rssi_{{ node }}"></span>
						</td>
					</tr>
					<tr class="datarow">
						<td>{{ __('NodePeak') }}</td>
						<td>
							<span class="node_peak_rssi_{{ node }}"></span>
						</td>
					</tr>
					<tr class="datarow">
						<td>{{ __('NodeNadir') }}</td>
						<td>
							<span class="node_nadir_rssi_{{ node }}"></span>
						</td>
					</tr>
					<tr class="datarow">
						<td>{{ __('PassPeak') }}</td>
						<td>
							<span class="pass_peak_rssi_{{ node }}"></span>
						</td>
					</tr>
					<tr class="datarow">
						<td>{{ __('PassNadir') }}</td>
						<td>
							<span class="pass_nadir_rssi_{{ node }}"></span>
						</td>
					</tr>
					<tr class="datarow">
						<td>{{ __('PassCount') }}</td>
						<td>
							<span class="debug_pass_count_{{ node }}"></span>
						</td>
					</tr>
				</table>
				<div id="node_notice_{{ node }}"></div>
			</div>
			{% endfor %}
		</div>

		<!--Edit system tuning values-->
		<ol class="form">
			<li>
				<div class="label-block">
					<label for="set_calibrationMode">{{ __('Calibration Mode') }}</label>
				</div>
				<select id="set_calibrationMode" class="set-config" data-section="TIMING" data-key="calibrationMode">
					<option value="0">{{ __('Manual') }}</option>
					<option value="1">{{ __('Adaptive') }}</option>
				</select>
			</li>
			<li>
				<div class="label-block">
					<label for="set_start_thresh_lower_amount">{{ __('Start of race EnterAt/ExitAt lowering amount (percent)') }}</label>
				</div>
				<input type="number" id="set_start_thresh_lower_amount" min="0" max="200" value="{{ getOption('start_thresh_lower_amount') }}">
			</li>
			<li>
				<div class="label-block">
					<label for="set_start_thresh_lower_duration">{{ __('Start of race EnterAt/ExitAt lowering duration (seconds)') }}</label>
				</div>
				<input type="number" id="set_start_thresh_lower_duration" min="0" max="999" value="{{ getOption('start_thresh_lower_duration') }}">
			</li>
		</ol>

		<p class="form-note"><a href="/docs?d=Tuning%20Parameters.md">{{ __("View Calibration and Tuning Guide") }}</a></p>
	</div>
</div>

<!--Voice Settings-->
<div class="panel collapsing">
	<div class="panel-header">
		<h2>{{ __('Audio Control') }}</h2>
	</div>
	<div class="panel-content">
		<p class="form-note">{{ __('Voice settings apply to this device only.') }}</p>
		<ol class="form">
			<li>
				<div class="label-block">
					<label for="set_voice_language">{{ __('Voice Select') }}</label>
				</div>
				<div id="voice_select"></div>
			</li>
			<li>
				<div class="label-block">
					<label for="set_voice_string_language">{{ __('Voice Language') }}</label>
				</div>
				<select id="set_voice_string_language">
					<option>{{ __('Loading...') }}</option>
				</select>
			</li>
			<li>
				<div class="label-block">
					{{ __('Voice Test') }}
				</div>
				<input type="text" id="voice_test_text" value="{{ getConfig('UI', 'timerName') }}">
				<button class="button" id="play_voice_test">&#9658;&#65038; <span class="screen-reader-text">{{ __('Play') }}</span></button>
			</li>
			<li>
				<div class="label-block">
					{{ __('Announcements') }}
				</div>
				<li>
					<div class="label-block">
						<label for="voice_callsign">{{ __('Pilot Callsign') }}</label>
					</div>
					<select id="voice_callsign">
						<option value="0">{{ __('Never') }}</option>
						<option value="2">{{ __('Only on Non-Team/Non-Co-op Races') }}</option>
						<option value="1">{{ __('Always') }}</option>
					</select>
				</li>
				<li>
					<div class="label-block">
						<label for="voice_lap_count">{{ __('Pilot Lap Number') }}</label>
					</div>
					<select id="voice_lap_count">
						<option value="0">{{ __('Never') }}</option>
						<option value="2">{{ __('Only on Non-Team/Non-Co-op Races') }}</option>
						<option value="1">{{ __('Always') }}</option>
					</select>
				</li>
				<li>
					<div class="label-block">
						<label for="voice_lap_time">{{ __('Pilot Lap Time') }}</label>
					</div>
					<select id="voice_lap_time">
						<option value="0">{{ __('Never') }}</option>
						<option value="2">{{ __('Only on Non-Team/Non-Co-op Races') }}</option>
						<option value="1">{{ __('Always') }}</option>
					</select>
				</li>
				<li>
					<div class="label-block">
						<label for="voice_race_timer">{{ __('Race Clock') }}</label>
					</div>
					<select id="voice_race_timer">
						<option value="0">{{ __('Never') }}</option>
						<option value="2">{{ __('Only on Fixed-time Races') }}</option>
						<option value="1">{{ __('Always') }}</option>
					</select>
				</li>
				<li>
					<div class="label-block">
						<label for="voice_team_lap_count">{{ __('Team/Co-op Lap Total') }}</label>
					</div>
					<select id="voice_team_lap_count">
						<option value="0">{{ __('Never') }}</option>
						<option value="1">{{ __('On Team/Co-op Races') }}</option>
						<option value="2">{{ __('On Team/Co-op Races (short call)') }}</option>
					</select>
				</li>
				<li>
					<div class="label-block">
						<label for="voice_race_winner">{{ __('Race Winner') }}</label>
					</div>
					<select id="voice_race_winner">
						<option value="0">{{ __('Never') }}</option>
						<option value="1">{{ __('Always') }}</option>
					</select>
				</li>
				<li>
					<div class="label-block">
						<label for="voice_if_node_finished">{{ __('Laps After Pilot Done') }}</label>
					</div>
					<select id="voice_if_node_finished">
						<option value="0">{{ __('Never') }}</option>
						<option value="1">{{ __('Always') }}</option>
					</select>
				</li>
				{% if cluster_has_secondaries %}
				<li>
					<!--
					Split Timer:
					Pilot Name, Split ID, Split Time
					    0          0         0   ~>  000 = 0  :  None
					    1          0         0   ~>  001 = 1  :  Pilot Name
					    1          1         0   ~>  011 = 3  :  Pilot Name, Split ID
					    1          0         1   ~>  101 = 5  :  Pilot Name, Split Time
					    1          1         1   ~>  111 = 7  :  Pilot Name, Split ID, Split Time
					    0          1         0   ~>  010 = 2  :  Split ID
					    0          0         1   ~>  100 = 4  :  Split Time
					    0          1         1   ~>  110 = 6  :  Split ID, Split Time

					SPLMSK_PILOT_NAME = 0x01
					SPLMSK_SPLIT_ID = 0x02
					SPLMSK_SPLIT_TIME = 0x04
					-->
					<div class="label-block">
						<label for="voice_split_timer">{{ __('Secondary/Split Timer') }}</label>
					</div>
					<select id="voice_split_timer">
						<option value="0">{{ __('None') }}</option>
						<option value="1">{{ __('Pilot Name') }}</option>
						<option value="5">{{ __('Pilot Name, Split Value') }}</option>
						<option value="3">{{ __('Pilot Name, Split ID') }}</option>
						<option value="7">{{ __('Pilot Name, Split ID, Split Value') }}</option>
						<option value="2">{{ __('Split ID') }}</option>
						<option value="4">{{ __('Split Time') }}</option>
						<option value="6">{{ __('Split ID, Split Time') }}</option>
					</select>
				</li>
				{% endif %}
				<li>
					<div class="label-block">
						<label for="voice_race_leader">{{ __('Race Leader Pilot') }}</label>
					</div>
					<select id="voice_race_leader">
						<option value="0">{{ __('None') }}</option>
						<option value="1">{{ __('After 1 Second') }}</option>
						<option value="2">{{ __('After 2 Seconds') }}</option>
						<option value="3">{{ __('After 3 Seconds') }}</option>
						<option value="4">{{ __('After 4 Seconds') }}</option>
						<option value="5">{{ __('After 5 Seconds') }}</option>
						<option value="6">{{ __('After 6 Seconds') }}</option>
						<option value="7">{{ __('After 7 Seconds') }}</option>
						<option value="8">{{ __('After 8 Seconds') }}</option>
						<option value="9">{{ __('After 9 Seconds') }}</option>
						<option value="10">{{ __('After 10 Seconds') }}</option>
						<option value="11">{{ __('After 11 Seconds') }}</option>
						<option value="12">{{ __('After 12 Seconds') }}</option>
						<option value="13">{{ __('After 13 Seconds') }}</option>
						<option value="14">{{ __('After 14 Seconds') }}</option>
						<option value="15">{{ __('After 15 Seconds') }}</option>
						<option value="16">{{ __('After 16 Seconds') }}</option>
						<option value="17">{{ __('After 17 Seconds') }}</option>
						<option value="18">{{ __('After 18 Seconds') }}</option>
						<option value="19">{{ __('After 19 Seconds') }}</option>
					</select>
				</li>
			</li>
			<li>
				<div class="label-block">
					<label for="set_voice_volume">{{ __('Voice Volume') }}</label>
					<p class="desc">{{ __('Volume') }}: <span id="voice_volume_value"></span></p>
				</div>
				<input type="range" id="set_voice_volume" min="0" max="100">
			</li>
			<li>
				<div class="label-block">
					<label for="set_voice_rate">{{ __('Voice Rate') }}</label>
					<p class="desc">{{ __('Rate') }}: <span id="voice_rate_value"></span></p>
				</div>
				<input type="range" id="set_voice_rate" min="0" max="2.0" step="0.01">
			</li>
			<li>
				<div class="label-block">
					<label for="set_voice_pitch">{{ __('Voice Pitch') }}</label>
					<p class="desc">{{ __('Pitch') }}: <span id="voice_pitch_value"></span></p>
				</div>
				<input type="range" id="set_voice_pitch" min="0" max="2.0" step="0.01">
			</li>
			<li>
				<div class="label-block">
					<label for="set_tone_volume">{{ __('Tone Volume') }}</label>
					<p class="desc">{{ __('Volume') }}: <span id="tone_volume_value"></span></p>
				</div>
				<input type="range" id="set_tone_volume" min="0" max="100">
			</li>
			<li>
				<div class="label-block">
					{{ __('Indicator Beeps') }}
				</div>
				<ul>
					<li><label><input type="checkbox" id="beep_on_first_pass_button"> {{ __('On First Pass') }}</label></li>
					<li><label><input type="checkbox" id="beep_crossing_entered"> {{ __('Crossing Entered') }}</label></li>
					<li><label><input type="checkbox" id="beep_crossing_exited"> {{ __('Crossing Exited') }}</label></li>
					<li><label><input type="checkbox" id="beep_manual_lap_button"> {{ __('Manual Lap Button') }}</label></li>
					<li><label><input type="checkbox" id="beep_race_leader_lap"> {{ __('Race Leader Lap') }}</label></li>
					<li><label><input type="checkbox" id="beep_race_winner_declared"> {{ __('Race Winner Declared') }}</label></li>
					{% if cluster_has_secondaries %}
					<li><label><input type="checkbox" id="beep_cluster_connect"> {{ __('Secondary Timer Connect / Disconnect') }}</label></li>
					{% endif %}
					<li><label><input type="checkbox" id="use_mp3_tones"> {{ __('Use MP3 Tones instead of synthetic tones') }}</label></li>
				</ul>
			</li>
			<li>
				<div class="label-block">
					<label for="set_indicator_volume">{{ __('Indicator Beeps Volume') }}</label>
					<p class="desc">{{ __('Volume') }}: <span id="indicator_volume_value"></span></p>
				</div>
				<input type="range" id="set_indicator_volume" min="0" max="100">
			</li>
		</ol>
		<br>
		<div class="control-set">
			<div>
				<button class="button" id="export_audio_settings">{{ __('Export Audio Settings') }}</button> &nbsp;
				<button data-mfp-src="#audio_settings_defaults_confirm" class="open-mfp-popup">{{ __('Set Audio Settings to Defaults') }}</button>
			</div>
			<div>
				<label for="select_audio_import_file"><span style="font-weight:bold">{{ __('Select File to Import') }}: </span></label>
				<input type="file" id="select_audio_import_file" accept=".cfg" />
				<button id="import_audio_settings" class="btn-danger" disabled="disabled">{{ __('Import Audio Settings') }}</button>
			</div>
		</div>
		<div id="audio_settings_defaults_confirm" class="priority-message-interrupt mfp-hide popup">
			<h2>{{ __('Confirm') }}</h2>
			<div class="popup-content">
				<p>{{ __('This will overwrite all audio settings. Are you sure?') }}</p>
				<p><button class="btn-danger" id="default_audio_settings">{{ __('Set Defaults') }}</button>
					<button class="cancel">{{ __('Cancel') }}</button></p>
			</div>
		</div>
	</div>
</div>

<!--Event Actions-->
<div class="panel collapsing">
	<div class="panel-header">
		<h2>{{ __('Event Actions') }}</h2>
	</div>
	<div class="panel-content">
		<div id="actions" class="form">
		</div>

		<div class="control-set">
			<button class="button" id="add_action" disabled="disabled">{{ __('Add Action') }}</button>
		</div>
	</div>
</div>

<!--LED controls-->
{% if led_events_enabled %}
<div class="panel collapsing">
	<div class="panel-header">
		<h2>{{ __('LED Events') }}</h2>
	</div>
	<div class="panel-content">
		<div id="LED-effect-setup"></div>
	</div>
</div>
{% endif %}

{% if led_enabled %}
<div class="panel collapsing">
	<div class="panel-header">
		<h2>{{ __('LED Control') }}</h2>
	</div>
	<div class="panel-content">
		<div class="control-set">
			<button class="LED-off">{{ __('Turn Off') }}</button>
		</div>

		<div class="control-set">
			<button class="LED-color color-picker" data-rgb="#0022ff" style="background-color:#0022ff"></button>
			<button class="LED-color color-picker" data-rgb="#ff5500" style="background-color:#ff5500"></button>
			<button class="LED-color color-picker" data-rgb="#00ff22" style="background-color:#00ff22"></button>
			<button class="LED-color color-picker" data-rgb="#ff0055" style="background-color:#ff0055"></button>
			<button class="LED-color color-picker" data-rgb="#ddff00" style="background-color:#ddff00"></button>
			<button class="LED-color color-picker" data-rgb="#7700ff" style="background-color:#7700ff"></button>
			<button class="LED-color color-picker" data-rgb="#00ffdd" style="background-color:#00ffdd"></button>
			<button class="LED-color color-picker" data-rgb="#aaaaaa" style="background-color:#aaaaaa"></button>
		</div>

		<ol class="form">
			<li>
				<div class="label-block">
					<label for="set_led_brightness">{{ __('LED Brightness') }}</label>
					<p class="desc">{{ __('Level') }}: <span id="led_brightness_value"></span></p>
				</div>
				<input type="range" id="set_led_brightness" min="1" max="25">
			</li>
		</ol>

		<div id="LED-effects"></div>
	</div>
</div>
{% endif %}

<!--VRx Control-->
{% if vrx_enabled %}
<div class="panel collapsing">
	<div class="panel-header">
		<h2>{{ __('VRx Control') }}</h2>
	</div>
	<div class="panel-content">
		<div id="vrx-control-setup"></div>

		<div class="control-set vrx-warning"></div>
	</div>
</div>
{% endif %}

<!-- Plugins -->
<div class="panel collapsing">
	<div class="panel-header">
		<h2>{{ __('Plugins') }}</h2>
	</div>
	<div class="panel-content">
		<div class="control-set">
			<a href="#plugin-uploader" class="button-like open-mfp-popup">{{ __('Upload') }}</a>
			<a href="/plugins" class="button-like" disabled>{{ __('Browse Community Plugins (online only)') }}</a>
		</div>

		<div id="plugin-list">
			<p>{{ __('Loading...') }}</p>
		</div>

		<div id="plugin-uploader" class="priority-message-interrupt mfp-hide popup">
			<h2>{{ __('Upload Plugin') }}</h2>
			<div class="popup-content">
				<p><label for="import_plugin_file">{{ __('Plugin Zipfile') }} {{ __('Max 50MB') }}</label><br />
				<input type="file" id="import_plugin_file" /></p>

				<p><button id="upload_plugin" disabled="disabled">{{ __('Import Plugin') }}</button>
				<button class="cancel">{{ __('Cancel') }}</button></p>
			</div>
		</div>

		<div id="plugin-delete-confirm" class="priority-message-interrupt mfp-hide popup">
			<h2>{{ __('Alert') }}</h2>
			<div class="popup-content">
				<p>{{ __('There is no undo available for this action. Restart is required.') }}</p>
				<p><button class="btn-danger" id="delete-plugin">{{ __('Delete') }}</button>
				<button class="cancel">{{ __('Cancel') }}</button></p>
			</div>
		</div>
	</div>
</div>

<!-- System -->
<div class="panel collapsing">
	<div class="panel-header">
		<h2>{{ __('System') }}</h2>
	</div>
	<div class="panel-content">
		<div class="control-set">
			{% if is_raspberry_pi %}
			<button data-mfp-src="#shutdown_confirm" class="btn-danger open-mfp-popup">{{ __('Shut Down') }}</button>
			<button data-mfp-src="#reboot_confirm" class="btn-danger open-mfp-popup">{{ __('Reboot') }}</button>
			{% endif %}
			<a href="#restart_confirm" class="btn-danger button-like open-mfp-popup">{{ __('Restart') }}</a>
			{% if Debug %}
			<button data-mfp-src="#kill_server_confirm" class="btn-danger open-mfp-popup">{{ __('Kill Server') }}</button>
			{% endif %}
			<a href="/hardwarelog" class="debug button-like">{{ __('Server Log') }}</a>
			<button id="download_logs">{{ __('Download Logs') }}</button>
			{% if node_fw_updatable %}
			<a href="/updatenodes" class="debug button-like">{{ __('Update Nodes') }}</a>
			{% endif %}
		</div>

		<div id="shutdown_confirm" class="priority-message-interrupt mfp-hide popup">
			<h2>{{ __('Alert') }}</h2>
			<div class="popup-content">
				<p>{{ __('Shut down server hardware?') }}</p>
				<p><button class="btn-danger" id="shutdown_pi">{{ __('Shut Down') }}</button>
				<button class="cancel">{{ __('Cancel') }}</button></p>
			</div>
		</div>

		<div id="reboot_confirm" class="priority-message-interrupt mfp-hide popup">
			<h2>{{ __('Alert') }}</h2>
			<div class="popup-content">
				<p>{{ __('Reboot server hardware?') }}</p>
				<p><button class="btn-danger" id="reboot_pi">{{ __('Reboot') }}</button>
				<button class="cancel">{{ __('Cancel') }}</button></p>
			</div>
		</div>

		<div id="kill_server_confirm" class="priority-message-interrupt mfp-hide popup">
			<h2>{{ __('Alert') }}</h2>
			<div class="popup-content">
				<p>{{ __('Terminate RotorHazard server?') }}</p>
				<p><button class="btn-danger" id="kill_server">{{ __('Kill Server') }}</button>
				<button class="cancel">{{ __('Cancel') }}</button></p>
			</div>
		</div>

		<ol class="form">
			<li>
				<div class="label-block">
					<label for="set_admin_user">{{ __('Username') }}</label>
				</div>
				<input type="text" id="set_admin_user" class="set-config" data-section="SECRETS" data-key="ADMIN_USERNAME" value="{{ getConfig('SECRETS', 'ADMIN_USERNAME') }}">
			</li>
			<li>
				<div class="label-block">
					<label for="set_admin_password">{{ __('Password') }}</label>
					<p class="desc">{{ __('Default') }}: rotorhazard</p>
				</div>
				<input type="password" id="set_admin_password" class="set-config" data-section="SECRETS" data-key="ADMIN_PASSWORD" value="**********">
			</li>
			<li>
				<div class="label-block">
					<label for="set_language">{{ __('Language') }}</label>
				</div>
				<select id="set_language">
					<option>{{ __('Loading...') }}</option>
				</select>
			</li>
			<li>
				<div class="label-block">
					<label for="set_time_format">{{ __('Time Format') }}</label>
				</div>
				<input type="text" id="set_time_format" class="set-config" data-section="UI" data-key="timeFormat" value="{{ getConfig('UI', 'timeFormat') }}">
			</li>
			<li>
				<div class="label-block">
					<label for="set_time_format_phonetic">{{ __('Phonetic Time Format') }}</label>
				</div>
				<input type="text" id="set_time_format_phonetic" class="set-config" data-section="UI" data-key="timeFormatPhonetic" value="{{ getConfig('UI', 'timeFormatPhonetic') }}">
			</li>
			<li>
				<div class="label-block">
					<label for="set_timer_name">{{ __('Timer Name') }}</label>
				</div>
				<input type="text" id="set_timer_name" class="set-config" data-section="UI" data-key="timerName" value="{{ getConfig('UI', 'timerName') }}">
			</li>
			<li>
				<div class="label-block">
					<label for="set_timer_logo">{{ __('Timer Logo') }}</label>
					<p class="desc">{{ __('File path relative to RotorHazard/server/static/user') }}</p>
				</div>
				<input type="text" id="set_timer_logo" class="set-config" data-section="UI" data-key="timerLogo" value="{{ getConfig('UI', 'timerLogo') }}" placeholder="group-logo.png">
			</li>
			<li>
				<div class="label-block">
					<label for="set_hue_primary">{{ __('Primary Hue') }}</label>
				</div>
				<input type="range" id="set_hue_primary" class="hue-control" data-section="UI" data-key="hue_0" value="{{ getConfig('UI', 'hue_0') }}" min="0" max="359">
			</li>
			<li>
				<div class="label-block">
					<label for="set_sat_primary">{{ __('Primary Saturation') }}</label>
				</div>
				<input type="range" id="set_sat_primary" class="sat-control" data-section="UI" data-key="sat_0" value="{{ getConfig('UI', 'sat_0') }}" min="0" max="100">
			</li>
			<li>
				<div class="label-block">
					<label for="set_hue_secondary">{{ __('Secondary Hue') }}</label>
				</div>
				<input type="range" id="set_hue_secondary" class="hue-control" data-section="UI" data-key="hue_1" value="{{ getConfig('UI', 'hue_1') }}" min="0" max="359">
			</li>
			<li>
				<div class="label-block">
					<label for="set_sat_secondary">{{ __('Secondary Saturation') }}</label>
				</div>
				<input type="range" id="set_sat_secondary" class="sat-control" data-section="UI" data-key="sat_1" value="{{ getConfig('UI', 'sat_1') }}" min="0" max="100">
			</li>
		</ol>

		<div class="control-set">
			<div class="swatch primary-color">{{ __('Primary Color') }}</div>
			<div class="swatch secondary-color">{{ __('Secondary Color') }}</div>
		</div>
	</div>
</div>

<!-- Cluster -->
<div class="panel collapsing">
	<div class="panel-header">
		<h2>{{ __('Secondary Timers') }}</h2>
	</div>
	<div class="panel-content">
		<h3>{{ __('Cluster Status') }}</h3>
		<div id="cluster-status" class="control-set">
			<p>No cluster status available.</p>
		</div>

		<h3>{{ __('Settings') }}</h3>
		<div id="secondary-setup">
			{{ __('Loading...') }}
		</div>
	</div>
</div>

<!-- Sensors -->
<div class="panel collapsing">
	<div class="panel-header">
		<h2>{{ __('Environment Sensors') }}</h2>
	</div>
	<div class="panel-content">
		<h3>{{ __('Environment Status') }}</h3>
		<div id="env-data-table" class="control-set">
			<p>No environment status available.</p>
		</div>
		<h3>{{ __('Settings') }}</h3>
		<div id="sensor-setup">
			{{ __('Loading...') }}
		</div>
	</div>
</div>

<!-- Custom UI -->
<div id="custom-ui"></div>

<p><a href="/advanced-settings">{{ __('Advanced Settings') }}</a>
</main>
{% endblock %}<|MERGE_RESOLUTION|>--- conflicted
+++ resolved
@@ -1782,7 +1782,6 @@
 			wrap_el.append(list_el);
 		});
 
-<<<<<<< HEAD
 		$(document).on('click', '.install_plugin', function (event) {
 			var data = {
 				method: 'domain',
@@ -1824,7 +1823,8 @@
 			socket.emit('plugin_install', data);
 			$('#import_plugin_file').val("");
 			$('#upload_plugin').prop('disabled', true);
-=======
+		});
+
 		// Secondaries
 		var secondary_options = [
 			['callout', __('Callout'), [
@@ -2392,7 +2392,6 @@
 					}
 				}]
 			});
->>>>>>> 7cc1477d
 		});
 	});
 
