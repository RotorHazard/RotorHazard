{% extends "layout.html" %} {% block title %}Settings{% endblock %} {% block head %}
<script type="text/javascript" src="./static/Blob.js"></script>
<script type="text/javascript" src="./static/FileSaver.min.js"></script>

<script type="text/javascript" charset="utf-8">
	var logsl = new LogSlider({maxpos: 12, minval: 0.0001, maxval: 1});
	var volume_logsl = new LogSlider({maxpos: 100, minval: 0.01, maxval: 1});
	var brightness_logsl = new LogSlider({maxpos: 25, minval: 5, maxval: 255});

	$(document).ready(function () {
 		socket.emit('load_data', {'load_types': [
			'all_languages',
			'language',
			'node_data',
			'environmental_data',
			'frequency_data',
			'heat_data',
			'class_data',
			'pilot_data',
			'race_format',
			'node_tuning',
			'enter_and_exit_at_levels',
			'min_lap',
			'race_status',
			'team_racing_mode',
<<<<<<< HEAD
			'led_handlers',
			'led_handler_setup',
=======
			'led_effect_setup',
>>>>>>> 8a2f2b71
			'cluster_status'
		]});

		socket.on('all_languages', function (msg) {
			rotorhazard.language_strings = msg.languages;
		});

		socket.on('language', function (msg) {
			$('#set_language').empty();
			$('#set_language').append('<option value="">English</option>')
			for (i = 0; i < msg.languages.length; i++) {
				$('#set_language').append('<option value="' + msg.languages[i].id +'">' + msg.languages[i].name + '</option>')
			}

			$('#set_voice_string_language').empty();
			$('#set_voice_string_language').append('<option value="match-timer">' + __('(Match Timer Language)') + '</option>')
			$('#set_voice_string_language').append('<option value="">English</option>')
			for (i = 0; i < msg.languages.length; i++) {
				$('#set_voice_string_language').append('<option value="' + msg.languages[i].id +'">' + msg.languages[i].name + '</option>')
			}
			$('#set_voice_string_language').val(rotorhazard.voice_string_language);

			if (msg.language) {
				rotorhazard.interface_language = msg.language;
				$('#set_language').val(msg.language);
			} else {
				$('#set_language').selectedIndex = 0;
			}
		});

		var heartbeatCounter = 0;

		// set admin flag
		rotorhazard.admin = true;
		rotorhazard.saveData();
		$('nav li').removeClass('admin-hide');

		// populate voice controls
		$('#voice_callsign').prop( "checked", rotorhazard.voice_callsign);
		$('#voice_lap_count').prop( "checked", rotorhazard.voice_lap_count);
		$('#voice_team_lap_count').prop( "checked", rotorhazard.voice_team_lap_count);
		$('#voice_lap_time').prop( "checked", rotorhazard.voice_lap_time);
		$('#voice_race_timer').prop( "checked", rotorhazard.voice_race_timer);
		$('#voice_race_winner').prop( "checked", rotorhazard.voice_race_winner);
		$().articulate('volume', rotorhazard.voice_volume);
		$('#set_voice_volume').val(volume_logsl.position(rotorhazard.voice_volume));
		$('#voice_volume_value').html($('#set_voice_volume').val());
		$().articulate('rate', rotorhazard.voice_rate);
		$('#voice_rate_value').html(rotorhazard.voice_rate.toFixed(2));
		$('#set_voice_rate').val(rotorhazard.voice_rate);
		$().articulate('pitch', rotorhazard.voice_pitch);
		$('#voice_pitch_value').html(rotorhazard.voice_pitch.toFixed(2));
		$('#set_voice_pitch').val(rotorhazard.voice_pitch);
		$('#set_tone_volume').val(volume_logsl.position(rotorhazard.tone_volume));
		$('#tone_volume_value').html($('#set_tone_volume').val());
		$('#beep_crossing_entered').prop("checked", rotorhazard.beep_crossing_entered);
		$('#beep_crossing_exited').prop("checked", rotorhazard.beep_crossing_exited);
		$('#beep_manual_lap_button').prop("checked", rotorhazard.beep_manual_lap_button);
		$('#use_mp3_tones').prop("checked", rotorhazard.use_mp3_tones);
		$('#beep_on_first_pass_button').prop("checked", rotorhazard.beep_on_first_pass_button);
		$('#set_indicator_volume').val(volume_logsl.position(rotorhazard.indicator_beep_volume));
		$('#indicator_volume_value').html($('#set_indicator_volume').val());

		if ('{{ getOption('ledBrightness') }}' != 'False') {
			$('#set_led_brightness').val(brightness_logsl.position( {{ getOption('ledBrightness') }} ));
			$('#led_brightness_value').html($('#set_led_brightness').val());
		}

		if ('{{ getOption('calibrationMode') }}' == '1') {
			$('#set_calibrationMode').val(1);
		}

		// populate frequency selects
		$('.frequency_table').each(function(){
			$(this).html(freq.buildSelect());
		});

		// set up node local store
		for (i = 0; i < {{ num_nodes }}; i++) {
			rotorhazard.nodes[i] = new nodeModel();
			// start RSSI graphing
			rotorhazard.nodes[i].canvas = document.getElementById('rssi-graph-' + i);
			rotorhazard.nodes[i].setup(rotorhazard.nodes[i].canvas);
		}

		socket.on('race_status', function (msg) {
			switch (msg.race_status) {
				case 1: // Race running
				case 2: // Race stopped, clear or save laps
				case 3: // Race staging
					$('#set_race_format').prop('disabled', true);
					$('#add_race_format').prop('disabled', true);
					$('#delete_race_format').prop('disabled', true);
					$('#set_format_name').prop('disabled', true);
					$('#set_race_mode').prop('disabled', true);
					$('#set_fix_race_time').prop('disabled', true);
					$('#set_start_delay_min').prop('disabled', true);
					$('#set_start_delay_max').prop('disabled', true);
					$('#set_number_laps_win').prop('disabled', true);
					$('#set_win_condition').prop('disabled', true);
					$('#set_team_racing_mode').prop('disabled', true);
					break;
				default: // Waiting to start new race
					$('#set_race_format').prop('disabled', false);
					$('#add_race_format').prop('disabled', false);
					$('#delete_race_format').prop('disabled', false);
					$('#set_format_name').prop('disabled', false);
					$('#set_race_mode').prop('disabled', false);
					$('#set_fix_race_time').prop('disabled', false);
					$('#set_start_delay_min').prop('disabled', false);
					$('#set_start_delay_max').prop('disabled', false);
					$('#set_number_laps_win').prop('disabled', false);
					$('#set_win_condition').prop('disabled', false);
					$('#set_team_racing_mode').prop('disabled', false);

					socket.emit('load_data', {'load_types': [
						'race_format',
					]});
			}
		});

		socket.on('heartbeat', function (msg) {
			if (++heartbeatCounter >= 2) {   //do these updates less often than speak-queue checks
				heartbeatCounter = 0;
				for (i = 0; i < msg.current_rssi.length; i++) {
					var rssiValue = msg.current_rssi[i];

					if (rotorhazard.nodes[i].frequency == 0) {
						rssiValue = 0;
					}

					$('.current_rssi_' + i).html(rssiValue);

					if (msg.crossing_flag[i]) {
						$('.crossing_flag_' + i).addClass('is-crossing').html(__('Crossing'));
					}
					else {
						$('.crossing_flag_' + i).removeClass('is-crossing').html(__('Clear'));
					}

					rotorhazard.nodes[i].graph.options.maxValue = Math.max(
						rssiValue,
						rotorhazard.nodes[i].node_peak_rssi + 1,
						rotorhazard.nodes[i].enter_at_level + 10,
					);

					rotorhazard.nodes[i].graph.options.minValue = Math.max(0, Math.min(
						rssiValue,
						rotorhazard.nodes[i].node_nadir_rssi - 1,
						rotorhazard.nodes[i].exit_at_level - 10,
					));

					if (rotorhazard.nodes[i].graphing) {
						rotorhazard.nodes[i].series.append(new Date().getTime(), rssiValue);
					} else {
						if (rssiValue) {
							rotorhazard.nodes[i].graphing = true;
							rotorhazard.nodes[i].graph.options.maxValue = rssiValue + 100;
							rotorhazard.nodes[i].graph.options.minValue = Math.max(0, rssiValue - 10);
							rotorhazard.nodes[i].series.append(new Date().getTime(), rssiValue);
						}
					}
				}
			}
		});
		socket.on('environmental_data', function (msg) {
			env_table_html = '';
			for (i=0; i<msg.length; i++) {
				var sensor = msg[i];
				var name = Object.keys(sensor)[0];
				var data = sensor[name];
				var values = '';
				var br = '';
				for (var reading in data) {
					var value = data[reading].value;
					var units = data[reading].units;
					values += br;
					if (reading == 'voltage') {
						values += __('Voltage: ') + Number(value).toFixed(2)+units;
					} else if(reading == 'current') {
						values += __('Current: ') + Number(value).toFixed(0)+units;
					} else if(reading == 'power') {
						values += __('Power: ') + Number(value).toFixed(0)+units;
					} else if(reading == 'temperature') {
						values += __('Temperature: ') + Number(value).toFixed(1)+units;
					} else if(reading == 'humidity') {
						values += __('Humidity: ') + Number(value).toFixed(1)+units;
					} else if(reading == 'pressure') {
						values += __('Pressure: ') + Number(value).toFixed(1)+units;
					} else {
						values += __('Unknown: ') + value;
					}
					br = '<br/>';
				}
				env_table_html += '<tr>';
				env_table_html += '<td>' + name + '</td>';
				env_table_html += '<td>' + values + '</td>';
				env_table_html += '</tr>';
			}
			if (env_table_html) {
				$('#env-data-table').html('<table><tr><th>'+__('Sensor')+'</th><th>'+__('Readings')+'</th></tr>' + env_table_html + '</table>');
			}
		});
		socket.on('cluster_status', function (msg) {
			cluster_table_html = '';
			if (msg.slaves && msg.slaves.length > 0) {
				cluster_table_html += '<tr><th>'+__('Address')+'</th><th>'+__('Time since last contact (s)')+'</th></tr>';
				for (i=0; i < msg.slaves.length; i++) {
					cluster_table_html += '<tr>';
					cluster_table_html += '<td>' + msg.slaves[i].address + '</td>';
					cluster_table_html += '<td>' + msg.slaves[i].last_contact + '</td>';
					cluster_table_html += '</tr>';
				}
			}
			if (cluster_table_html) {
				$('#cluster-status-table').html('<table>' + cluster_table_html + '</table>');
			}
		});

		/* Send Message */
		$('button#send_message').click(function (event) {
			var data = {
				message: $('#message_body').val(),
				interrupt: $('#message_interrupt').prop('checked')
			};
			socket.emit('broadcast_message', data);

			$('#message_body').val('');
			$('#message_interrupt').prop('checked', false);
			return false;
		});

		/* Profiles */
		socket.on('node_tuning', function (msg) {
			$('#set_profile').empty();
			for (i = 0; i < msg.profile_ids.length; i++) {
				$('#set_profile').append('<option value="' + msg.profile_ids[i] +'">' + msg.profile_names[i] + '</option>')
			}
			$('#set_profile').val(msg.current_profile);
			$('#set_profile_name').val( msg.profile_name);
		});

		$('#set_profile').change(function (event) {
			var data = {
				profile: parseInt($(this).val())
			};
			socket.emit('set_profile', data);
		});

		$('button#add_profile').click(function (event) {
			socket.emit('add_profile');
			return false;
		});

		$('button#delete_profile').click(function (event) {
			socket.emit('delete_profile');
			return false;
		});

		$('#set_profile_name').change(function (event) {
			var data = {
				profile_name: $(this).val()
			};
			socket.emit('alter_profile', data);
		})

		/* Frequency Setup */
		socket.on('frequency_data', function (msg) {
			for (i = 0; i < msg.frequency.length; i++) {
				$('#s_channel_' + i).val(msg.frequency[i]);
				rotorhazard.nodes[i].frequency = msg.frequency[i];
				freq.updateSelects();
				freq.updateBlocks();
			}
		});

		function show_imd_rating(val) {
			$('#imd_rating_label').html(__('Frequency set IMD rating (100=best)') +
                  ': ' + val + ' &nbsp; <a href="/imdtabler">View with IMDTabler</a>');
		};

		function show_imd_rating_dashes() {
			if ($.trim($('#imd_rating_label').html()) != '') {
				show_imd_rating('---');
			}
		};

		socket.on('imdtabler_rating', function (msg) {
			if (msg.imd_rating) {
				show_imd_rating(msg.imd_rating);
			}
			else {
				$('#imd_rating_label').empty();
			}
		});

		$('button.set_frequency_preset').click(function (event) {
			show_imd_rating_dashes();
			var data = {
				preset: $(this).data('preset')
			};
			socket.emit('set_frequency_preset', data);
		});

		/* Nodes */
		socket.on('node_data', function (msg) {
			for (i = 0; i < msg.node_peak_rssi.length; i++) {
				$('.node_peak_rssi_' + i).html(msg.node_peak_rssi[i]);
				$('.node_nadir_rssi_' + i).html(msg.node_nadir_rssi[i]);
				$('.pass_peak_rssi_' + i).html(msg.pass_peak_rssi[i]);
				$('.pass_nadir_rssi_' + i).html(msg.pass_nadir_rssi[i]);
				$('.debug_pass_count_' + i).html(msg.debug_pass_count[i]);

				rotorhazard.nodes[i].node_peak_rssi = msg.node_peak_rssi[i];
				rotorhazard.nodes[i].node_nadir_rssi = msg.node_nadir_rssi[i];
				rotorhazard.nodes[i].pass_peak_rssi = msg.pass_peak_rssi[i];
				rotorhazard.nodes[i].pass_nadir_rssi = msg.pass_nadir_rssi[i];

				$('#node_notice_' + i).html(rotorhazard.nodes[i].checkValues());
				rotorhazard.nodes[i].updateThresholds();
			}
		});

		$('.frequency_table').change(function (event) {
			if ($(this).val() != "n/a") {
				var node = $(this).data('node');
				var frequency = parseInt($(this).val());
				$('#s_channel_' + node).val(frequency).trigger('change');
			}
		});

		socket.on('enter_and_exit_at_levels', function (msg) {
			for (i = 0; i < msg.enter_at_levels.length; i++) {
				$('#set_enter_at_level_' + i).val(msg.enter_at_levels[i]);
				rotorhazard.nodes[i].enter_at_level = msg.enter_at_levels[i];
				$('#set_exit_at_level_' + i).val(msg.exit_at_levels[i]);
				rotorhazard.nodes[i].exit_at_level = msg.exit_at_levels[i];

				$('#node_notice_' + i).html(rotorhazard.nodes[i].checkValues());
				rotorhazard.nodes[i].updateThresholds();
			}
		});

		socket.on('node_enter_at_level', function (msg) {
			$('#set_enter_at_level_' + msg.node_index).val(msg.level);
			rotorhazard.nodes[msg.node_index].enter_at_level = msg.level;

			$('#node_notice_' + i).html(rotorhazard.nodes[msg.node_index].checkValues());
			rotorhazard.nodes[msg.node_index].updateThresholds();
		});

		socket.on('node_exit_at_level', function (msg) {
			$('#set_exit_at_level_' + msg.node_index).val(msg.level);
			rotorhazard.nodes[msg.node_index].exit_at_level = msg.level;

			$('#node_notice_' + i).html(rotorhazard.nodes[msg.node_index].checkValues());
			rotorhazard.nodes[msg.node_index].updateThresholds();
		});

		$('button.pause_graph').click(function (event) {
			var node = rotorhazard.nodes[parseInt($(this).data('node'))]
			if (node.graphPaused) {
				node.graph.options.scaleSmoothing = 0.125;
				node.graph.removeTimeSeries(node.pauseSeries)
				node.graph.addTimeSeries(node.series, {lineWidth:1.7,
					strokeStyle:'hsl(214, 53%, 60%)',
					fillStyle:'hsla(214, 53%, 60%, 0.4)'
				});
				node.graph.start();
			} else {
				node.graph.stop();
				node.graphPausedTime = new Date().getTime();
				node.pauseSeries = node.series;
				node.graph.options.scaleSmoothing = 1;
				node.graph.removeTimeSeries(node.series)
				node.graph.addTimeSeries(node.pauseSeries, {lineWidth:1.7,
					strokeStyle:'hsl(214, 53%, 60%)',
					fillStyle:'hsla(214, 53%, 60%, 0.4)'
				});
				node.graph.render(node.canvas, node.graphPausedTime);
			}
			node.graphPaused = !node.graphPaused;
		});

		$('.set_frequency').change(function (event) {
			show_imd_rating_dashes();
			var data = {
				node: parseInt($(this).data('node')),
				frequency: parseInt($(this).val()),
			};
			socket.emit('set_frequency', data);

			var freqExists = $('#f_table_' + $(this).data('node') + ' option[value=' + $(this).val() + ']').length;
			if (freqExists) {
				$('#f_table_' + $(this).data('node')).val($(this).val());
			} else {
				$('#f_table_' + $(this).data('node')).val('n/a');
			}
		});

		$('.set_enter_at_level').change(function (event) {
			var data = {
				node: parseInt($(this).data('node')),
				enter_at_level: parseInt($(this).val()),
			};
			if (!Number.isNaN(data.enter_at_level)) {
				socket.emit('set_enter_at_level', data);
				rotorhazard.nodes[data.node].enter_at_level = data.enter_at_level;
				rotorhazard.nodes[data.node].updateThresholds();
			}
		});

		$('.set_exit_at_level').change(function (event) {
			var data = {
				node: parseInt($(this).data('node')),
				exit_at_level: parseInt($(this).val()),
			};
			if (!Number.isNaN(data.exit_at_level)) {
				socket.emit('set_exit_at_level', data);
				rotorhazard.nodes[data.node].exit_at_level = data.exit_at_level;
				rotorhazard.nodes[data.node].updateThresholds();
			}
		});

		$('button.cap_enter_at_btn').click(function (event) {
			var data = {
				node_index: parseInt($(this).data('node_index')),
			};
			$('#set_enter_at_level_' + data.node_index).val('');
			socket.emit('cap_enter_at_btn', data);
			return false;
		});

		$('button.cap_exit_at_btn').click(function (event) {
			var data = {
				node_index: parseInt($(this).data('node_index')),
			};
			$('#set_exit_at_level_' + data.node_index).val('');
			socket.emit('cap_exit_at_btn', data);
			return false;
		});


		/* Heats */
		socket.on('heat_data', function (msg) {
			msg.pilot_data.sort(function(a, b){
				if (a.name < b.name)
					return -1;
				if (a.name > b.name)
					return 1;
				return 0;
			});

			$(".heats").empty();
			for (var i in msg.heats) {
				var heats = msg.heats[i];
				var el = $('<li>');
				el.append('<h3>Heat ' + heats.heat_id + '</h3>');
				var input = $('<input type="text" id="heat-note-' + heats.heat_id + '" class="set_heat_note" data-heat="' + heats.heat_id + '" placeholder="' + __('Name') + ' (' + __('Heat') + ' ' + heats.heat_id + ')" maxlength="80">');
				input.val(heats.note);
				el.append(input);
				var nodelist = $('<ol>');

				// nodes
				for (j in heats.pilots) {
					var heatpilot = heats.pilots[j];
					var slot = $('<li>');
					slot.append('<div class="channel-block" data-node="' + j + '"><span class="ch"></span> <span class="fr"></span></div>');
					var pilot = $('<div class="pilot-name">');
					// pilot selectors
					var selectbox = $('<select class="set_pilot_position" id="heat_' + heats.heat_id + '_node_' + j + '" data-heat="' + heats.heat_id + '" data-node="' + j + '" >')
					selectbox.append('<option value="0">None</option>')
						for (var k in msg.pilot_data) {
							selectbox.append('<option value="' + msg.pilot_data[k].pilot_id + '">' + msg.pilot_data[k].callsign + ' (' + msg.pilot_data[k].name + ')</option>')
						}
					selectbox.val(heatpilot);
					selectbox.prop('disabled', heats.locked);
					pilot.append(selectbox);
					slot.append(pilot);
					nodelist.append(slot);
				}
				el.append(nodelist);

				// update class selector
				if (msg.classes.length) {
					var selectbox = $('<select class="set_heat_class" id="class_heat_' + heats.heat_id + '_node_' + j + '" data-heat="' + heats.heat_id + '" data-node="' + j + '">')
						selectbox.append('<option value="0">Unclassified</option>')
						for (var k in msg.classes) {
							selectbox.append('<option value="' + msg.classes[k].id + '">' + msg.classes[k].name + '</option>')
						}
					if (heats.class_id > 0) {
						selectbox.val(heats.class_id);
					} else {
						selectbox.val(0);
					}
					selectbox.prop('disabled', heats.locked);
					el.append(selectbox);
				}

				el.appendTo($('.heats'));
			}
			freq.updateBlocks();
		});

		$(document).on("change", '.set_heat_note', function (event) {
			var data = {
				heat: parseInt($(this).data('heat')),
				note: $(this).val(),
			};
			socket.emit('alter_heat', data);
		});

		$(document).on("change", '.set_pilot_position', function (event) {
			var data = {
				heat: parseInt($(this).data('heat')),
				node: parseInt($(this).data('node')),
				pilot: parseInt($(this).val())
			};
			socket.emit('alter_heat', data);
		});

		$(document).on("change", '.set_heat_class', function (event) {
			var data = {
				heat: parseInt($(this).data('heat')),
				class: $(this).val(),
			};
			socket.emit('alter_heat', data);
		});

		$('button#add_heat').click(function (event) {
			socket.emit('add_heat');
			return false;
		});

		socket.on('class_data', function (msg) {
			$(".race_classes").empty();

			if (msg.classes.length) {
				$('.race_classes').append('<p class="form-note">' + __('Selections cannot be modified for classes with saved races. (Clear races to release.)') + '</p>');

				var classlist = $('<ol>');
				for (var i in msg.classes) {
					var race_class = msg.classes[i];
					var el = $('<li>');
					el.append('<h3>' + __('Class') + ' ' + race_class.id + '</h3>');
					var input = $('<input type="text" id="race_class_name-' + race_class.id + '" class="set_race_class_name" data-class_id="' + race_class.id + '" placeholder="' + __('Name') + ' (' + __('Class') + ' ' + race_class.id + ')" maxlength="80">');
					input.val(race_class.name);
					el.append(input);

					var input = $('<textarea id="race_class_description-' + race_class.id + '" class="set_race_class_description" data-class_id="' + race_class.id + '" placeholder="' + __('Class Description') + '" maxlength="256">');
					input.val(race_class.description);
					el.append(input);

					var selectbox = $('<select class="set_race_class_format" id="class_format_' + race_class.id + '" data-class_id="' + race_class.id + '">')
					selectbox.append('<option value="0">' + __('-None-') + '</option>')
					for (var j in msg.formats) {
						selectbox.append('<option value="' + msg.formats[j].id +'">' + msg.formats[j].name + '</option>')
					}
					selectbox.val(race_class.format);
					selectbox.prop('disabled', race_class.locked);
					el.append(selectbox);

					el.appendTo(classlist);
				}
				classlist.appendTo($('.race_classes'));
			} else {
				$('.race_classes').append('<p class="form-note">' + __('No classes are defined; this will be a single-class event.') + '</p>');
			}
		});

		$(document).on("change", '.set_race_class_name', function (event) {
			var data = {
				class_id: parseInt($(this).data('class_id')),
				class_name: $(this).val(),
			};
			socket.emit('alter_race_class', data);
		});

		$(document).on("change", '.set_race_class_format', function (event) {
			var data = {
				class_id: parseInt($(this).data('class_id')),
				class_format: $(this).val(),
			};
			socket.emit('alter_race_class', data);
		});

		$(document).on("change", '.set_race_class_description', function (event) {
			var data = {
				class_id: parseInt($(this).data('class_id')),
				class_description: $(this).val(),
			};
			socket.emit('alter_race_class', data);
		});

		$('button#add_race_class').click(function (event) {
			socket.emit('add_race_class');
			return false;
		});

		/* Pilots */
		socket.on('pilot_data', function (msg) {
			$(".pilots").empty();
			for (var i in msg.pilots) {
				if (msg.pilots[i].pilot_id != 0) {
					var el = $('<li data-id="' + msg.pilots[i].pilot_id + '">');
					el.append('<label for="name_' + msg.pilots[i].pilot_id + '" class="screen-reader-text">' + __('Name') + '</label>');
					el.append('<input type="text" class="set_pilot_name" id="name_' + msg.pilots[i].pilot_id + '" data-pilot_id="' + msg.pilots[i].pilot_id + '" value="' + msg.pilots[i].name + '" placeholder="' + __('Name') +'">');
					el.append('<label for="callsign_' + msg.pilots[i].pilot_id + '" class="screen-reader-text">' + __('Callsign') + '</label>');
					el.append('<input type="text" class="set_pilot_callsign" id="callsign_' + msg.pilots[i].pilot_id + '" data-pilot_id="' + msg.pilots[i].pilot_id + '" value="' + msg.pilots[i].callsign + '" placeholder="' + __('Callsign') +'">');
					el.append('<label for="phonetic_' + msg.pilots[i].pilot_id + '" class="screen-reader-text">' + __('Phonetic') +'</label>');
					var phonetic = $('<div class="phonetic">');
					phonetic.append('<input type="text" class="set_pilot_phonetic" id="phonetic_' + msg.pilots[i].pilot_id + '" data-pilot_id="' + msg.pilots[i].pilot_id + '" value="' + msg.pilots[i].phonetic + '" placeholder="' + __('Phonetic') + '">');
					phonetic.append('<button class="speak_pilot" data-pilot_id="' + msg.pilots[i].pilot_id + '">&#9658;&#65038; <span class="screen-reader-text">' + __('Play') + '</span></button>');
					el.append(phonetic);
					el.append('<div class="pilot-team"><label for="set_pilot_team_' + msg.pilots[i].pilot_id + '">' + __('Team') + '</label><select class="set_pilot_team" id="set_pilot_team_' + msg.pilots[i].pilot_id + '" data-pilot_id="' + msg.pilots[i].pilot_id + '">' + msg.pilots[i].team_options + '</select></div>');

					el.appendTo($('.pilots'));
				}
			}

			msg.pilots.sort(function(a, b){
				if (a.name < b.name)
					return -1;
				if (a.name > b.name)
					return 1;
				return 0;
			});

			$('.set_pilot_position').each(function(){
				$(this).empty();

				for (var i in msg.pilots) {
					$(this).append('<option value="'+ msg.pilots[i].id + '">' + msg.pilots[i].callsign + ' (' + msg.pilots[i].name + ')</option>');
				}
			});
		});

		$(document).on("focus", '.set_pilot_name', function(){
			$(this).select();
		});

		$(document).on("change", '.set_pilot_name', function (event) {
			var data = {
				pilot_id: parseInt($(this).data('pilot_id')),
				name: $(this).val()
			};
			socket.emit('alter_pilot', data);
		})

		$(document).on("focus", '.set_pilot_callsign', function(){
			$(this).select();
		});

		$(document).on("change", '.set_pilot_callsign', function (event) {
			var data = {
				pilot_id: parseInt($(this).data('pilot_id')),
				callsign: $(this).val()
			};
			socket.emit('alter_pilot', data);
		})

		$(document).on("change", '.set_pilot_team', function (event) {
			var data = {
				pilot_id: parseInt($(this).data('pilot_id')),
				team_name: $(this).val()
			};
			socket.emit('alter_pilot', data);
		})

		$(document).on("focus", '.set_pilot_phonetic', function(){
			$(this).select();
		});

		$(document).on("change", '.set_pilot_phonetic', function (event) {
			var data = {
				pilot_id: parseInt($(this).data('pilot_id')),
				phonetic: $(this).val()
			};
			socket.emit('alter_pilot', data);
		})

		$(document).on("click", 'button.speak_pilot', function (event) {
			var el = $(this).closest('li');
			var callsign = el.find('.set_pilot_callsign').val()
			var phonetic = el.find('.set_pilot_phonetic').val()

			var ttstext = callsign;
			if (phonetic)
				ttstext = phonetic;

			speak('<div class="speech">' + ttstext + '</div>');
			return false;
		});

		$('button#add_pilot').click(function (event) {
			socket.emit('add_pilot');
			return false;
		});

		/* Voice */
		$('#beep_on_first_pass_button').prop('disabled', rotorhazard.beep_crossing_exited);

		$(document).on('change', '#set_voice_language', function (event) {
			rotorhazard.voice_language = $(this).val();
			rotorhazard.saveData();
		});

		// construct language selection
		$('#voice_select').after('<select id="set_voice_language">');
		var voices = $().articulate('getVoices');

		for (var i in voices) {
			$('#set_voice_language').append('<option>'+ voices[i].name + '</option>');
		}
		$('#set_voice_language').val(rotorhazard.voice_language);

		$('#set_voice_string_language').change(function (event) {
			rotorhazard.voice_string_language = $(this).val();
			rotorhazard.saveData();
		});

		$('#voice_callsign').change(function (event) {
			rotorhazard.voice_callsign = $(this).prop('checked');
			rotorhazard.saveData();
		});

		$('#voice_lap_count').change(function (event) {
			rotorhazard.voice_lap_count = $(this).prop('checked');
			rotorhazard.saveData();
		});

		$('#voice_team_lap_count').change(function (event) {
			rotorhazard.voice_team_lap_count = $(this).prop('checked');
			rotorhazard.saveData();
		});

		$('#voice_lap_time').change(function (event) {
			rotorhazard.voice_lap_time = $(this).prop('checked');
			rotorhazard.saveData();
		});

		$('#voice_race_timer').change(function (event) {
			rotorhazard.voice_race_timer = $(this).prop('checked');
			rotorhazard.saveData();
		});

		$('#voice_race_winner').change(function (event) {
			rotorhazard.voice_race_winner = $(this).prop('checked');
			rotorhazard.saveData();
		});

		$('#set_voice_volume').on('input', function (event) {
			var val = volume_logsl.value($(this).val());
			$().articulate('volume', val);
			$('#voice_volume_value').html($(this).val());
		});

		$('#set_voice_volume').change(function (event) {
			var val = volume_logsl.value($(this).val());
			rotorhazard.voice_volume = val;
			rotorhazard.saveData();
		});

		$('#set_voice_rate').on('input', function (event) {
			val = parseFloat($(this).val())
			$().articulate('rate', val);
			$('#voice_rate_value').html(val.toFixed(2));
		});

		$('#set_voice_rate').on('change', function (event) {
			rotorhazard.voice_rate = parseFloat($(this).val());
			rotorhazard.saveData();
		});

		$('#set_voice_pitch').on('input', function (event) {
			val = parseFloat($(this).val())
			$().articulate('pitch', val);
			$('#voice_pitch_value').html(val.toFixed(2));
		});

		$('#set_voice_pitch').on('change', function (event) {
			rotorhazard.voice_pitch = parseFloat($(this).val());
			rotorhazard.saveData();
		});

		$('#set_tone_volume').on('input', function (event) {
			var val = volume_logsl.value($(this).val());
			rotorhazard.tone_volume = val;
			$('#tone_volume_value').html($(this).val());
		});

		$('#set_tone_volume').change(function (event) {
			var val = volume_logsl.value($(this).val());
			rotorhazard.tone_volume = val;
			rotorhazard.saveData();
		});

		$('#beep_crossing_entered').change(function (event) {
			rotorhazard.beep_crossing_entered = $(this).prop('checked');
			rotorhazard.saveData();
		});

		$('#beep_crossing_exited').change(function (event) {
			rotorhazard.beep_crossing_exited = $(this).prop('checked');
			$('#beep_on_first_pass_button').prop('disabled', rotorhazard.beep_crossing_exited);
			rotorhazard.saveData();
		});

		$('#beep_manual_lap_button').change(function (event) {
			rotorhazard.beep_manual_lap_button = $(this).prop('checked');
			rotorhazard.saveData();
		});

		$('#use_mp3_tones').change(function (event) {
			rotorhazard.use_mp3_tones = $(this).prop('checked');
			rotorhazard.saveData();
		});

		$('#beep_on_first_pass_button').change(function (event) {
			rotorhazard.beep_on_first_pass_button = $(this).prop('checked');
			rotorhazard.saveData();
		});

		$('#set_indicator_volume').on('input', function (event) {
			var val = volume_logsl.value($(this).val());
			rotorhazard.indicator_beep_volume = val;
			$('#indicator_volume_value').html($(this).val());
		});

		$('#set_indicator_volume').change(function (event) {
			var val = volume_logsl.value($(this).val());
			rotorhazard.indicator_beep_volume = val;
			rotorhazard.saveData();
		});

		$('#play_voice_test').click(function (event) {
			speak('<div class="speech">' + $('#voice_test_text').val() + '</div>');
			return false;
		});

		$("#voice_test_text").keyup(function(event) {
		    if (event.keyCode === 13) {  // make 'Enter' key on input field trigger button
		        $("#play_voice_test").click();
		    }
		});

		/* Race Format */
		socket.on('min_lap', function (msg) {
			$('#set_min_lap').val(msg.min_lap);
			$('#set_min_lap_behavior').val(msg.min_lap_behavior);
			rotorhazard.min_lap = msg.min_lap;
		});

		$('#set_min_lap').change(function (event) {
			var min_lap_val = parseInt($(this).val());
			rotorhazard.min_lap = min_lap_val;
			var data = {
				min_lap: min_lap_val
			};
			socket.emit('set_min_lap', data);
		})

		$('#set_min_lap_behavior').change(function (event) {
			var data = {
				min_lap_behavior: parseInt($(this).val())
			};
			socket.emit('set_min_lap_behavior', data);
		})

		$('#set_team_racing_mode').change(function (event) {
			var data = {
				team_racing_mode: parseInt($(this).val())  // 0=disabled, 1=enabled
			};
			socket.emit('alter_race_format', data);
		})

		socket.on('race_format', function (msg) {
			$('#set_race_format').empty();
			for (i = 0; i < msg.format_ids.length; i++) {
				$('#set_race_format').append('<option value="' + msg.format_ids[i] +'">' + msg.format_names[i] + '</option>')
			}
			$('#set_race_format').val(msg.current_format);
			$('#set_format_name').val(msg.format_name);
			$('#set_format_name').prop('disabled', msg.locked);
			$('#set_race_mode').val(msg.race_mode);
			$('#set_race_mode').prop('disabled', msg.locked);
			$('#set_fix_race_time').val(msg.race_time_sec);
			$('#set_fix_race_time').prop('disabled', msg.locked);
			$('#set_hide_stage_timer').val(msg.hide_stage_timer);
			$('#set_hide_stage_timer').prop('disabled', msg.locked);
			$('#set_start_delay_min').val(msg.start_delay_min);
			$('#set_start_delay_min').prop('disabled', msg.locked);
			$('#set_start_delay_max').val(msg.start_delay_max);
			$('#set_start_delay_max').prop('disabled', msg.locked);
			$('#set_number_laps_win').val(msg.number_laps_win);
			$('#set_number_laps_win').prop('disabled', msg.locked);
			$('#set_win_condition').val(msg.win_condition);
			$('#set_win_condition').prop('disabled', msg.locked);
			$('#set_team_racing_mode').val(msg.team_racing_mode);
			$('#set_team_racing_mode').prop('disabled', msg.locked);
		});

		$('#set_race_format').change(function (event) {
			var data = {
				race_format: $(this).val()
			};
			socket.emit('set_race_format', data);
		});

		$('button#add_race_format').click(function (event) {
			socket.emit('add_race_format');
			return false;
		});

		$('button#delete_race_format').click(function (event) {
			socket.emit('delete_race_format');
			return false;
		});

		$('#set_format_name').change(function (event) {
			var data = {
				format_name: $(this).val()
			};
			socket.emit('alter_race_format', data);
		})

		$('#set_race_mode').change(function (event) {
			var data = {
				race_mode: parseInt($(this).val())
			};
			socket.emit('alter_race_format', data);
		})

		$('#set_fix_race_time').change(function (event) {
			var data = {
				race_time: parseInt($(this).val())
			};
			socket.emit('alter_race_format', data);
		})

		$('#set_hide_stage_timer').change(function (event) {
			var data = {
				hide_stage_timer: parseInt($(this).val())
			};
			socket.emit('set_hide_stage_timer', data);
		})

		$('#set_start_delay_min').change(function (event) {
			var data = {
				start_delay_min: parseInt($(this).val())
			};
			socket.emit('alter_race_format', data);
		})

		$('#set_start_delay_max').change(function (event) {
			var data = {
				start_delay_max: parseInt($(this).val())
			};
			socket.emit('alter_race_format', data);
		})

		$('#set_number_laps_win').change(function (event) {
			var data = {
				number_laps_win: parseInt($(this).val())
			};
			socket.emit('alter_race_format', data);
		})

		$('#set_win_condition').change(function (event) {
			var data = {
				win_condition: parseInt($(this).val())
			};
			socket.emit('alter_race_format', data);
		})

		$('button#backup_database').click(function (event) {
			socket.emit('backup_database');
			return false;
		});

		socket.on('database_bkp_done', function (msg) {
			msgArray = atob(msg.file_data);  // decode Base64 string
			// convert decoded data to byte array
			var byteNumbers = new Array(msgArray.length);
			for (var i = 0; i < msgArray.length; i++) {
			    byteNumbers[i] = msgArray.charCodeAt(i);
			}
			var byteArray = new Uint8Array(byteNumbers);
			// construct blob from byte array and initiate browser save-as
			saveAs(new Blob([byteArray], {type: "application/octet-stream"}), msg.file_name);
		});

		/* Database Reset */
		socket.on('reset_confirm', function () {
			standard_message_queue.push(__('Data Cleared'));
			if (standard_message_queue.length == 1) {
				get_standard_message()
			}
		});

		$('button#reset_database').click(function (event) {
			var data = {
				reset_type: $('#reset_type').val()
			};
			socket.emit('reset_database', data);
			return false;
		});

		/* System */
		$('button#shutdown_pi').click(function (event) {
			socket.emit('shutdown_pi');
			return false;
		});

		$('button#reboot_pi').click(function (event) {
			socket.emit('reboot_pi');
			return false;
		});

		socket.on('set_option', function (msg) {
			$('.set_option[data-option="' + msg.label +'"]').val(msg.value);
		});

		$('.set-option').change(function (event) {
			var data = {
				option: $(this).data('option'),
				value: $(this).val()
			};
			socket.emit('set_option', data);
			return false;
		});

		$('#set_language').change(function (event) {
			var data = {
				language: $(this).val()
			};
			socket.emit('set_language', data);
			location.reload(true);
		});

		socket.on('node_crossing_change', function (msg) {
			if (msg.crossing_flag) {
				if (rotorhazard.beep_crossing_entered) {
					if( rotorhazard.use_mp3_tones){
						sound_enter.play();
					}
					else {
						play_beep(25, node_tone[msg.node_index], rotorhazard.indicator_beep_volume, 'square');
					}
				}
			}
			else {
				if (rotorhazard.beep_crossing_exited) {
					if( rotorhazard.use_mp3_tones){
						sound_exit.play();
					}
					else {
						play_beep(35, node_tone[msg.node_index], rotorhazard.indicator_beep_volume, 'sawtooth', 0.02);
						setTimeout(function(tone){
							play_beep(35, node_tone[tone], rotorhazard.indicator_beep_volume, 'sawtooth');
						}, 70, msg.node_index);
					}
				}
			}
		});

		function calcContrasts(option_index) {
			var hue = $('html').css('--hue_' + option_index);
			var sat = $('html').css('--sat_' + option_index);
			var lum_low = $('html').css('--lum_' + option_index + '_low');
			var lum_high = $('html').css('--lum_' + option_index + '_high');

			var hex_low = hslToHex(hue, sat, lum_low);
			var contrast_low = contrastColor(hex_low);
			$('html').css('--contrast_' + option_index + '_low', contrast_low);

			var hex_high = hslToHex(hue, sat, lum_high);
			var contrast_high = contrastColor(hex_high);
			$('html').css('--contrast_' + option_index + '_high', contrast_high);
		}

		$.cssNumber.hue_0 = true;
		$.cssNumber.hue_1 = true;
		$.cssNumber.sat_0 = true;
		$.cssNumber.sat_1 = true;

		$('.hue-control').on('input', function (event) {
			var option = $(this).data('option');
			var value = $(this).val();
			$('html').css('--' + option, value);
			var option_index = option.split('_')[1];
			calcContrasts(option_index);
		});

		$('.sat-control').on('input', function (event) {
			var option = $(this).data('option');
			var value = $(this).val();
			$('html').css('--' + option, value + '%');
			var option_index = option.split('_')[1];
			calcContrasts(option_index);
		});

		/* LED Controls */
<<<<<<< HEAD
		socket.on('led_handlers', function (msg) {
			var led_html = $('<div class="control-set">');

			var led_select = $('<select id="led-handlers-select"></select>');

			const handlers = msg.handlers.slice().sort((a, b) => (a.label > b.label) ? 1 : -1);

			for (var i in handlers) {
				var handler = handlers[i];

				var led_select_option = $('<option value="' + handler.name + '">' + handler.label + '</option>')

				led_select.append(led_select_option);
			}

			led_html.append($('<label for="led-handlers">' + __('Effect') + '</label>'));
			led_html.append(' ');
			led_html.append(led_select);
			led_html.append(' ');
			led_html.append($('<button id="use-led-handler">' + __('Go') + '</button>'));

			$('#LED-handlers').append(led_html);
		});

		$(document).on('click', '#use-led-handler', function (event) {
			var data = {
				handler: $('#led-handlers-select').val()
			};
			socket.emit('use_led_handler', data);
		});

		$('button.LED-color').click(function (event) {
				var colors = convertColor($(this).data('rgb'));
				var data = {
					red: colors.r,
					green: colors.g,
					blue: colors.b,
				};
				socket.emit('LED_solid', data);
				return false;
		});

		socket.on('led_handler_setup_data', function (msg) {
=======
		socket.on('led_effect_setup_data', function (msg) {
>>>>>>> 8a2f2b71
			var led_html = $('<ol class="form">');

			for (var i in msg.events) {
				var led_event = msg.events[i];
				var valid_selection = false;

				var led_select = $('<select id="led-event-' + led_event.event + '" data-event="' + led_event.event + '" class="led-event-select"></select>');

				const effects = led_event.effects.slice().sort((a, b) => (a.label > b.label) ? 1 : -1);
				for (var opt in effects) {
					var effect = effects[opt];

					var led_select_option = $('<option value="' + effect.name + '">' + effect.label + '</option>')

					led_select.append(led_select_option);

					if (effect.name == led_event.selected)
						valid_selection = true;
				}

				var led_event_block = $('<li>');
				led_event_block.append($('<div class="label-block"><label for="led-event-' + led_event.event + '">' + led_event.label + '</label></div>'));
				led_event_block.append(led_select);

				if (valid_selection) {
					led_select.val(led_event.selected);
				}

				led_html.append(led_event_block);
			}

			$('#LED-effect-setup').append(led_html);
		});

		$(document).on('change', '.led-event-select', function(event) {
			var data = {
				event: $(this).data('event'),
				effect: $(this).val()
			};
			socket.emit('set_led_event_effect', data);
		});

		$('#set_led_brightness').on('input', function (event) {
			var val = brightness_logsl.value($(this).val());
			$('#led_brightness_value').html($(this).val());
		});

		$('#set_led_brightness').change(function (event) {
			var val = brightness_logsl.value($(this).val());
			// emit data
			var data = {
				brightness: Math.round(val),
			};
			socket.emit('LED_brightness', data);
		});
	});

	function speak(obj) {
		$(obj).articulate('setVoice','name', rotorhazard.voice_language).articulate('speak');
	};
</script>
{% endblock %} {% block content %}
<main class="page-settings">

{% if ConfigFile == -1 %}
	<div class="config-bad">
		<p><strong>{{ __('The config.json file is invalid. Falling back to default configuration.') | safe }}</strong></p>
		<p>{{ __('To ensure your config.json file is valid JSON format, consider using a validator such as <a href="https://jsonlint.com/">JSONLint</a>.') | safe }}</p>
	</div>
{% elif ConfigFile == 0 %}
	<div class="config-none">
		<p><strong>{{ __('No configuration file was loaded. Falling back to default configuration.') | safe }}</strong></p>
		<p>{{ __('Copy <em>server/config-dist.json</em> to <em>server/config.json</em> and then update settings for your server port number, admin username/password, and LED configuration.') | safe }}</p>
	</div>
{% endif %}

<!--Client Messaging-->
<div class="panel collapsing">
	<div class="panel-header">
		<h2>{{ __('Send Message') }}</h2>
	</div>
	<div class="panel-content">
		<p><label for="message_body" class="screen-reader-text">{{ __('Message Body') }}</label>
		<input type="text" id="message_body" maxlength="256" placeholder="Message">{{ getOption('eventDescription') }}</textarea></p>
		<p><label><input type="checkbox" id="message_interrupt"> {{ __('Pop-up Alert') }}</label></p>
		<p><button id="send_message">{{ __('Send Message') }}</button></p>
	</div>
</div>

<!--Frequency Setup-->
<div class="panel collapsing">
	<div class="panel-header">
		<h2>{{ __('Frequency Setup') }}</h2>
	</div>
	<div class="panel-content">
		<div class="control-set">
			<label for="set_profile">{{ __('Profile') }}:</label>
			<select id="set_profile">
				<option>{{ __('Loading...') }}</option>
			</select>
			<button id="add_profile">+ {{ __('Add Profile') }}</button>
			<button class="btn-danger" id="delete_profile">&#215; {{ __('Remove') }}</button>
		</div>

		<ol class="form">
			<li>
				<div class="label-block">
					<label for="set_profile_name">{{ __('Name') }}</label>
				</div>
				<input type="text" id="set_profile_name">
			</li>
		</ol>
		<p class="form-note">{{ __('Stores frequency settings and sensor tuning values.') }}</p>

		<!--Apply preset-->
		<div class="control-set">
			{{ __('Preset') }}:
			<button class="set_frequency_preset" data-preset="All-N1">{{ __('Apply Node 1') }}</button>
			<button class="set_frequency_preset" data-preset="RB-4">{{ __('R1367') }}</button>
			<button class="set_frequency_preset" data-preset="IMD5C">{{ __('IMD5C') }}</button>
			<button class="set_frequency_preset" data-preset="IMD6C">{{ __('IMD6C') }}</button>
			<button class="set_frequency_preset" data-preset="RB-8">{{ __('Raceband 8') }}</button>
		</div>

		<div class="node-list">
			{% for node in range(num_nodes) %}
				<div class="node" data-node="{{ node }}">
					<h3><label for="set_freq_node_{{ node }}">{{ __('Node') }} {{ node + 1 }}</label></h3>
					<select class="frequency_table" id="f_table_{{ node }}" data-node="{{ node }}"></select>
					<label for="s_channel_{{ node }}" class="screen-reader-text">Frequency</label>
					<input type="number" id="s_channel_{{ node }}" class="set_frequency" data-node="{{ node }}" min="5000" max="6001">
				</div>
			{% endfor %}
		</div>
		<div class="control-set" id="imd_rating_label"></div>
	</div>
</div>

<!--Sensor Tuning-->
<div class="panel collapsing">
	<div class="panel-header">
		<h2>{{ __('Sensor Tuning') }}</h2>
	</div>
	<div class="panel-content full-width">
		<ul class="graph-key">
			<li><span style="background-color: hsl(214, 53%, 60%)"></span> {{ __('RSSI') }}</li>
			<li><span style="background-color: hsl(8.2, 86.5%, 53.7%)"></span> {{ __('EnterAt') }}</li>
			<li><span style="background-color: hsl(25, 85%, 55%)"></span> {{ __('ExitAt') }}</li>
		</ul>
		<div class="node-list">
			{% for node in range(num_nodes) %}
			<div class="node" data-node="{{ node }}">
				<h3>{{ __('Node') }} {{ node + 1 }}</h3>
				<div class="channel-block" data-node="{{ node }}"><span class="ch"></span> <span class="fr"></span></div>
				<div class="rssi-graph">
					<button class="pause_graph" data-node="{{ node }}">&#x23ef;&#xFE0E;<span class="screen-reader-text"> {{ __('Pause/Resume Graph') }}</span></button>
					<canvas id="rssi-graph-{{ node }}">
					</canvas>
				</div>
				<div class="crossing crossing_flag_{{ node }}">{{ __('Clear') }}</div>
				<div class="node-controls">
					<div class="enter-exit-control">
						<label for="set_enter_at_level_{{ node }}">{{ __('EnterAt') }}</label>
						<input type="number" id="set_enter_at_level_{{ node }}" class="set_enter_at_level" data-node="{{ node }}" min="0" max="999">
						<button class="cap_enter_at_btn" data-node_index="{{ node }}">{{ __('Capture') }}</button>
					</div>

					<div class="enter-exit-control">
						<label for="set_exit_at_level_{{ node }}">{{ __('ExitAt') }}</label>
						<input type="number" id="set_exit_at_level_{{ node }}" class="set_exit_at_level" data-node="{{ node }}" min="0" max="999">
						<button class="cap_exit_at_btn" data-node_index="{{ node }}">{{ __('Capture') }}</button>
					</div>
				</div>
				<table>
					<tr class="datarow">
						<td>{{ __('RSSI') }}</td>
						<td>
							<span class="current_rssi_{{ node }}"></span>
						</td>
					</tr>
					<tr class="datarow">
						<td>{{ __('NodePeak') }}</td>
						<td>
							<span class="node_peak_rssi_{{ node }}"></span>
						</td>
					</tr>
					<tr class="datarow">
						<td>{{ __('NodeNadir') }}</td>
						<td>
							<span class="node_nadir_rssi_{{ node }}"></span>
						</td>
					</tr>
					<tr class="datarow">
						<td>{{ __('PassPeak') }}</td>
						<td>
							<span class="pass_peak_rssi_{{ node }}"></span>
						</td>
					</tr>
					<tr class="datarow">
						<td>{{ __('PassNadir') }}</td>
						<td>
							<span class="pass_nadir_rssi_{{ node }}"></span>
						</td>
					</tr>
					<tr class="datarow">
						<td>{{ __('PassCount') }}</td>
						<td>
							<span class="debug_pass_count_{{ node }}"></span>
						</td>
					</tr>
				</table>
				<div id="node_notice_{{ node }}"></div>
			</div>
			{% endfor %}
		</div>

		<!--Edit system tuning values-->
		<ol class="form">
			<li>
				<div class="label-block">
					<label for="set_calibrationMode">{{ __('Calibration Mode') }}</label>
				</div>
				<select id="set_calibrationMode" class="set-option" data-option="calibrationMode">
					<option value="0">{{ __('Manual') }}</option>
					<option value="1">{{ __('Adaptive') }}</option>
				</select>
			</li>
		</ol>

		<p class="form-note"><a href="/docs?d=Tuning%20Parameters.md">{{ __("Tuning Parameters") }}</a></p>
	</div>
</div>

<!--Event and Class info-->
<div class="panel collapsing">
	<div class="panel-header">
		<h2>{{ __('Event and Classes') }}</h2>
	</div>
	<div class="panel-content">
		<ol class="form">
			<li>
				<div class="label-block">
					<label for="set_event_name">{{ __('Event Name') }}</label>
				</div>
				<input type="text" id="set_event_name" class="set-option" data-option="eventName" value="{{ getOption('eventName') }}">
			</li>
			<li>
				<div class="label-block">
					<label for="set_event_description">{{ __('Event Description') }}</label>
				</div>
				<textarea id="set_event_description" class="set-option" data-option="eventDescription" maxlength="256">{{ getOption('eventDescription') }}</textarea>
			</li>
		</ol>

		<div id="race_classes" class="race_classes">
			<p class="form-note">{{ __('Loading...') }}</p>
		</div>
		<div class="control-set">
			<button id="add_race_class">+ {{ __('Add Class') }}</button>
		</div>
	</div>
</div>

<!--Heats list for editing-->
<div class="panel collapsing">
	<div class="panel-header">
		<h2>{{ __('Heats') }}</h2>
	</div>
	<div class="panel-content">
		<p class="form-note">{{ __('Selections cannot be modified for heats with saved races. (Clear races to release.)') }}</p>

		<ol id="heats" class="heats">
			<li>{{ __('Loading...') }}</li>
		</ol>
		<div class="control-set">
			<button id="add_heat">+ {{ __('Add Heat') }}</button>
		</div>
	</div>
</div>

<!--Pilots list for editing-->
<div class="panel collapsing">
	<div class="panel-header">
		<h2>{{ __('Pilots') }}</h2>
	</div>
	<div class="panel-content">
		<ul class="pilots">
			<li>{{ __('Loading...') }}</li>
		</ul>

		<div class="control-set">
			<button id="add_pilot">+ {{ __('Add Pilot') }}</button>
		</div>
	</div>
</div>

<!--Voice Settings-->
<div class="panel collapsing">
	<div class="panel-header">
		<h2>{{ __('Audio Control') }}</h2>
	</div>
	<div class="panel-content">
		<p class="form-note">{{ __('Voice settings apply to this device only.') }}</p>
		<ol class="form">
			<li>
				<div class="label-block">
					<label for="set_voice_language">{{ __('Voice Select') }}</label>
				</div>
				<div id="voice_select"></div>
			</li>
			<li>
				<div class="label-block">
					<label for="set_voice_string_language">{{ __('Voice Language') }}</label>
				</div>
				<select id="set_voice_string_language">
					<option>{{ __('Loading...') }}</option>
				</select>
			</li>
			<li>
				<div class="label-block">
					{{ __('Voice Test') }} &nbsp; &nbsp;
				</div>
				<input type="text" id="voice_test_text" value="{{ getOption('timerName') }}">
				<button class="button" id="play_voice_test">&#9658;&#65038; <span class="screen-reader-text">{{ __('Play') }}</span></button>
			</li>
			<li>
				<div class="label-block">
					{{ __('Announcements') }}
				</div>
				<ul>
					<li><label><input type="checkbox" id="voice_callsign"> {{ __('Callsign') }}</label></li>
					<li><label><input type="checkbox" id="voice_lap_count"> {{ __('Lap Number') }}</label></li>
					<li><label><input type="checkbox" id="voice_lap_time"> {{ __('Lap Time') }}</label></li>
					<li><label><input type="checkbox" id="voice_race_timer"> {{ __('Race Timer') }}</label></li>
					<li><label><input type="checkbox" id="voice_team_lap_count"> {{ __('Team Lap Total') }}</label></li>
					<li><label><input type="checkbox" id="voice_race_winner"> {{ __('Race Winner') }}</label></li>
				</ul>
			</li>
			<li>
				<div class="label-block">
					<label for="set_voice_volume">{{ __('Voice Volume') }}</label>
					<p class="desc">{{ __('Volume') }}: <span id="voice_volume_value"></span></p>
				</div>
				<input type="range" id="set_voice_volume" min="1" max="100">
			</li>
			<li>
				<div class="label-block">
					<label for="set_voice_rate">{{ __('Voice Rate') }}</label>
					<p class="desc">{{ __('Rate') }}: <span id="voice_rate_value"></span></p>
				</div>
				<input type="range" id="set_voice_rate" min="0" max="2.0" step="0.01">
			</li>
			<li>
				<div class="label-block">
					<label for="set_voice_pitch">{{ __('Voice Pitch') }}</label>
					<p class="desc">{{ __('Pitch') }}: <span id="voice_pitch_value"></span></p>
				</div>
				<input type="range" id="set_voice_pitch" min="0" max="2.0" step="0.01">
			</li>
			<li>
				<div class="label-block">
					<label for="set_tone_volume">{{ __('Tone Volume') }}</label>
					<p class="desc">{{ __('Volume') }}: <span id="tone_volume_value"></span></p>
				</div>
				<input type="range" id="set_tone_volume" min="1" max="100">
			</li>
			<li>
				<div class="label-block">
					{{ __('Indicator Beeps') }}
				</div>
				<ul>
					<li><label><input type="checkbox" id="beep_on_first_pass_button"> {{ __('On First Pass') }}</label></li>
					<li><label><input type="checkbox" id="beep_crossing_entered"> {{ __('Crossing Entered') }}</label></li>
					<li><label><input type="checkbox" id="beep_crossing_exited"> {{ __('Crossing Exited') }}</label></li>
					<li><label><input type="checkbox" id="beep_manual_lap_button"> {{ __('Manual Lap Button') }}</label></li>
					<li><label><input type="checkbox" id="use_mp3_tones"> {{ __('Use MP3 Tones instead of synthetic tones') }}</label></li>
				</ul>
			</li>
			<li>
				<div class="label-block">
					<label for="set_indicator_volume">{{ __('Indicator Beeps Volume') }}</label>
					<p class="desc">{{ __('Volume') }}: <span id="indicator_volume_value"></span></p>
				</div>
				<input type="range" id="set_indicator_volume" min="1" max="100">
			</li>
		</ol>
	</div>
</div>

<!--Race Format-->
<div class="panel collapsing">
	<div class="panel-header">
		<h2>{{ __('Race Format') }}</h2>
	</div>
	<div class="panel-content">
		<p class="form-note">{{ __('Formats used with saved races cannot be modified. (Clear races to release.)') }}</p>
		<p class="form-note">{{ __('Format cannot be changed while a race is running.') }}</p>

		<div class="control-set">
			<label for="set_race_format">{{ __('Format:') }}</label>
			<select id="set_race_format">
				<option>{{ __('Loading...') }}</option>
			</select>
			<button id="add_race_format">+ {{ __('Duplicate Format') }}</button>
			<button class="btn-danger" id="delete_race_format">&#215; {{ __('Remove') }}</button>
		</div>

		<ol class="form">
			<li>
				<div class="label-block">
					<label for="set_format_name">{{ __('Name') }}</label>
				</div>
				<input type="text" id="set_format_name">
			</li>
			<li>
				<div class="label-block">
					<label for="set_race_mode">{{ __('Race Timer Mode') }}</label>
				</div>
				<select id="set_race_mode">
					<option value="0">{{ __('Count Down') }}</option>
					<option value="1">{{ __('Count Up') }}</option>
				</select>
			</li>
			<li>
				<div class="label-block">
					<label for="set_fix_race_time">{{ __('Timer Duration (seconds)') }}</label>
					<p class="desc">{{ __('Used for Count Down timed races') }}</p>
				</div>
				<input type="number" id="set_fix_race_time" min="0" max="99999">
			</li>
			<li>
				<div class="label-block">
					<label for="set_start_delay_min">{{ __('Minimum Start Delay') }}</label>
					<p class="desc">{{ __('Minimum time before race begins') }}</p>
				</div>
				<input type="number" id="set_start_delay_min" min="0" max="999">
			</li>
			<li>
				<div class="label-block">
					<label for="set_start_delay_max">{{ __('Maximum Start Delay') }}</label>
					<p class="desc">{{ __('Maximum time before race begins') }}<br />
						{{ __('Staging timer is hidden unless value matches Minimum Start Delay') }}</p>
				</div>
				<input type="number" id="set_start_delay_max" min="0" max="999">
			</li>
			<li>
				<div class="label-block">
					<label for="set_number_laps_win">{{ __('Number of Laps to Win') }}</label>
					<p class="desc">{{ __('Used with First to X Laps races') }}</p>
				</div>
				<input type="number" id="set_number_laps_win" min="0" max="999">
			</li>
			<li>
				<div class="label-block">
					<label for="set_win_condition">{{ __('Win Condition') }}</label>
				</div>
				<select id="set_win_condition">
					<option value="0">{{ __('None') }}</option>
					<option value="1">{{ __('Most Laps') }}</option>
					<option value="2">{{ __('First to X Laps') }}</option>
					<!-- Yet to be implemented in server.py
					<option value="3">{{ __('Fastest Lap') }}</option>
					<option value="4">{{ __('Fastest 3 Consecutive Laps') }}</option>
					-->
				</select>
			</li>
			<li>
				<div class="label-block">
					<label for="set_team_racing_mode">{{ __('Team Racing Mode') }}</label>
				</div>
				<select id="set_team_racing_mode">
					<option value="0">{{ __('Team Racing Disabled') }}</option>
					<option value="1">{{ __('Team Racing Enabled') }}</option>
				</select>
			</li>
		</ol>

		<hr />

		<ol class="form">
			<li>
				<div class="label-block">
					<label for="set_min_lap">{{ __('Minimum Lap Time') }}</label>
					<p class="desc">{{ __('In seconds') }}</p>
				</div>
				<input type="number" id="set_min_lap" min="0" max="999" value="{{ getOption('MinLapSec') }}">
			</li>
			<li>
				<div class="label-block">
					<label for="set_min_lap_behavior">{{ __('Minimum Lap Behavior') }}</label>
				</div>
				<select id="set_min_lap_behavior">
					<option value="0">{{ __('Highlight Short Laps') }}</option>
					<option value="1">{{ __('Discard New Short Laps') }}</option>
				</select>
			</li>

		</ol>
	</div>
</div>

<!--LED controls-->
{% if led_enabled %}
<div class="panel collapsing">
	<div class="panel-header">
		<h2>{{ __('LED Events') }}</h2>
	</div>
	<div class="panel-content">
		<div id="LED-effect-setup"></div>

		<ol class="form">
			<li>
				<div class="label-block">
					<label for="set_led_brightness">{{ __('LED Brightness') }}</label>
					<p class="desc">{{ __('Level') }}: <span id="led_brightness_value"></span></p>
				</div>
				<input type="range" id="set_led_brightness" min="1" max="25">
			</li>
		</ol>
	</div>
</div>

<div class="panel collapsing">
	<div class="panel-header">
		<h2>{{ __('LED Control') }}</h2>
	</div>
	<div class="panel-content">
		<div class="control-set">
			<button class="LED-color" data-rgb="#000000">{{ __('Turn Off') }}</button>
		</div>

		<div class="control-set">
			<button class="LED-color" data-rgb="#001fff"><span style="background-color:#001fff"></span></button>
			<button class="LED-color" data-rgb="#ff3f00"><span style="background-color:#ff3f00"></span></button>
			<button class="LED-color" data-rgb="#7fff00"><span style="background-color:#7fff00"></span></button>
			<button class="LED-color" data-rgb="#ffff00"><span style="background-color:#ffff00"></span></button>
			<button class="LED-color" data-rgb="#7f00ff"><span style="background-color:#7f00ff"></span></button>
			<button class="LED-color" data-rgb="#ff007f"><span style="background-color:#ff007f"></span></button>
			<button class="LED-color" data-rgb="#3fff3f"><span style="background-color:#3fff3f"></span></button>
			<button class="LED-color" data-rgb="#00bfff"><span style="background-color:#00bfff"></span></button>
		</div>

		<ol class="form">
			<li>
				<div class="label-block">
					<label for="set_led_brightness">{{ __('LED Brightness') }}</label>
					<p class="desc">{{ __('Level') }}: <span id="led_brightness_value"></span></p>
				</div>
				<input type="range" id="set_led_brightness" min="1" max="25">
			</li>
			<li>
				<div class="label-block">
					<label for="set_led_color">{{ __('LED Color') }}</label>
				</div>
				<input type="color" id="set_led_color" />
			</li>
		</ol>

		<div id="LED-handlers"></div>
	</div>
</div>
{% endif %}

<!--Reset database-->
<div class="panel collapsing">
	<div class="panel-header">
		<h2>{{ __('Database') }}</h2>
	</div>
	<div class="panel-content">
		<div class="control-set">
			<button id="backup_database">{{ __('Backup Database') }}</button>
			{% if Debug %}<a href="/database" class="debug button-like">{{ __('View Database') }}</a>{% endif %}
		</div>
		<div class="control-set">
			<select id="reset_type">
				<option value="races">{{ __('Races') }}</option>
				<option value="heats">{{ __('Races and Heats') }}</option>
				<option value="classes">{{ __('Races, Heats, and Classes') }}</option>
				<option value="pilots">{{ __('Races, Heats, and Pilots') }}</option>
				<option value="all">{{ __('Races, Heats, Classes, and Pilots') }}</option>
			</select>
			<button class="btn-danger" id="reset_database">{{ __('Clear Data') }}</button>
		</div>
	</div>
</div>

<!-- System -->
<div class="panel collapsing">
	<div class="panel-header">
		<h2>{{ __('System') }}</h2>
	</div>
	<div class="panel-content">
		<div id="env-data-table" class="control-set">
		</div>
		<br />
		<div id="cluster-status-table" class="control-set">
		</div>
		<br />
		<div class="control-set">
			<a href="#shutdown_confirm" class="btn-danger button-like open-mfp-popup">{{ __('Shut Down') }}</a>
			<a href="#reboot_confirm" class="btn-danger button-like open-mfp-popup">{{ __('Reboot') }}</a>
			{% if Debug %}<a href="/hardwarelog" class="debug button-like">{{ __('Log') }}</a>{% endif %}
		</div>

		<div id="shutdown_confirm" class="priority-message-interrupt mfp-hide popup">
			<h2>Alert</h2>
			<div class="popup-content">
				<p>{{ __('Shut down server?') }}</p>
				<p><button class="btn-danger" id="shutdown_pi">{{ __('Shut Down') }}</button>
				<button class="cancel">{{ __('Cancel') }}</button></p>
			</div>
		</div>

		<div id="reboot_confirm" class="priority-message-interrupt mfp-hide popup">
			<h2>Alert</h2>
			<div class="popup-content">
				<p>{{ __('Reboot server?') }}</p>
				<p><button class="btn-danger" id="reboot_pi">{{ __('Reboot') }}</button>
				<button class="cancel">{{ __('Cancel') }}</button></p>
			</div>
		</div>

		<ol class="form">
			<li>
				<div class="label-block">
					<label for="set_language">{{ __('Language') }}</label>
				</div>
				<select id="set_language">
					<option>{{ __('Loading...') }}</option>
				</select>
			</li>

			<li>
				<div class="label-block">
					<label for="set_timer_name">{{ __('Timer Name') }}</label>
				</div>
				<input type="text" id="set_timer_name" class="set-option" data-option="timerName" value="{{ getOption('timerName') }}">
			</li>
			<li>
				<div class="label-block">
					<label for="set_timer_logo">{{ __('Timer Logo') }}</label>
					<p class="desc">{{ __('File path relative to RotorHazard/server/static') }}</p>
				</div>
				<input type="text" id="set_timer_logo" class="set-option" data-option="timerLogo" value="{{ getOption('timerLogo') }}" placeholder="image/group-logo.png">
			</li>
			<li>
				<div class="label-block">
					<label for="set_hue_primary">{{ __('Primary Hue') }}</label>
				</div>
				<input type="range" id="set_hue_primary" class="set-option hue-control" data-option="hue_0" value="{{ getOption('hue_0') }}" min="0" max="359">
			</li>
			<li>
				<div class="label-block">
					<label for="set_sat_primary">{{ __('Primary Saturation') }}</label>
				</div>
				<input type="range" id="set_sat_primary" class="set-option sat-control" data-option="sat_0" value="{{ getOption('sat_0') }}" min="0" max="100">
			</li>
			<li>
				<div class="label-block">
					<label for="set_hue_secondary">{{ __('Secondary Hue') }}</label>
				</div>
				<input type="range" id="set_hue_secondary" class="set-option hue-control" data-option="hue_1" value="{{ getOption('hue_1') }}" min="0" max="359">
			</li>
			<li>
				<div class="label-block">
					<label for="set_sat_secondary">{{ __('Secondary Saturation') }}</label>
				</div>
				<input type="range" id="set_sat_secondary" class="set-option sat-control" data-option="sat_1" value="{{ getOption('sat_1') }}" min="0" max="100">
			</li>
		</ol>

		<div class="control-set">
			<div class="swatch primary-color">{{ __('Primary Color') }}</div>
			<div class="swatch secondary-color">{{ __('Secondary Color') }}</div>
		</div>
	</div>
</div>

</main>
{% endblock %}<|MERGE_RESOLUTION|>--- conflicted
+++ resolved
@@ -23,12 +23,8 @@
 			'min_lap',
 			'race_status',
 			'team_racing_mode',
-<<<<<<< HEAD
-			'led_handlers',
-			'led_handler_setup',
-=======
+			'led_effects',
 			'led_effect_setup',
->>>>>>> 8a2f2b71
 			'cluster_status'
 		]});
 
@@ -1132,7 +1128,6 @@
 		});
 
 		/* LED Controls */
-<<<<<<< HEAD
 		socket.on('led_handlers', function (msg) {
 			var led_html = $('<div class="control-set">');
 
@@ -1175,10 +1170,7 @@
 				return false;
 		});
 
-		socket.on('led_handler_setup_data', function (msg) {
-=======
 		socket.on('led_effect_setup_data', function (msg) {
->>>>>>> 8a2f2b71
 			var led_html = $('<ol class="form">');
 
 			for (var i in msg.events) {
