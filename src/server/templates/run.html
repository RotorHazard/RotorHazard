--- conflicted
+++ resolved
@@ -1580,18 +1580,7 @@
 			add_callout();
 		});
 
-<<<<<<< HEAD
-		$(document).on('click', '.play_callout', function (event) {
-			var callout = $(this).siblings('.callout_text').val();
-
-			// %HEAT% : Current heat name
-			heat = rotorhazard.event.heats.find(obj => {return obj.id == rotorhazard.current_heat})
-			callout = callout.replace('%HEAT%', heat.displayname);
-
-			// %PILOTS% : Current pilot names
-=======
 		function get_pilots_list_string(sepstr) {
->>>>>>> a114125d
 			var pilots = '';
 			var first = true;
 			for (i in rotorhazard.current_heatNodes) {
@@ -1621,16 +1610,16 @@
 			var callout = $(this).siblings('.callout_text').val();
 
 			if (callout.indexOf('%') >= 0) {
-
 				// %HEAT% : Current heat name
-				callout = callout.replace('%HEAT%', rotorhazard.heats[rotorhazard.current_heat].heatname);
-	
+				heat = rotorhazard.event.heats.find(obj => {return obj.id == rotorhazard.current_heat})
+				callout = callout.replace('%HEAT%', heat.displayname);
+
 				// %PILOTS% : Current pilot names
 				callout = callout.replace('%PILOTS%', get_pilots_list_string(' . '))
-	
+
 				// %LINEUP% : Current pilot names (faster)
 				callout = callout.replace('%LINEUP%', get_pilots_list_string(' , '))
-	
+
 				// %FREQS% : Frequencies with current pilot assignments
 				var pilots = '';
 				var first = true;
