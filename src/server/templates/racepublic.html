{% extends "layout.html" %} {% block title %}Race{% endblock %}{% block head %}
<script type="text/javascript" charset="utf-8">
	var volume_logsl = new LogSlider({maxpos: 100, minval: 0.01, maxval: 1});

	var request_time;
	var request_pi_time;
	var resume_check = true;

	var speakObjsQueue = [];
	var checkSpeakQueueFlag = true;

	function race_kickoff(msg) {
		rotorhazard.timer.stopAll();

		rotorhazard.race_start_pi = (msg.pi_starts_at_s * 1000); // convert seconds (pi) to millis (JS)

		rotorhazard.timer.race.hidden_staging = Boolean(msg.hide_stage_timer);
		rotorhazard.timer.race.count_up = Boolean(msg.race_mode);
		rotorhazard.timer.race.duration = msg.race_time_sec;

		rotorhazard.timer.race.start(rotorhazard.race_start_pi, rotorhazard.pi_time_diff);
	}

	$(document).ready(function () {
		// get pi time
		rotorhazard.pi_time_request = window.performance.now();
		socket.emit('get_pi_time');

		socket.emit('load_data', {'load_types': [
			'all_languages',
			'language',
			'frequency_data',
			'pilot_data',
			'leaderboard_cache',
			'current_laps',
			'race_status',
			'current_heat',
			'team_racing_stat_if_enb'
		]});

		socket.on('pi_time', function (msg) {
			var response_time = window.performance.now();
			var server_delay = response_time - rotorhazard.pi_time_request;
			var server_oneway = server_delay ? server_delay / 2 : server_delay;

			var pi_time_diff = {
				'differential': (msg.pi_time_s * 1000) - response_time - server_oneway, // convert seconds (pi) to millis (JS)
				'response': parseFloat(server_delay)
			}

			// store sync sample
			rotorhazard.pi_time_diff_samples.push(pi_time_diff);

			// sort stored samples
			rotorhazard.pi_time_diff_samples.sort(function(a, b){
				return a.response - b.response;
			})

			// remove unusable samples
			var diff_min = rotorhazard.pi_time_diff_samples[0].differential - rotorhazard.pi_time_diff_samples[0].response
			var diff_max = rotorhazard.pi_time_diff_samples[0].differential + rotorhazard.pi_time_diff_samples[0].response

			rotorhazard.pi_time_diff_samples = rotorhazard.pi_time_diff_samples.filter(function(value, index, array) {
				return value.differential > diff_min && value.differential < diff_max;
			});

			// get filtered value
			var a = [];
			for (var i in rotorhazard.pi_time_diff_samples) {
				a.push(rotorhazard.pi_time_diff_samples[i].differential);
			}
			rotorhazard.pi_time_diff = median(a);

			// pass current sync to timer
			rotorhazard.timer.race.sync(rotorhazard.race_start_pi, rotorhazard.pi_time_diff);

			// continue sampling for sync to improve accuracy
			if (rotorhazard.pi_time_diff_samples.length < 10) {
				setTimeout(function(){
					rotorhazard.pi_time_request = window.performance.now();
					socket.emit('get_pi_time');
				}, (Math.random() * 500) + 250); // 0.25 to 0.75s delay
			}
		});

		socket.on('all_languages', function (msg) {
			rotorhazard.language_strings = msg.languages;
		});

		socket.on('language', function (msg) {
			$('#set_language').empty();
			$('#set_language').append('<option value="">English</option>')
			for (i = 0; i < msg.languages.length; i++) {
				$('#set_language').append('<option value="' + msg.languages[i].id +'">' + msg.languages[i].name + '</option>')
			}

			$('#set_voice_string_language').empty();
			$('#set_voice_string_language').append('<option value="match-timer">' + __('(Match Timer Language)') + '</option>')
			$('#set_voice_string_language').append('<option value="">English</option>')
			for (i = 0; i < msg.languages.length; i++) {
				$('#set_voice_string_language').append('<option value="' + msg.languages[i].id +'">' + msg.languages[i].name + '</option>')
			}
			$('#set_voice_string_language').val(rotorhazard.voice_string_language);

			if (msg.language) {
				rotorhazard.interface_language = msg.language;
				$('#set_language').val(msg.language);
			} else {
				$('#set_language').selectedIndex = 0;
			}
		});

		// set up nodes
		$('.node').each(function(){
			var node_id = parseInt($(this).data('id'));
			rotorhazard.nodes[node_id] = new nodeModel();
		});

		// populate voice controls
		$('#voice-calls').val(parseInt(rotorhazard.primaryPilot));

		$('#voice_callsign').prop( "checked", rotorhazard.voice_callsign);
		$('#voice_lap_count').prop( "checked", rotorhazard.voice_lap_count);
		$('#voice_team_lap_count').prop( "checked", rotorhazard.voice_team_lap_count);
		$('#voice_lap_time').prop( "checked", rotorhazard.voice_lap_time);
		$('#voice_race_timer').prop( "checked", rotorhazard.voice_race_timer);
		$().articulate('volume', rotorhazard.voice_volume);
		$('#set_voice_volume').val(volume_logsl.position(rotorhazard.voice_volume));
		$('#voice_volume_value').html($('#set_voice_volume').val());
		$().articulate('rate', rotorhazard.voice_rate);
		$('#voice_rate_value').html(rotorhazard.voice_rate.toFixed(2));
		$('#set_voice_rate').val(rotorhazard.voice_rate);
		$().articulate('pitch', rotorhazard.voice_pitch);
		$('#voice_pitch_value').html(rotorhazard.voice_pitch.toFixed(2));
		$('#set_voice_pitch').val(rotorhazard.voice_pitch);
		$('#display_lap_id').prop("checked", rotorhazard.display_lap_id);
		$('#display_time_start').prop("checked", rotorhazard.display_time_start);
		$('#display_time_first_pass').prop("checked", rotorhazard.display_time_first_pass);
		$('#use_mp3_tones').prop("checked", rotorhazard.use_mp3_tones);

		socket.on('race_scheduled', function (msg) {
			if (msg.scheduled) {
				var deferred_start = msg.scheduled_at * 1000;  // convert seconds (pi) to millis (JS)
				rotorhazard.timer.deferred.start(deferred_start, rotorhazard.pi_time_diff);
			} else {
				rotorhazard.timer.deferred.stop();
			}
		});

		socket.on('race_status', function (msg) {
			switch (msg.race_status) {
				case 1: // Race running
					rotorhazard.race_status_go_time = window.performance.now();
					$('body').addClass('race-running');
					$('body').removeClass('race-stopped');
					$('body').removeClass('race-new');
					$('.timing-clock').removeClass('staging');
					if (resume_check) {
						race_kickoff(msg);
					}
					break;
				case 2: // Race stopped, clear or save laps
					$('body').removeClass('race-running');
					$('body').addClass('race-stopped');
					$('body').removeClass('race-new');
					$('.timing-clock').removeClass('staging');
					break;
				case 3: // staging
					$('body').removeClass('race-stopped');
					$('body').addClass('race-running');
					$('body').removeClass('race-new');
					$('.timing-clock').addClass('staging');
					if (resume_check) {
						race_kickoff(msg);
					}
					break;
				default: // Waiting to start new race
					$('body').removeClass('race-running');
					$('body').removeClass('race-stopped');
					$('body').addClass('race-new');
					$('.timing-clock').removeClass('staging');
					if (resume_check) {
						socket.emit('get_race_scheduled');
					}
					break;
			}

			resume_check = false;
		});

		socket.on('heartbeat', function (msg) {
			if (speakObjsQueue.length > 0) {
				var isSpeakingFlag = $().articulate('isSpeaking');
				if (checkSpeakQueueFlag) {
					if (!isSpeakingFlag) {
						var obj = speakObjsQueue.shift();
						if (speakObjsQueue.length > 0)
							checkSpeakQueueFlag = false;
						doSpeak(obj);
					}
				}  //make sure previous speak has started before checking queue again
				else if (isSpeakingFlag)
					checkSpeakQueueFlag = true;
			}
		});

		socket.on('frequency_data', function (msg) {
			for (i = 0; i < msg.frequency.length; i++) {
				$('#s_channel_' + i).val(msg.frequency[i]);
				rotorhazard.nodes[i].frequency = msg.frequency[i];
				freq.updateBlocks();
			}
		});

		socket.on('current_laps', function (msg) {
			$.each(msg.node_index, function (i, node_index) { // i is loop num, node_index is json object
				$('#current_laps_' + i + ' tbody > tr').remove();
<<<<<<< HEAD
				$.each(node_index.laps, function (j, lap) { // j is loop num, lap is json object
					var lapTime = lap.lap_time;
					if (lap.splits.length > 0) {
						lapTime += ' (';
						for (k=0; k<lap.splits.length; k++) {
							var split = lap.splits[k];
							if (k > 0) {
								lapTime += ', ';
							}
							lapTime += split.split_time;
							if (split.split_speed) {
								lapTime += '/' + split.split_speed;
							}
						}
						lapTime += ')';
					}
					if (lap.lap_id == 0) {
						var $tr = $('<tr class="lap_0">').append(
							$('<td>').text(lap.lap_id),
							$('<td>').text(lapTime)
						).appendTo('#current_laps_' + i);
					}
					else {
						var lapTimeStamp = (lap.lap_time_stamp > 0) ? formatTimeMillis(lap.lap_time_stamp) : '';
						var $tr = $('<tr>').append(
							$('<td>').text(lap.lap_id),
							$('<td>').text(lapTime).prepend($('<span class="from_start">').text(lapTimeStamp))
						).appendTo('#current_laps_' + i);
=======
				$.each(node_index.lap_id, function (j, lap_id) { // j is loop num, lap_id is not used
					var $tr = '';
					if (node_index.lap_id[j] == 0) {
						local_colspan = 2;
						$tr = $('<tr class="lap_0">');
						if(rotorhazard.display_lap_id)
						{
							local_colspan = 1;
							$tr.append(
									$('<td class="display_lap_id">').text(node_index.lap_id[j])
							);
						}
						$tr.append($('<td colspan="'+local_colspan+'">').text(node_index.lap_time[j]));
					}
					else {
						$tr = $('<tr>')
						local_colspan = 2;
						if(rotorhazard.display_lap_id)
						{
							local_colspan = 1;
							$tr.append(
									$('<td class="display_lap_id">').text(node_index.lap_id[j])
							);
						}
						$time_td =$('<td colspan="'+local_colspan+'">').text(node_index.lap_time[j] + ' ');
						$local_prepend = $('<span class="from_start">')
						if(rotorhazard.display_time_first_pass){
								$local_prepend.text(formatTimeMillis(node_index.lap_time_stamp[j] - node_index.lap_time_stamp[0]));
								if(rotorhazard.display_time_start){
									$local_prepend.append("  ");
								}
						}
						if(rotorhazard.display_time_start){
							$local_prepend.append(formatTimeMillis(node_index.lap_time_stamp[j]));
						}
						$time_td.prepend($local_prepend);
						$tr.append($time_td);
>>>>>>> 65d88f84
					}
					if (j && node_index.lap_raw[j] < (rotorhazard.min_lap * 1000)) {
						$tr.addClass('min-lap-warning');
					}
					$tr.appendTo('#current_laps_' + i);
					// if (node_index.lap_id[j] == 0) {
					// 	var $tr = $('<tr class="lap_0">').append(
					// 		$('<td>').text(node_index.lap_id[j]),
					// 		$('<td>').text(node_index.lap_time[j])
					// 	).appendTo('#current_laps_' + i);
					// }
					// else {
					// 	var $tr = $('<tr>').append(
					// 		$('<td>').text(node_index.lap_id[j]),
					// 		$('<td>').text(node_index.lap_time[j]).prepend($('<span class="from_start">').text(formatTimeMillis(node_index.lap_time_stamp[j])))
					// 	).appendTo('#current_laps_' + i);
					// }
				});
			});
		});

		socket.on('leaderboard', function (msg) {
			$('#leaderboard').empty();
			$('#leaderboard').append(build_leaderboard(msg.by_race_time, 'current', msg.meta));
		});

		socket.on('team_racing_status', function (msg) {
			$('.team_racing_status').html(msg.team_laps_str);
		});

		socket.on('phonetic_data', function (msg) {
			if (rotorhazard.primaryPilot == 0 || rotorhazard.primaryPilot == msg.pilot_id
				&& rotorhazard.min_lap * 1000 < msg.raw_time) {

				var ttstext = '';

				if (rotorhazard.voice_callsign) {
					ttstext = msg.callsign;
					if (msg.pilot)
						ttstext = msg.pilot;
				}

				if (rotorhazard.voice_lap_count) {
					if (ttstext.length > 0)
						ttstext += ", ";
					ttstext += __l('Lap') + " " + msg.lap;
				}

				if (rotorhazard.voice_lap_time) {
					if (ttstext.length > 0)
						ttstext += ", ";
					ttstext += msg.phonetic;
				}

				if (msg.team_name && msg.team_laps && rotorhazard.voice_team_lap_count) {
					if (ttstext.length > 0)
						ttstext += ", ";
					ttstext += __l('Team') + " " + msg.team_name + ", " + __l('Lap') + " " + msg.team_laps;
				}

				if (ttstext.length > 0) {
					speak('<div class="speech">' + ttstext + '</div>');
				}
			}
		})

		socket.on('phonetic_text', function (msg) {
			if (msg.text) {
				if (!msg.domain || rotorhazard['voice_' + msg.domain]) {
					speak('<div class="speech">' + __l(msg.text) + '</div>');
				}
			}
		})

		socket.on('current_heat', function (msg) {
			var heatname = __('Heat') + ' ' + msg.current_heat;
			if (msg.heat_note)
				heatname = msg.heat_note;

			$('.current_heat').html(heatname);
			for (i = 0; i < msg.callsign.length; i++) {
				$('.callsign_' + i).html(msg.callsign[i]);
			}
		});

		socket.on('prestage_ready', function (msg) {
			request_time = new Date();
		});

		socket.on('stage_ready', function (msg) {
			var response_time = new Date();
			var server_delay = ((response_time - request_time) / 2);

			var data = { // supply delay to stage 2
				delay: msg.start_delay
			}
			setTimeout(function(){
				timer.mode(msg.race_mode);
				timer.setRaceDuration(msg.race_time_sec);
				timer.reset();
				timer.pre_race(msg.start_delay, msg.hide_stage_timer);
				timer.start(); // Start clock

				race_mode = msg.race_time_sec;
			}, server_delay);
		});

		socket.on('stop_timer', function (msg) {
			rotorhazard.timer.stopAll();
		});

		socket.on('stage_ready', function (msg) {
			race_kickoff(msg);
		});

		socket.on('pilot_data', function (msg) {
			msg.pilots.sort(function(a, b){
				if (a.name < b.name)
					return -1;
				if (a.name > b.name)
					return 1;
				return 0;
			});

			var voices = $("#voice-calls");
			voices.empty();
			voices.append('<option value="-1">' + __('None') + '</option>');
			voices.append('<option value="0">' + __('All') + '</option>');
			for (var i in msg.pilots) {
				voices.append('<option value="' + msg.pilots[i].pilot_id + '">' + msg.pilots[i].callsign + ' (' + msg.pilots[i].name + ')</option>')
			}
			voices.val(rotorhazard.primaryPilot);
		});

		/* Voice */
		$(document).on('change', '#set_voice_language', function (event) {
			rotorhazard.voice_language = $(this).val();
			rotorhazard.saveData();
		});

		// construct language selection
		$('#voice_select').after('<select id="set_voice_language">');
		var voices = $().articulate('getVoices');

		for (var i in voices) {
			$('#set_voice_language').append('<option>'+ voices[i].name + '</option>');
		}
		$('#set_voice_language').val(rotorhazard.voice_language);

		$('#set_voice_string_language').change(function (event) {
			rotorhazard.voice_string_language = $(this).val();
			rotorhazard.saveData();
		});

		$('#voice_callsign').change(function (event) {
			rotorhazard.voice_callsign = $(this).prop('checked');
			rotorhazard.saveData();
		});

		$('#voice_lap_count').change(function (event) {
			rotorhazard.voice_lap_count = $(this).prop('checked');
			rotorhazard.saveData();
		});

		$('#voice_team_lap_count').change(function (event) {
			rotorhazard.voice_team_lap_count = $(this).prop('checked');
			rotorhazard.saveData();
		});

		$('#voice_lap_time').change(function (event) {
			rotorhazard.voice_lap_time = $(this).prop('checked');
			rotorhazard.saveData();
		});

		$('#voice_race_timer').change(function (event) {
			rotorhazard.voice_race_timer = $(this).prop('checked');
			rotorhazard.saveData();
		});

		$('#voice-calls').change(function(){
			rotorhazard.primaryPilot = parseInt($(this).val());
			rotorhazard.saveData();
		});

		$('#set_voice_volume').on('input', function (event) {
			var val = volume_logsl.value($(this).val());
			$().articulate('volume', val);
			$('#voice_volume_value').html($(this).val());
		});

		$('#set_voice_volume').change(function (event) {
			var val = volume_logsl.value($(this).val());
			rotorhazard.voice_volume = val;
			rotorhazard.saveData();
		});

		$('#set_voice_rate').on('input', function (event) {
			val = parseFloat($(this).val())
			$().articulate('rate', val);
			$('#voice_rate_value').html(val.toFixed(2));
		});

		$('#set_voice_rate').on('change', function (event) {
			rotorhazard.voice_rate = parseFloat($(this).val());
			rotorhazard.saveData();
		});

		$('#set_voice_pitch').on('input', function (event) {
			val = parseFloat($(this).val())
			$().articulate('pitch', val);
			$('#voice_pitch_value').html(val.toFixed(2));
		});

		$('#set_voice_pitch').on('change', function (event) {
			rotorhazard.voice_pitch = parseFloat($(this).val());
			rotorhazard.saveData();
		});

		$('#display_lap_id').change(function (event) {
			rotorhazard.display_lap_id = $(this).prop('checked');
			rotorhazard.saveData();
		});

		$('#display_time_start').change(function (event) {
			rotorhazard.display_time_start = $(this).prop('checked');
			rotorhazard.saveData();
		});

		$('#display_time_first_pass').change(function (event) {
			rotorhazard.display_time_first_pass = $(this).prop('checked');
			rotorhazard.saveData();
		});

		$('#use_mp3_tones').change(function (event) {
			rotorhazard.use_mp3_tones = $(this).prop('checked');
		});
	});

	function doSpeak(obj) {
		$(obj).articulate('setVoice','name', rotorhazard.voice_language).articulate('speak');
	};

	function speak(obj, priority) {
		if (typeof(priority)=='undefined')
			priority = false;

		if (priority) {
			speakObjsQueue.unshift(obj);
		} else {
			speakObjsQueue.push(obj);
		}
	};

</script>
{% endblock %} {% block content %}
<main class="page-racepublic">

<div class="panel">
	<div class="panel-content">
		<div class="timer">
			<div class="timing-clock"><div class="warning" title="{{ __('Browser Sync Loss') }}">&#9888;&#xFE0E;</div><div class="time-display">--:--</div></div>
		</div>

		<h2 class="current_heat">{{ __('Loading...') }}</h2>

		<!--Display the race leaderboard-->
		<div id="leaderboard"></div>

		<div class="team_racing_status"></div>

		<!--Display the current laps-->
		<div class="race-results">
			{% for node in nodes %}
			<div class="node" data-id="{{ node.index }}">
				<h4 class="callsign_{{ node.index }}">{{ __('Loading...') }}</h4>
				<div class="channel-block" data-node="{{ node.index }}"><span class="ch"></span> <span class="fr"></span></div>
				<table class="laps" id="current_laps_{{ node.index }}">
					<tbody>
					</tbody>
				</table>
			</div>
			{% endfor %}
		</div>
	</div>
</div>


<!--Voice Settings-->
<div class="panel collapsing">
	<div class="panel-header">
		<h2>{{ __('Audio Control') }}</h2>
	</div>
	<div class="panel-content">

		<ol class="form">
			<li>
				<div class="label-block" id="voice_select">
					<label for="set_voice_language">{{ __('Voice Select') }}</label>
				</div>
			</li>
			<li>
				<div class="label-block">
					<label for="set_voice_string_language">{{ __('Voice Language') }}</label>
				</div>
				<select id="set_voice_string_language">
					<option>{{ __('Loading...') }}</option>
				</select>
			</li>
			<li>
				<div class="label-block">
					<label for="voice-calls">{{ __('Voice Calls') }}</label>
				</div>
				<select id="voice-calls">
					<option value="-1">{{ __('Loading...') }}</option>
				</select>
			</li>
			<li>
				<div class="label-block">
					{{ __('Announcements') }}
				</div>
				<ul>
					<li><label><input type="checkbox" id="voice_callsign"> {{ __('Callsign') }}</label></li>
					<li><label><input type="checkbox" id="voice_lap_count"> {{ __('Lap Number') }}</label></li>
					<li><label><input type="checkbox" id="voice_lap_time"> {{ __('Lap Time') }}</label></li>
					<li><label><input type="checkbox" id="voice_race_timer"> {{ __('Race Timer') }}</label></li>
					<li><label><input type="checkbox" id="voice_team_lap_count"> {{ __('Team Lap Total') }}</label></li>
				</ul>
			</li>
			<li>
				<div class="label-block">
					<label for="set_voice_volume">{{ __('Voice Volume') }}</label>
					<p class="desc">{{ __('Volume') }}: <span id="voice_volume_value"></span></p>
				</div>
				<input type="range" id="set_voice_volume" min="0" max="100">
			</li>
			<li>
				<div class="label-block">
					<label for="set_voice_rate">{{ __('Voice Rate') }}</label>
					<p class="desc">{{ __('Rate') }}: <span id="voice_rate_value"></span></p>
				</div>
				<input type="range" id="set_voice_rate" min="0" max="2.0" step="0.01">
			</li>
			<li>
				<div class="label-block">
					<label for="set_voice_pitch">{{ __('Voice Pitch') }}</label>
					<p class="desc">{{ __('Pitch') }}: <span id="voice_pitch_value"></span></p>
				</div>
				<input type="range" id="set_voice_pitch" min="0" max="2.0" step="0.01">
			</li>
			<li>
				<div class="label-block">
					{{ __('Indicator Beeps') }}
				</div>
				<ul>
					<li><label><input type="checkbox" id="use_mp3_tones"> {{ __('Use MP3 Tones instead of synthetic tones') }}</label></li>
				</ul>
			</li>
		</ol>
	</div>
</div>

<!--Display Settings-->
<div class="panel collapsing">
	<div class="panel-header">
		<h2>{{ __('Display Settings') }}</h2>
	</div>
	<div class="panel-content">
		<p class="form-note">{{ __('Display settings apply to this device only.') }}</p>
		<ol class="form">

			<li>
				<div class="label-block">
					{{ __('Lap Information') }}
				</div>
				<ul>
					<li><label><input type="checkbox" id="display_lap_id"> {{ __('show Lap ID') }}</label></li>
					<li><label><input type="checkbox" id="display_time_start"> {{ __('show time since start') }}</label></li>
					<li><label><input type="checkbox" id="display_time_first_pass"> {{ __('show time since first pass') }}</label></li>
				</ul>
			</li>

		</ol>
	</div>
</div>

</main>
{% endblock %}<|MERGE_RESOLUTION|>--- conflicted
+++ resolved
@@ -215,8 +215,8 @@
 		socket.on('current_laps', function (msg) {
 			$.each(msg.node_index, function (i, node_index) { // i is loop num, node_index is json object
 				$('#current_laps_' + i + ' tbody > tr').remove();
-<<<<<<< HEAD
 				$.each(node_index.laps, function (j, lap) { // j is loop num, lap is json object
+					var $tr = '';
 					var lapTime = lap.lap_time;
 					if (lap.splits.length > 0) {
 						lapTime += ' (';
@@ -233,73 +233,47 @@
 						lapTime += ')';
 					}
 					if (lap.lap_id == 0) {
-						var $tr = $('<tr class="lap_0">').append(
-							$('<td>').text(lap.lap_id),
-							$('<td>').text(lapTime)
-						).appendTo('#current_laps_' + i);
+						var local_colspan = 2;
+						$tr = $('<tr class="lap_0">');
+						if(rotorhazard.display_lap_id) {
+							local_colspan = 1;
+							$tr.append(
+								$('<td class="display_lap_id">').text(lap.lap_id)
+							);
+						}
+						$tr.append($('<td colspan="'+local_colspan+'">').text(lap.lap_time));
 					}
 					else {
 						var lapTimeStamp = (lap.lap_time_stamp > 0) ? formatTimeMillis(lap.lap_time_stamp) : '';
-						var $tr = $('<tr>').append(
-							$('<td>').text(lap.lap_id),
-							$('<td>').text(lapTime).prepend($('<span class="from_start">').text(lapTimeStamp))
-						).appendTo('#current_laps_' + i);
-=======
-				$.each(node_index.lap_id, function (j, lap_id) { // j is loop num, lap_id is not used
-					var $tr = '';
-					if (node_index.lap_id[j] == 0) {
-						local_colspan = 2;
-						$tr = $('<tr class="lap_0">');
-						if(rotorhazard.display_lap_id)
-						{
+
+						$tr = $('<tr>')
+						var local_colspan = 2;
+						if(rotorhazard.display_lap_id) {
 							local_colspan = 1;
 							$tr.append(
-									$('<td class="display_lap_id">').text(node_index.lap_id[j])
+								$('<td class="display_lap_id">').text(lap.lap_id)
 							);
 						}
-						$tr.append($('<td colspan="'+local_colspan+'">').text(node_index.lap_time[j]));
-					}
-					else {
-						$tr = $('<tr>')
-						local_colspan = 2;
-						if(rotorhazard.display_lap_id)
-						{
-							local_colspan = 1;
-							$tr.append(
-									$('<td class="display_lap_id">').text(node_index.lap_id[j])
-							);
+						$time_td = $('<td colspan="'+local_colspan+'">').text(lap.lap_time + ' ');
+						$local_prepend = $('<span class="from_start">');
+
+						if(rotorhazard.display_time_first_pass) {
+							$local_prepend.text(formatTimeMillis(lap.lap_time_stamp - node_index.laps[0].lap_time_stamp));
+							if(rotorhazard.display_time_start){
+								$local_prepend.append(" / ");
+							}
 						}
-						$time_td =$('<td colspan="'+local_colspan+'">').text(node_index.lap_time[j] + ' ');
-						$local_prepend = $('<span class="from_start">')
-						if(rotorhazard.display_time_first_pass){
-								$local_prepend.text(formatTimeMillis(node_index.lap_time_stamp[j] - node_index.lap_time_stamp[0]));
-								if(rotorhazard.display_time_start){
-									$local_prepend.append("  ");
-								}
-						}
+
 						if(rotorhazard.display_time_start){
-							$local_prepend.append(formatTimeMillis(node_index.lap_time_stamp[j]));
+							$local_prepend.append(formatTimeMillis(lap.lap_time_stamp));
 						}
 						$time_td.prepend($local_prepend);
 						$tr.append($time_td);
->>>>>>> 65d88f84
-					}
-					if (j && node_index.lap_raw[j] < (rotorhazard.min_lap * 1000)) {
+					}
+					if (j && lap.lap_raw < (rotorhazard.min_lap * 1000)) {
 						$tr.addClass('min-lap-warning');
 					}
 					$tr.appendTo('#current_laps_' + i);
-					// if (node_index.lap_id[j] == 0) {
-					// 	var $tr = $('<tr class="lap_0">').append(
-					// 		$('<td>').text(node_index.lap_id[j]),
-					// 		$('<td>').text(node_index.lap_time[j])
-					// 	).appendTo('#current_laps_' + i);
-					// }
-					// else {
-					// 	var $tr = $('<tr>').append(
-					// 		$('<td>').text(node_index.lap_id[j]),
-					// 		$('<td>').text(node_index.lap_time[j]).prepend($('<span class="from_start">').text(formatTimeMillis(node_index.lap_time_stamp[j])))
-					// 	).appendTo('#current_laps_' + i);
-					// }
 				});
 			});
 		});
