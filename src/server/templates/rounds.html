{% extends "layout.html" %} {% block title %}Rounds{% endblock %} {% block head %} {% endblock %} {% block content %}
<script type="text/javascript" charset="utf-8">

	var race_list = {};
	var race_list_loaded = false;
	var race_loaded = false;
	var current_race_data = {};
	var min_lap = {{ getOption('MinLapSec') }} * 1000;
        
	$(document).ready(function () {
		socket.emit('load_data', {'load_types': [
			'all_languages',
			'language',
			'class_data',
		]});

		socket.on('all_languages', function (msg) {
			rotorhazard.language_strings = msg.languages;
		});

		socket.on('language', function (msg) {
			if (msg.language) {
				rotorhazard.interface_language = msg.language;
			}
		});

		socket.on('round_data_notify', function () {
			socket.emit('load_data', {'load_types': [
				'class_round_data',
			]});
		});

<<<<<<< HEAD
                socket.on('class_data', function (msg) {
=======
              socket.on('class_data', function (msg) {
>>>>>>> 1210c64a
                        if (msg.classes.length > 0) {
                            $('#set_current_class').empty();
                            for (var i in msg.classes) {
                                    var raceclass = msg.classes[i];
                                    var opt = $('<option value="' + raceclass.id + '">' + raceclass.name + '</option>');

                                    $('#set_current_class').append(opt);
                            }
                        }

                });


                socket.on('race_list', function (msg) {
                        race_list = msg;

                        $('button#load_pilot_results').prop('disabled', false);
                        if (race_list_loaded) {
                                var prev_heat = $('#selected_heat').val();
                        }

                        $('#selected_heat').empty();
                        for (var heat_i in race_list.heats) {
                                var heat = race_list.heats[heat_i];

                                if (heat.note) {
                                        var heat_name = heat.note;
                                } else {
                                        var heat_name = __('Heat') + ' ' + heat_i;
                                }

                                $('#selected_heat').append('<option value="' + heat_i + '">' + heat_name + '</option>');
                        }
                        $('#selected_heat').val(heat_i);

                        if (race_list_loaded) {
                                $('#selected_heat').val(prev_heat);
                        } else {
                                race_list_loaded = true;
                                $('#selected_heat').prop('disabled', false);
                                $('#selected_round').prop('disabled', false);
                                $('#selected_pilot').prop('disabled', false);
                                $('#load_race').prop('disabled', false);
                        }

                        $('#selected_heat').trigger('change');
                });

<<<<<<< HEAD
=======

>>>>>>> 1210c64a
		socket.on('round_data', function (msg) {
			var page = $('.results_display')
			page.empty();
                        $('button#load_all_results').prop('disabled', false);

			if (!$.isEmptyObject(msg.heats)) {
			    if (!$.isEmptyObject(msg.event_leaderboard)) {
				var panel = $('<div id="event_leaderboard" class="panel collapsing">');

				var panel_header = $('<div class="panel-header">');
				panel_header.append('<h2><button class="no-style">' + __('Event Leaderboards') + '</button></h2>');
				panel.append(panel_header);

				// event leaderboards
				var panel_content = $('<div class="panel-content" style="display: none">');
				var event_leaderboard = $('<div class="event-leaderboards">');
				event_leaderboard.append('<h3>' + __('Race Totals') + '</h3>');
				event_leaderboard.append(build_leaderboard(msg.event_leaderboard.by_race_time, 'by_race_time', msg.meta));
				event_leaderboard.append('<h3>' + __('Fastest Laps') + '</h3>');
				event_leaderboard.append(build_leaderboard(msg.event_leaderboard.by_fastest_lap, 'by_fastest_lap', msg.meta));
				event_leaderboard.append('<h3>' + __('Fastest 3 Consecutive Laps') + '</h3>');
				event_leaderboard.append(build_leaderboard(msg.event_leaderboard.by_consecutives, 'by_consecutives', msg.meta));
				panel_content.append(event_leaderboard);
				panel.append(panel_content);

				page.append(panel)
                            }

				// heats

				// reorder classes (Assumes Object.keys is ordered by ES6 rules, or as added by server)
				var class_ordered = Object.keys(msg.heats_by_class)
				class_ordered = class_ordered.concat(class_ordered.splice(0, 1));

				for (var class_id in class_ordered) {
					var race_class = class_ordered[class_id];
					var valid_heats = false;
					if (msg.heats_by_class[race_class].length) {
						for (var class_heat in msg.heats_by_class[race_class]) {
							if (msg.heats[msg.heats_by_class[race_class][class_heat]]) {
								valid_heats = true;
								break;
							}
						}
					}

					if (valid_heats) {
						var class_panel = $('<div id="class_' + class_id + '" class="panel collapsing">');
						var class_panel_header = $('<div class="panel-header">');
						var class_panel_content = $('<div class="panel-content" style="display: none">');

						var current_class = msg.classes[race_class];
						if (current_class) {
							class_panel_header.append('<h2><button class="no-style">' + current_class.name + '</button></h2>');

							var class_leaderboard = $('<div id="class_' + class_id + '_leaderboard" class="panel collapsing class-leaderboard">');

							var class_leaderboard_header = $('<div class="panel-header">');
							class_leaderboard_header.append('<h3><button class="no-style">' + __('Class Summary') + '</button></h3>');
							class_leaderboard.append(class_leaderboard_header);

							var class_leaderboard_content = $('<div class="panel-content" style="display: none">');

							class_leaderboard_content.append('<h4>' + __('Race Totals') + '</h4>');
							class_leaderboard_content.append(build_leaderboard(current_class.leaderboard.by_race_time, 'by_race_time', msg.meta));
							class_leaderboard_content.append('<h4>' + __('Fastest Laps') + '</h4>');
							class_leaderboard_content.append(build_leaderboard(current_class.leaderboard.by_fastest_lap, 'by_fastest_lap', msg.meta));
							class_leaderboard_content.append('<h4>' + __('Fastest 3 Consecutive Laps') + '</h4>');
							class_leaderboard_content.append(build_leaderboard(current_class.leaderboard.by_consecutives, 'by_consecutives', msg.meta));

							class_leaderboard.append(class_leaderboard_content);
							class_panel_content.append(class_leaderboard);
						} else {
							if ($.isEmptyObject(msg.classes)) {
								class_panel_header.append('<h2><button class="no-style">' + __('Heats') + '</button></h2>')
							} else {
								class_panel_header.append('<h2><button class="no-style">' + __('Unclassified') + '</button></h2>')
							}
						}

						class_panel.append(class_panel_header);

						for (var class_heat in msg.heats_by_class[race_class]) {
							var heat = msg.heats[msg.heats_by_class[race_class][class_heat]]

							if (heat) {
								var panel = $('<div id="class_' + class_id + '_heat_' + class_heat + '" class="panel collapsing">');

								var panel_header = $('<div class="panel-header">');

								if (heat.note) {
									panel_header.append('<h3><button class="no-style">' + heat.note + '</button></h3>');
								} else {
									panel_header.append('<h3><button class="no-style">' + __('Heat') + ' ' + heat.heat_id + '</button></h3>');
								}
								panel.append(panel_header);

								var panel_content = $('<div class="panel-content" style="display: none">');

								// heat leaderboards
								if (heat.rounds.length > 1) {
									var heat_summary_panel = $('<div id="class_' + class_id + '_heat_' + class_heat + '_leaderboard" class="panel collapsing open">');
									heat_summary_panel.append('<div class="panel-header"><h4><button class="no-style">' + __('Heat Summary') + '</button></h4></div>')
									var heat_summary_panel_content = $('<div class="panel-content">');
									var heat_leaderboard = $('<div class="leaderboard">');
									heat_leaderboard.append(build_leaderboard(heat.leaderboard.by_race_time, 'heat', msg.meta));
									heat_summary_panel_content.append(heat_leaderboard);
									heat_summary_panel.append(heat_summary_panel_content);
									panel_content.append(heat_summary_panel);
								}

								// rounds
								for (var round_i in heat.rounds) {
									var round = heat.rounds[round_i];
									var round_div = $('<div id="class_' + class_id + '_heat_' + class_heat + '_round_' + round.id + '" class="round panel collapsing open">');

									round_div.append('<div class="panel-header"><h4><button class="no-style">' + __('Round') + ' ' + round.id + ' (' + round.start_time_formatted + ')</button></h4></div>')

									var round_content = $('<div class="panel-content">');
									// race leaderboards
									var race_leaderboard = $('<div class="leaderboard">');
									race_leaderboard.append(build_leaderboard(round.leaderboard.by_race_time, 'round', msg.meta));

									var race_results = $('<div class="race-results">');

									// race laps
									for (var node_i in round.nodes) {
										var node = round.nodes[node_i];
										var node_div = $('<div class="node">');

										node_div.append('<h5>' + node.callsign + '</h5>')

										var table = $('<table class="laps">');
										var tbody = $('<tbody>');

										var lap_index = 0;
										for (var lap_i in node.laps) {
											var lap = node.laps[lap_i];
											if (!lap.deleted) {
												if (lap_index) {
													tbody.append('<tr class="lap_' + lap_index + '"><td>' + lap_index + '</td><td><span class="from_start">' + formatTimeMillis(lap.lap_time_stamp) + '</span>' + formatTimeMillis(lap.lap_time) + '</td></tr>')
												} else {
													tbody.append('<tr class="lap_0"><td>0</td><td>' + formatTimeMillis(lap.lap_time) + '</td></tr>')
												}
												lap_index++;
											}
										}

										table.append(tbody);
										node_div.append(table);
										race_results.append(node_div);
									}

									round_content.append(race_leaderboard);
									round_content.append(race_results);
									round_div.append(round_content);
									panel_content.append(round_div);
								}
								panel.append(panel_content);

								class_panel_content.append(panel);
							}
						}
						class_panel.append(class_panel_content);
						page.append(class_panel);
					}
				}

				for (var panel in rotorhazard.panelstates) {
					var panel_obj = $('#' + panel);
					var panelstate = rotorhazard.panelstates[panel];

					if (panelstate) {
						panel_obj.addClass('open');
						panel_obj.children('.panel-content').stop().slideDown();
					} else {
						panel_obj.removeClass('open');
						panel_obj.children('.panel-content').stop().slideUp();
					}
				}
			} else {
				page.append('<p>' + __('There is no saved race data available to view.') + '</p>');
			}
		});

		socket.on('class_round_data', function (msg) {
			var page = $('.results_display')
			page.empty();

                        $('button#load_class_results').prop('disabled', false);

			if (!$.isEmptyObject(msg.classes)) {

				for (var class_id in msg.classes) {

					var class_panel = $('<div id="class_' + class_id + '" class="panel collapsing">');
					var class_panel_header = $('<div class="panel-header">');
					var class_panel_content = $('<div class="panel-content" style="display: none">');

					var current_class = msg.classes[class_id];
					if (current_class) {
						class_panel_header.append('<h2><button class="no-style">' + current_class.name + '</button></h2>');

						var class_leaderboard = $('<div id="class_' + class_id + '_leaderboard" class="panel collapsing class-leaderboard">');

						var class_leaderboard_header = $('<div class="panel-header">');
						class_leaderboard_header.append('<h3><button class="no-style">' + __('Class Summary') + '</button></h3>');
						class_leaderboard.append(class_leaderboard_header);

						var class_leaderboard_content = $('<div class="panel-content" style="display: none">');

						class_leaderboard_content.append('<h4>' + __('Race Totals') + '</h4>');
						class_leaderboard_content.append(build_leaderboard(current_class.leaderboard.by_race_time, 'by_race_time', msg.meta));
						class_leaderboard_content.append('<h4>' + __('Fastest Laps') + '</h4>');
						class_leaderboard_content.append(build_leaderboard(current_class.leaderboard.by_fastest_lap, 'by_fastest_lap', msg.meta));
						class_leaderboard_content.append('<h4>' + __('Fastest 3 Consecutive Laps') + '</h4>');
						class_leaderboard_content.append(build_leaderboard(current_class.leaderboard.by_consecutives, 'by_consecutives', msg.meta));

						class_leaderboard.append(class_leaderboard_content);
						class_panel_content.append(class_leaderboard);
					} else {
						if ($.isEmptyObject(msg.classes)) {
							class_panel_header.append('<h2><button class="no-style">' + __('Heats') + '</button></h2>')
						} else {
							class_panel_header.append('<h2><button class="no-style">' + __('Unclassified') + '</button></h2>')
						}
					}

					class_panel.append(class_panel_header);

					class_panel.append(class_panel_content);
					page.append(class_panel);
				}

				for (var panel in rotorhazard.panelstates) {
					var panel_obj = $('#' + panel);
					var panelstate = rotorhazard.panelstates[panel];

					if (panelstate) {
						panel_obj.addClass('open');
						panel_obj.children('.panel-content').stop().slideDown();
					} else {
						panel_obj.removeClass('open');
						panel_obj.children('.panel-content').stop().slideUp();
					}
				}
			} else {
				page.append('<p>' + __('There is no saved race data available to view.') + '</p>');
			}
		});

               $('button#load_class_results').click(function (event) {

                        if(!$(this).prop('disabled')) {
			        $('.results_display').empty()
			        $('.results_display').html('<p> {{ __('Loading...') }} </p>')
                                $(this).prop('disabled', true);
                                socket.emit('load_data', {'load_types': [ 'class_round_data', ], 'specific_class' : $('#set_current_class').val() } );
                        }
                        return false;
                });
               $('button#load_all_results').click(function (event) {

                        if(!$(this).prop('disabled')) {
			        $('.results_display').empty()
			        $('.results_display').html('<p> {{ __('Loading...') }} </p>')
                                $(this).prop('disabled', true);
                                socket.emit('load_data', {'load_types': [ 'round_data', ],  } );
                        }
                        return false;
                });

               $('button#load_pilot_results').click(function (event) {

                        if(!$(this).prop('disabled')) {
			        $('.race-view').html(' {{ __('Loading...') }}  <table id="laps"> </table>')
                                $(this).prop('disabled', true);
                                socket.emit('load_data', {'load_types': [ 'race_list', ],  } );
                        }
                        return false;
                });

		$('#selected_heat').change(function(){
			var prev_round = $('#selected_round').val();

			$('#selected_round').empty();

			var heat = parseInt($(this).val());

			for (var round_i in race_list.heats[heat].rounds) {
				$('#selected_round').append('<option value="' + round_i + '">' + __('Round') + ' ' + round_i + '</option>');
			}

			$('#selected_round').val(round_i);
			$('#selected_round option').each(function(){
				if (this.value == prev_round) {
					$('#selected_round').val(prev_round);
					return false;
				}
			});


			$('#selected_round').trigger('change');
		});

		$('#selected_round').change(function(){
			var prev_pilot = $('#selected_pilot').data('pilot-id');

			$('#selected_pilot').empty();

			var heat = parseInt($('#selected_heat').val());
			var round = parseInt($(this).val());

			for (var pilot_i in race_list.heats[heat].rounds[round].pilotraces) {
				var pilotrace = race_list.heats[heat].rounds[round].pilotraces[pilot_i];
				$('#selected_pilot').append('<option value="' + pilot_i + '" data-pilot-id="' + pilotrace.pilot_id + '">' + pilotrace.callsign + '</option>');
			}

			$('#selected_pilot option').each(function(){
				if ($(this).data('pilot-id') == prev_pilot) {
					$('#selected_pilot').val($(this).val());
					return false;
				}
			});


			$('#selected_pilot').trigger('change');
		});

		$('#selected_pilot').change(function(){
			var heat = parseInt($('#selected_heat').val());
			var round = parseInt($('#selected_round').val());
			var pilot = parseInt($(this).val());
			var pilotrace = race_list.heats[heat].rounds[round].pilotraces[pilot];

			$(this).data('pilot-id', pilotrace.pilot_id);

			load_race();
		});

		function load_race() {
                        table_html='<thead> <tr> <th>{{ __('Lap') }}</th> <th>{{ __('Timestamp') }}</th> <th>{{ __('Lap Time') }}</th> </tr> </thead> <tbody></tbody>'
			$('.race-view').html(' <table id="laps"> ' + table_html + '</table>')

			var lapList = $('#laps tbody');
			lapList.empty();

			race_loaded = true;

			var heat = parseInt($('#selected_heat').val());
			var round = parseInt($('#selected_round').val());
			var pilot = parseInt($('#selected_pilot').val());


			// load current race data
			current_race_data = jQuery.extend(true, {}, race_list.heats[heat].rounds[round].pilotraces[pilot]);
			// fill current data with race meta
			current_race_data.round_id = round;
			current_race_data.heat_id = heat;
			current_race_data.race_id = race_list.heats[heat].rounds[round].race_id;
			current_race_data.class_id = race_list.heats[heat].rounds[round].class_id;
			current_race_data.format_id = race_list.heats[heat].rounds[round].format_id;
			current_race_data.start_time = race_list.heats[heat].rounds[round].start_time;
			current_race_data.start_time_formatted = race_list.heats[heat].rounds[round].start_time_formatted;

			// populate laps
			displayLaps(current_race_data.laps);

			return false;
		}


			function displayLaps(laps_obj) {
				var lapList = $('#laps tbody');
				var lap_index = 0;
				for (var lap_i in laps_obj) {
					var lap = laps_obj[lap_i];
					var lapData = $('<tr>');

					if (lap.deleted) {
						lapData.addClass('lap-deleted');
					} else if (lap_index && lap.lap_time < min_lap) {
						lapData.addClass('min-lap-warning');
					}

					if (!lap.deleted) {
						lapData.append('<td>' + lap_index + '</td>');
						lapData.append('<td>' + (lap.lap_time_stamp / 1000).toFixed(3) + '</td>');
						lapData.append('<td>' + formatTimeMillis(lap.lap_time) + '</td>');
						lap_index++;
					} else {
						lapData.append('<td>-</td>');
						lapData.append('<td>' + (lap.lap_time_stamp / 1000).toFixed(3) + '</td>');
						lapData.append('<td>' + __('Deleted') + '</td>');
					}

					lapList.append(lapData);
				}
			}

		});
	</script>
	<main class="page-rounds">

			<div class="control-set">
				<label for="selected_heat" class="screen-reader-text">{{ __('Heat') }}</label>
				<select id="selected_heat" disabled>
					<option value="--">{{ __('Not Loaded') }}</option>
				</select>

				<label for="selected_round" class="screen-reader-text">{{ __('Round') }}</label>
				<select id="selected_round" disabled>
					<option value="--">{{ __('Not Loaded') }}</option>
				</select>

				<label for="selected_pilot" class="screen-reader-text">{{ __('Pilot') }}</label>
				<select id="selected_pilot" disabled>
					<option value="--">{{ __('Not Loaded') }}</option>
				</select>
				<button id="load_pilot_results"><span class="narrow">{{ __('Get') }}</span><span class="wide">{{ __('Load Race') }}</span></button>

			</div>

			<div id="race-display">

				<div id="race-view" class="race-view">
				</div>

			</div>
			<div class="control-set">
				<label for="set_current_class" class="screen-reader-text">{{ __('Current Class') }}</label>
				<select id="set_current_class">
					<option value="">{{ __('Loading...') }}</option>
				</select>
				<button id="load_class_results"><span class="narrow">{{ __('Get') }}</span><span class="wide">{{ __('Class Summary') }}</span></button>
				 <!-- change line below to <p class="admin-hide"> if you only want admins to see this button  -->
				<p><button id="load_all_results"><span class="narrow">{{ __('GetSummary') }}</span><span class="wide">{{ __('All') }} {{ __('Results') }}</span></button> </p>
			</div>

			<div id="id=results_display" class="results_display">
			   <p>Select class and press {{__('Class Summary')}} button</p>
			</div>


	</main>
{% endblock %}<|MERGE_RESOLUTION|>--- conflicted
+++ resolved
@@ -30,11 +30,7 @@
 			]});
 		});
 
-<<<<<<< HEAD
                 socket.on('class_data', function (msg) {
-=======
-              socket.on('class_data', function (msg) {
->>>>>>> 1210c64a
                         if (msg.classes.length > 0) {
                             $('#set_current_class').empty();
                             for (var i in msg.classes) {
@@ -83,10 +79,6 @@
                         $('#selected_heat').trigger('change');
                 });
 
-<<<<<<< HEAD
-=======
-
->>>>>>> 1210c64a
 		socket.on('round_data', function (msg) {
 			var page = $('.results_display')
 			page.empty();
