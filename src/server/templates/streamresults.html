{% extends "layout-basic.html" %} {% block title %}{{ __('Stream') }}: {{ __('Current') }}{% endblock %}{% block head %}
<link rel="stylesheet" href="/static/stream.css?{{ serverInfo['release_version'] | urlencode }}"></link>

<script type="text/javascript" charset="utf-8">
	var data_dependencies = [
		'all_languages',
		'language',
		'leaderboard',
		'race_status',
	];

	rotorhazard.show_messages = false;

	var request_time;
	var request_pi_time;
	var resume_check = true;

	function race_kickoff(msg) {
		rotorhazard.timer.stopAll();

		rotorhazard.race_start_pi = (msg.pi_starts_at_s * 1000); // convert seconds (pi) to millis (JS)

		rotorhazard.timer.race.hidden_staging = Boolean(msg.hide_stage_timer);
		rotorhazard.timer.race.count_up = Boolean(msg.race_mode);
		rotorhazard.timer.race.duration = msg.race_time_sec;

		rotorhazard.timer.race.start(rotorhazard.race_start_pi, rotorhazard.pi_time_diff);
	}

	$(document).ready(function () {// get pi time
		rotorhazard.pi_time_request = window.performance.now();
		socket.emit('get_pi_time');

		socket.on('current_heat', function (msg) {
			for (var idx in msg.heatNodes) {
				hn = msg.heatNodes[streamnode];
				if (hn.activeColor) {
					color = colorvalToHex(hn.activeColor)
					$('html').css('--pilot_color', color);
					$('html').css('--contrast_pilot_color', contrastColor(color));
					$('html').css('--position_foreground_color', color);
					$('html').css('--position_background_color', contrastColor(color));
					$('html').css('--fast_lap_color', color);
					$('html').css('--contrast_fast_lap_color', contrastColor(color));
				} else {
					$('html').css('--pilot_color', 'hsl(var(--hue_0), var(--sat_0), var(--lum_0_low))');
					$('html').css('--contrast_pilot_color', 'var(--contrast_0_low)');
					$('html').css('--position_background_color', 'hsl(var(--hue_1), var(--sat_1), var(--lum_1_high))');
					$('html').css('--position_foreground_color', 'var(--contrast_1_high)');
					$('html').css('--fast_lap_color', 'hsl(var(--hue_1), var(--sat_1), var(--lum_1_high))');
					$('html').css('--contrast_fast_lap_color', 'var(--contrast_1_high)');
				}
			}
		});

		socket.on('pi_time', function (msg) {
			var response_time = window.performance.now();
			var server_delay = response_time - rotorhazard.pi_time_request;
			var server_oneway = server_delay ? server_delay / 2 : server_delay;

			var pi_time_diff = {
				'differential': (msg.pi_time_s * 1000) - response_time - server_oneway, // convert seconds (pi) to millis (JS)
				'response': parseFloat(server_delay)
			}

			// store sync sample
			rotorhazard.pi_time_diff_samples.push(pi_time_diff);

			// sort stored samples
			rotorhazard.pi_time_diff_samples.sort(function(a, b){
				return a.response - b.response;
			})

			// remove unusable samples
			var diff_min = rotorhazard.pi_time_diff_samples[0].differential - rotorhazard.pi_time_diff_samples[0].response
			var diff_max = rotorhazard.pi_time_diff_samples[0].differential + rotorhazard.pi_time_diff_samples[0].response

			rotorhazard.pi_time_diff_samples = rotorhazard.pi_time_diff_samples.filter(function(value, index, array) {
				return value.differential >= diff_min && value.differential <= diff_max;
			});

			// get filtered value
			var a = [];
			for (var i in rotorhazard.pi_time_diff_samples) {
				a.push(rotorhazard.pi_time_diff_samples[i].differential);
			}
			rotorhazard.pi_time_diff = median(a);

			// pass current sync to timer
			rotorhazard.timer.race.sync(rotorhazard.race_start_pi, rotorhazard.pi_time_diff);

			// continue sampling for sync to improve accuracy
			if (rotorhazard.pi_time_diff_samples.length < 10) {
				setTimeout(function(){
					rotorhazard.pi_time_request = window.performance.now();
					socket.emit('get_pi_time');
				}, (Math.random() * 500) + 250); // 0.25 to 0.75s delay
			}

			// update server info
			var a = Infinity;
			for (var i in rotorhazard.pi_time_diff_samples) {
				a = Math.min(a, rotorhazard.pi_time_diff_samples[i].response);
			}
			$('#server-lag').html('<p>Sync quality: within ' + a + 'ms (' + rotorhazard.pi_time_diff_samples.length + ' samples)</p>');
		});

		socket.on('language', function (msg) {
			if (msg.language) {
				rotorhazard.interface_language = msg.language;
			}
		});

		// set up node local store
		for (i = 0; i < {{ num_nodes }}; i++) {
			rotorhazard.nodes[i] = new nodeModel();
		}

		socket.on('race_scheduled', function (msg) {
			if (msg.scheduled) {
				var deferred_start = msg.scheduled_at * 1000;  // convert seconds (pi) to millis (JS)
				rotorhazard.timer.deferred.start(deferred_start, rotorhazard.pi_time_diff);
			} else {
				rotorhazard.timer.deferred.stop();
			}
		});

		socket.on('race_status', function (msg) {
			switch (msg.race_status) {
				case 1: // Race running
					rotorhazard.race_status_go_time = window.performance.now();
					$('body').addClass('race-running');
					$('body').removeClass('race-stopped');
					$('body').removeClass('race-new');
					$('.timing-clock').removeClass('staging');
					if (resume_check) {
						race_kickoff(msg);
					}
					break;
				case 2: // Race stopped, clear or save laps
					$('body').removeClass('race-running');
					$('body').addClass('race-stopped');
					$('body').removeClass('race-new');
					$('.timing-clock').removeClass('staging');
					break;
				case 3: // staging
					$('body').removeClass('race-stopped');
					$('body').addClass('race-running');
					$('body').removeClass('race-new');
					$('.timing-clock').addClass('staging');
					if (resume_check) {
						race_kickoff(msg);
					}
					break;
				default: // Waiting to start new race
					$('body').removeClass('race-running');
					$('body').removeClass('race-stopped');
					$('body').addClass('race-new');
					$('.timing-clock').removeClass('staging');
					if (resume_check) {
						socket.emit('get_race_scheduled');
					}
					break;
			}

			resume_check = false;
		});

		socket.on('heartbeat', function (msg) {
		});

		socket.on('leaderboard', function (msg) {
			if (msg && 'last_race' in msg) {
				var race = msg.last_race;
			} else {
				var race = msg.current;
			}

			var heatname = __('Heat') + ' ' + race.heat;
			if (race.heat_note)
				heatname = race.heat_note;
			$('.current_heat').html(heatname);

			leaderboard_type = race.leaderboard.meta.primary_leaderboard;
			$('#leaderboard').empty();
			$('#leaderboard').append(build_leaderboard(race.leaderboard[leaderboard_type], 'current', race.leaderboard.meta));

			$('#team_leaderboard').empty();
			if (race.team_leaderboard && 'meta' in race.team_leaderboard) {
				leaderboard_type = race.team_leaderboard.meta.primary_leaderboard;
				$('#team_leaderboard').append(build_team_leaderboard(race.team_leaderboard[leaderboard_type], leaderboard_type, race.team_leaderboard.meta));
				$('#team_leaderboard').show();
			} else {
				$('#team_leaderboard').hide();
			}
			if (race.status_msg) {
<<<<<<< HEAD
=======
				var(--pilot_color)
>>>>>>> 9ef2dc5b
				$('.race_status_message').css('background', 'var(--pilot_color)');
				$('.race_status_message').css('color', 'var(--contrast_pilot_color)');
				$('.race_status_message').html(race.status_msg);
				$('.race_status_message').slideDown();

			} else {
				$('.race_status_message').css('background', 'var(--pilot_color)');
				$('.race_status_message').css('color', 'var(--contrast_pilot_color)');
				$('.race_status_message').slideUp();

			}
		});

		socket.on('prestage_ready', function (msg) {
			request_time = new Date();
		});

		socket.on('stage_ready', function (msg) {
			race_kickoff(msg);
		});

		socket.on('stop_timer', function (msg) {
			rotorhazard.timer.stopAll();
		});

		socket.on('stage_ready', function (msg) {
			race_kickoff(msg);
		});
	});

	function speak(obj, priority) {} // stub to prevent crashing

</script>
{% endblock %} {% block content %}
<main class="page-stream">
	<div id="header">
		<h1 class="current_heat">{{ __('Loading...') }}</h1>
		<div id="timer">
			<div class="timing-clock"><div class="warning" title="{{ __('Browser Sync Loss') }}">&#9888;&#xFE0E;</div><div class="time-display">--:--</div></div>
		</div>
	</div>

	<!--Display the race leaderboard-->
	<div id="leaderboard"></div>

	<div id="team_leaderboard"></div>

	<div class="race_status_message"></div>

</div>

</main>
{% endblock %}<|MERGE_RESOLUTION|>--- conflicted
+++ resolved
@@ -193,11 +193,7 @@
 			} else {
 				$('#team_leaderboard').hide();
 			}
-			if (race.status_msg) {
-<<<<<<< HEAD
-=======
-				var(--pilot_color)
->>>>>>> 9ef2dc5b
+			if (race.status_msg){
 				$('.race_status_message').css('background', 'var(--pilot_color)');
 				$('.race_status_message').css('color', 'var(--contrast_pilot_color)');
 				$('.race_status_message').html(race.status_msg);
