{% extends "layout.html" %} {% block title %}{{ __('Format') }}{% endblock %} {% block head %}
<script type="text/javascript" src="./static/Blob.js"></script>
<script type="text/javascript" src="./static/FileSaver.min.js"></script>

<script type="text/javascript" charset="utf-8">
	// TODO: UI for heat order
	// TODO: UI for class order

	var data_dependencies = [
		'language',
		{
			'type': 'ui',
			'value': 'format'
		},
		'frequency_data',
		'pilot_data',
		'heat_data',
		'class_data',
		'format_data',
		'min_lap',
		'race_status',
		'backups_list',
		'exporter_list',
		'heatgenerator_list',
		'raceclass_rank_method_list',
	];

	var heat_to_unlock = null;
	var class_to_unlock = null;

	$(document).ready(function () {
		socket.on('language', function (msg) {
			$('#set_language').empty();
			$('#set_language').append('<option value="">English</option>')
			for (var i = 0; i < msg.languages.length; i++) {
				$('#set_language').append('<option value="' + msg.languages[i].id +'">' + msg.languages[i].name + '</option>')
			}

			$('#set_voice_string_language').empty();
			$('#set_voice_string_language').append('<option value="match-timer">' + __('(Match Timer Language)') + '</option>')
			$('#set_voice_string_language').append('<option value="">English</option>')
			for (var i = 0; i < msg.languages.length; i++) {
				$('#set_voice_string_language').append('<option value="' + msg.languages[i].id +'">' + msg.languages[i].name + '</option>')
			}
			$('#set_voice_string_language').val(rotorhazard.voice_string_language);

			if (msg.language) {
				rotorhazard.interface_language = msg.language;
				$('#set_language').val(msg.language);
			} else {
				$('#set_language').selectedIndex = 0;
			}
		});

		// set admin flag
		rotorhazard.admin = true;
		rotorhazard.saveData();
		$('nav li').removeClass('admin-hide');

		if ('{{ getOption('pilotSort') }}' == 'callsign') {
			$('#set_pilotSort').val('callsign');
		}

		if (parseInt('{{ getOption('ledColorMode') }}')) {
			$('#set_ledColorMode').val('{{ getOption('ledColorMode') }}');
		}

		$('#unlock_race_format_button').html(svg_asset.lock);

		// set up node local store
		for (var i = 0; i < {{ num_nodes }}; i++) {
			rotorhazard.nodes[i] = new nodeModel();
		}

		socket.on('ui', function (msg) {
			$('#custom-ui').empty();

			for (var i in msg) {
				var panel = msg[i];

				var panel_el = $('<div class="panel collapsing active">');
				var panel_header_el = $('<div class="panel-header">');
				panel_header_el.append('<h2><button class="no-style">' + panel.panel.label + '</button></h2>');
				var panel_content_el = $('<div class="panel-content">');
				panel_content_el.hide();

				var form_el = $('<ol>');

				for (var f_idx in panel.settings) {
					settings = panel.settings[f_idx];

					settings.wrapperEl = 'li';

					// TODO: adjust incoming data
					settings.fieldType = settings.fieldtype;
					settings.id = settings.name;
					settings.genericOption = settings.name;

					var field = rhui.buildField(settings);

					panel_content_el.append(field);
				}
				panel_el.append(panel_header_el);
				panel_el.append(panel_content_el);
				$('#custom-ui').append(panel_el);
			}
		});

		socket.on('frequency_data', function (msg) {
			if (msg.fdata.length) {
				for (var i in msg.fdata) {
					var fObj = freq.getFObjbyFData(msg.fdata[i]);
					rotorhazard.nodes[i].fObj = fObj;
					$('#s_channel_' + i).val(fObj.frequency);
					$('#f_table_' + i).val(fObj.fString);
					freq.updateBlock(fObj, i);
				}
			}
		});

		socket.on('race_status', function (msg) {
			rotorhazard.event.race_status = msg;
			display_format();
			display_classes();
			display_unclassified_heats();

			if (rotorhazard.event.race_status.race_status) {
				$('#active_race_lock').show();
			} else {
				$('#active_race_lock').hide();
			}
		});

		socket.on('race_saved', function (msg) {
			if (typeof rotorhazard.event.classes != "undefined") {
				var race_class = rotorhazard.event.classes.find(obj => {return obj.id == msg.class_id});
				if (race_class) {
					race_class.locked = true;
				}
			}

			if (typeof rotorhazard.event.heats != "undefined") {
				var heat = rotorhazard.event.heats.find(obj => {return obj.id == msg.heat_id});
				if (heat) {
					heat.locked = true;
				}
			}

			if (typeof rotorhazard.event.race_formats != "undefined") {
				var format = rotorhazard.event.race_formats.find(obj => {return obj.id == msg.format_id});
				if (format) {
					format.locked = true;
				}
			}

			if (typeof rotorhazard.event.pilots != "undefined") {
				for (var p in msg.pilot_ids) {
					var pilot_id = msg.pilot_ids[p]
					var pilot = rotorhazard.event.pilots.find(obj => {return obj.pilot_id == pilot_id});
					if (pilot_id) {
						pilot.locked = true	;
					}
				}
			}
			display_format();
			display_classes();
			display_unclassified_heats();
			display_pilots();
		});

		/* Event */
		$('#set_consecutives_count').change(function (event) {
			var data = {
				count: $(this).val()
			};
			socket.emit('set_consecutives_count', data);
		});

		/* Classes */
		function update_class_selectors() {
			var class_data = rotorhazard.event;

			var input_val = $('#generator_input_class').val();
			var output_val = $('#generator_output_class').val();

			$('#generator_input_class').empty().append($('<option value="0">-' + __('All Pilots') + '-</option>'));
			$('#generator_output_class').empty().append($('<option value="">-' + __('New Class') + '-</option>'));

			if (class_data.classes.length) {
				class_data.classes.sort((a, b) => a.order - b.order || a.id - b.id);
				for (var i in class_data.classes) {
					var race_class = class_data.classes[i];

					if (race_class.name) {
						$('#generator_input_class').append($('<option value="' + race_class.id + '">' + race_class.name + '</option>'));
						$('#generator_output_class').append($('<option value="' + race_class.id + '">' + race_class.name + '</option>'));
					} else {
						$('#generator_input_class').append($('<option value="' + race_class.id + '">' + __('Class') + ' ' + race_class.id + '</option>'));
						$('#generator_output_class').append($('<option value="' + race_class.id + '">' + __('Class') + ' ' + race_class.id + '</option>'));
					}
				}
			}

			$('#generator_output_class').append($('<option value="0">(' + __('Unclassified') + ')</option>'));

			if ($('#generator_input_class option[value="' + input_val + '"]').length) {
				$('#generator_input_class').val(input_val);
			}
			if ($('#generator_output_class option[value="' + output_val + '"]').length) {
				$('#generator_output_class').val(output_val);
			}
		}

		socket.on('class_data', function (msg) {
			rotorhazard.event.classes = msg.classes;
			display_classes();
			freq.updateBlocks();
		});

		function display_classes() {
			if (typeof rotorhazard.event.classes != "undefined" &&
				typeof rotorhazard.event.heats != "undefined" &&
				typeof rotorhazard.event.pilots != "undefined" &&
				typeof rotorhazard.event.race_formats != "undefined" &&
				typeof rotorhazard.raceclass_rank_methods != "undefined") {
				$(".race_classes").empty();

				var classlist = $('<ol>');
				rotorhazard.event.classes.sort((a, b) => a.order - b.order || a.id - b.id);
				rotorhazard.event.heats.sort((a, b) => a.order - b.order || a.id - b.id);
				if (rotorhazard.event.classes.length) {
					for (var i in rotorhazard.event.classes) {
						var race_class = rotorhazard.event.classes[i];

						var el = $('<li>');
						var header = $('<h3>' + __('Class') + ' ' + race_class.id + '</h3>');

						el.append(header);

						var locked = race_class.locked;
						var active = false;
						if (rotorhazard.event.race_status && rotorhazard.event.race_status.race_status && rotorhazard.event.race_status.race_class_id == race_class.id) {
							active = true;
							locked = true;
						}

						var input = $('<input type="text" id="race_class_name-' + race_class.id + '" class="set_race_class_name" data-class_id="' + race_class.id + '" placeholder="' + __('Name') + ' (' + __('Class') + ' ' + race_class.id + ')" maxlength="80">');
						input.val(race_class.name);
						el.append(input);

						var actions = $('<div class="actions">');
						actions.append('<button class="duplicate duplicate_class" data-id="' + race_class.id + '" title="Duplicate ' + race_class.displayname + '">+</button>');
						if (locked) {
							if (!active) {
								actions.append('<button class="btn-warning open-mfp-popup unlock unlock_class" data-mfp-src="#class_unlock_confirm" data-id="' + race_class.id + '" title="' + __('Force Modify class') + ': ' + race_class.displayname + '">' + svg_asset.lock + '</button>');
							}
						} else {
							actions.append('<button class="delete_class btn-danger" data-id="' + race_class.id + '" title="Delete Class '+ race_class.id +'">&#215;</button>');
						}
						el.append(actions);

						var input = $('<textarea id="race_class_description-' + race_class.id + '" class="set_race_class_description" data-class_id="' + race_class.id + '" placeholder="' + __('Class Description') + ' (' + __('Accepts Markdown') + ')" maxlength="256">');
						input.val(race_class.description);
						el.append(input);

						var field = $('<div class="field field-format">');
						field.append('<label for="class_format_' + race_class.id + '">' + __('Race Format') + '</label>');
						var selectbox = $('<select class="set_race_class_format" id="class_format_' + race_class.id + '" data-class_id="' + race_class.id + '">')
						selectbox.append('<option value="0">-' + __('Unrestricted') + '-</option>');
						for (var j in rotorhazard.event.race_formats) {
							selectbox.append('<option value="' + rotorhazard.event.race_formats[j].id +'">' + rotorhazard.event.race_formats[j].name + '</option>');
						}
						selectbox.val(race_class.format);
						selectbox.prop('disabled', locked);
						field.append(selectbox);
						el.append(field);

						var field = $('<div class="field field-ranking">');
						field.append('<label for="class_win_condition_' + race_class.id + '">' + __('Ranking') + '</label>');
						var selectbox = $('<select class="set_race_class_win_condition" id="class_win_condition_' + race_class.id + '" data-class_id="' + race_class.id + '">')
						selectbox.append('<option value="">' + __('From Race Format') + '</option>');
						for (var j in rotorhazard.raceclass_rank_methods) {
							selectbox.append('<option value="' + rotorhazard.raceclass_rank_methods[j].name +'">' + rotorhazard.raceclass_rank_methods[j].label + '</option>');
						}
						/*
						selectbox.append('<option value="1">Laps/Time</option>');
						selectbox.append('<option value="2">Fastest Lap</option>');
<<<<<<< HEAD
						selectbox.append('<option value="3">Fastest 3 Consecutive</option>');
=======
						selectbox.append('<option value="3">Fastest Consecutive</option>');
						*/
>>>>>>> 4329f936
						selectbox.append('<option value="4">Best Round (Laps/Time)</option>');
						selectbox.append('<option value="5">Best 2 Rounds (Laps/Time)</option>');
						selectbox.append('<option value="6">Best 3 Rounds (Laps/Time)</option>');
						selectbox.append('<option value="7">Best 4 Rounds (Laps/Time)</option>');
						selectbox.append('<option value="8">Best 5 Rounds (Laps/Time)</option>');
						*/
						selectbox.val(race_class.win_condition);
						selectbox.prop('disabled', locked);
						field.append(selectbox);
						el.append(field);

						var field = $('<div class="field field-rounds">');
						field.append('<label for="race_class_rounds-' + race_class.id + '">' + __('Rounds') + '</label>');
						var input = $('<input type="number" id="race_class_rounds-' + race_class.id + '" class="set_race_class_rounds" data-class_id="' + race_class.id + '" step="1" min="0">');
						input.val(race_class.rounds);
						field.append(input);
						el.append(field);

						var field = $('<div class="field field-advance">');
						field.append('<label for="class_heat_advance_' + race_class.id + '">' + __('Advance Heat') + '</label>');
						var selectbox = $('<select class="set_race_class_heat_advance" id="class_heat_advance_' + race_class.id + '" data-class_id="' + race_class.id + '">')
						selectbox.append('<option value="1">' + __('Always') + '</option>');
						selectbox.append('<option value="2">' + __('After All Rounds') + '</option>');
						selectbox.append('<option value="0">' + __('Never') + '</option>');

						selectbox.val(race_class.heat_advance);
						field.append(selectbox);
						el.append(field);
						
						var input = $('<input hidden type="number" id="race_class_order-' + race_class.id + '" class="set_race_class_order" data-class_id="' + race_class.id + '" step="1" min="0">');
						input.val(race_class.order);
						el.append(input);

						var heats_el = $('<ol class="heats">');
						for (var i in rotorhazard.event.heats) {
							var heat = rotorhazard.event.heats[i];
							if (heat.class_id == race_class.id) {
								heats_el.append(create_heat_ui(heat));
							}
						}
						heats_el.append('<li class="new_heat_container"><button class="add_heat" data-id="' + race_class.id + '">' + __('Add Heat') + '</button></li>');
						el.append(heats_el);

						el.appendTo(classlist);
					}
				}
				classlist.appendTo($('.race_classes'));
				freq.updateBlocks();
				init_popup_generics();
				update_class_selectors();
			}
		}

		function display_unclassified_heats() {
			if (rotorhazard.event.heats) {
				$("#unclassified_heats").empty();
				var uc_ol = $('<ol>');
				var unclassified_el = $('<li>');
				var header = $('<h3>' + __('Unclassified Heats') + '</h3>');
				unclassified_el.append(header);

				var heats_el = $('<ol class="heats">');
				rotorhazard.event.heats.sort((a, b) => a.order - b.order || a.id - b.id);
				for (var i in rotorhazard.event.heats) {
					var heat = rotorhazard.event.heats[i];
					if (heat.class_id == 0) {
						heats_el.append(create_heat_ui(heat));
					}
				}

				heats_el.append('<li class="new_heat_container"><button class="add_heat" data-id="0">' + __('Add Heat') + '</button></li>');
				unclassified_el.append(heats_el);

				unclassified_el.append(heats_el);

				uc_ol.append(unclassified_el);
				$("#unclassified_heats").append(uc_ol);
			}
			freq.updateBlocks();
		}

		$(document).on("change", '.set_race_class_name', function (event) {
			var data = {
				class_id: parseInt($(this).data('class_id')),
				class_name: $(this).val(),
			};
			socket.emit('alter_race_class', data);

			var race_class = rotorhazard.event.classes.find(obj => {return obj.id == data.class_id});
			if (race_class) {
				race_class.name = data.class_name;
			}
			update_class_selectors();
		});

		$(document).on("change", '.set_race_class_description', function (event) {
			var data = {
				class_id: parseInt($(this).data('class_id')),
				class_description: $(this).val(),
			};
			socket.emit('alter_race_class', data);

			var race_class = rotorhazard.event.classes.find(obj => {return obj.id == data.class_id});
			if (race_class) {
				race_class.description = data.class_description;
			}
		});

		$(document).on("change", '.set_race_class_format', function (event) {
			var data = {
				class_id: parseInt($(this).data('class_id')),
				class_format: $(this).val(),
			};
			socket.emit('alter_race_class', data);

			var race_class = rotorhazard.event.classes.find(obj => {return obj.id == data.class_id});
			if (race_class) {
				race_class.format = data.class_format;
			}
		});

		$(document).on("change", '.set_race_class_win_condition', function (event) {
			var data = {
				class_id: parseInt($(this).data('class_id')),
				win_condition: $(this).val(),
			};
			socket.emit('alter_race_class', data);

			var race_class = rotorhazard.event.classes.find(obj => {return obj.id == data.class_id});
			if (race_class) {
				race_class.win_condition = data.win_condition;
			}
		});

		$(document).on("change", '.set_race_class_rounds', function (event) {
			var data = {
				class_id: parseInt($(this).data('class_id')),
				rounds: parseInt($(this).val()),
			};
			socket.emit('alter_race_class', data);

			var race_class = rotorhazard.event.classes.find(obj => {return obj.id == data.class_id});
			if (race_class) {
				race_class.rounds = data.rounds;
			}
		});

		$(document).on("change", '.set_race_class_heat_advance', function (event) {
			var data = {
				class_id: parseInt($(this).data('class_id')),
				heat_advance: parseInt($(this).val()),
			};
			socket.emit('alter_race_class', data);

			var race_class = rotorhazard.event.classes.find(obj => {return obj.id == data.class_id});
			if (race_class) {
				race_class.heat_advance = data.heat_advance;
			}
		});

		$(document).on("change", '.set_race_class_order', function (event) {
			var data = {
				class_id: parseInt($(this).data('class_id')),
				order: parseInt($(this).val()),
			};
			socket.emit('alter_race_class', data);

			var race_class = rotorhazard.event.classes.find(obj => {return obj.id == data.class_id});
			if (race_class) {
				race_class.order = data.order;
			}
		});

		$(document).on("click", '.unlock_class', function (event) {
			class_to_unlock = $(this).data('id');
		});

		$(document).on("click", '#unlock_class', function (event) {
			$.magnificPopup.close();
			var race_class = $('[data-class_id=' + class_to_unlock + ']');
			$(race_class).prop('disabled', false);
		});

		$('button#add_race_class').click(function (event) {
			socket.emit('add_race_class');
		});

		$(document).on("click", '.delete_class', function (event) {
			var data = {
				class: parseInt($(this).data('id')),
			};
			socket.emit('delete_class', data);
		});

		$(document).on("click", '.duplicate_class', function (event) {
			var data = {
				class: parseInt($(this).data('id')),
			};
			socket.emit('duplicate_race_class', data);
		});

		$(document).on("click", 'button.add_heat', function (event) {
			var data = {
				class: parseInt($(this).data('id')),
			};
			socket.emit('add_heat', data);
		});

		/* Heats */
		socket.on('heat_data', function (msg) {
			rotorhazard.event.heats = msg.heats;
			display_classes();
			display_unclassified_heats();
			if (rotorhazard.generators) {
				$('#generate_heats_2').prop('disabled', false);
			}
			$('#generating-message').prop('hidden', true);
		});

		function create_heat_ui(heat) {
			var el = $('<li class="rh-heat" data-heat="' + heat.id + '">');

			if (heat.status == 2) {
				el.addClass('is-confirmed');
			}

			var locked = heat.locked;
			var active = false
			if (rotorhazard.event.race_status && rotorhazard.event.race_status.race_status && rotorhazard.event.race_status.race_heat_id == heat.id) {
				active = true;
				locked = true;
			}

			var header = $('<h4>Heat ' + heat.id + '</h4>');
			el.append(header);

			var input = $('<input type="text" id="heat-note-' + heat.id + '" class="set_heat_note" data-heat="' + heat.id + '" placeholder="' + __('Name') + ' (' + __('Heat') + ' ' + heat.id + ')" maxlength="80">');
			input.val(heat.note);
			el.append(input);

			var actions = $('<div class="actions">');
			actions.append('<button class="duplicate_heat" data-id="' + heat.id + '" title="' + __('Duplicate Heat') + ': ' + heat.displayname + '">+</button>');
			if (locked) {
				if (!active) {
					actions.append('<button class="btn-warning open-mfp-popup unlock unlock_heat" data-mfp-src="#heat_unlock_confirm" data-id="' + heat.id + '" title="' + __('Force Modify Heat') + ': ' + heat.displayname + '">' + svg_asset.lock + '</button>');
				}
			} else if (Object.keys(rotorhazard.event.heats).length > 1) {
				actions.append('<button class="delete_heat btn-danger" data-id="' + heat.id + '" title="Delete Heat ' + heat.id + '">&#215;</button>');
			}
			el.append(actions);

			// nodes
			if (heat.auto_frequency && heat.status != 2) {
				heat.slots.sort((a,b) => {
					if (a.method === -1 || (a.method === 0 && !a.pilot_id)) return 1;
					if (b.method === -1 || (b.method === 0 && !b.pilot_id)) return -1;
					return (a.method > b.method) ? 1 : -1
					});
			} else {
				heat.slots.sort((a,b) => {
					if (a.node_index === null) return 1;
					if (b.node_index === null) return -1;
					return (a.node_index > b.node_index) ? 1 : -1
					});
			}

			var nodelist = $('<ol>');
			for (j in heat.slots) {
				var slot = heat.slots[j];
				var heatpilot = heat.slots[j].pilot_id;

				var slot_el = $('<li>');
				slot_el.append('<div class="channel-block" data-node="' + slot.node_index + '"><span class="ch"></span> <span class="fr"></span></div>');

				// method
				var selectmethod = $('<select class="set_method" id="heat_' + heat.id + '_node_' + j + '" data-heat="' + heat.id + '" data-slot="' + slot.id + '" >')
				// selectmethod.append('<option value="-1">None</option>');
				selectmethod.append('<option value="0">Pilot</option>');
				selectmethod.append('<option value="1">Heat</option>');
				selectmethod.append('<option value="2">Class</option>');
				if (slot.method > 0) {
					selectmethod.val(slot.method);
				} else {
					selectmethod.val(0);
				}
				selectmethod.prop('disabled', locked);
				slot_el.append(selectmethod);

				// method-heat
				var selectheat = $('<select class="set_heat" id="heat_' + heat.id + '_node_' + j + '" data-heat="' + heat.id + '" data-slot="' + slot.id + '" >')
				selectheat.append('<option value="0">-' + __('None') + '-</option>');
				for (var k in rotorhazard.event.heats) {
					var h = rotorhazard.event.heats[k];
					selectheat.append('<option value="' + h.id + '">' + h.displayname + '</option>');
				}
				if (slot.method == 1 && slot.seed_id) {
					var heat_arr = Array.from(selectheat[0].options)
					var selected_heat = heat_arr.find(obj => {return obj.value == slot.seed_id});
					if (!selected_heat) {
						selectheat.addClass('value-invalid');
						selectheat.append('<option value="' + slot.seed_id + '" data-valid="false">&#9888;&#xFE0E; ' + __('Deleted Heat') + ' ' + slot.seed_id + '</option>');
					}

					selectheat.val(slot.seed_id);
				} else {
					selectheat.val(0);
				}
				selectheat.prop('disabled', locked);
				slot_el.append(selectheat);

				// method-class
				var selectclass = $('<select class="set_class" id="heat_' + heat.id + '_node_' + j + '" data-heat="' + heat.id + '" data-slot="' + slot.id + '" >')
				selectclass.append('<option value="0">-' + __('None') + '-</option>');
				for (var k in rotorhazard.event.classes) {
					var c = rotorhazard.event.classes[k];
					selectclass.append('<option value="' + c.id + '">' + c.displayname + '</option>');
				}
				if (slot.method == 2 && slot.seed_id) {
					var class_arr = Array.from(selectclass[0].options)
					var selected_class = class_arr.find(obj => {return obj.value == slot.seed_id});
					if (!selected_class) {
						selectclass.addClass('value-invalid');
						selectclass.append('<option value="' + slot.seed_id + '" data-valid="false">&#9888;&#xFE0E; ' + __('Deleted Class') + ' ' + slot.seed_id + '</option>');
					}

					selectclass.val(slot.seed_id);
				} else {
					selectclass.val(0);
				}
				selectclass.prop('disabled', locked);
				slot_el.append(selectclass);

				// rank
				var input = $('<input type="number" class="set_rank" id="heat_' + heat.id + '_node_' + j + '" data-heat="' + heat.id + '" data-slot="' + slot.id + '" step="1" min="1" placeholder="Rank" required>'); // TODO: Proper labels
				input.val(slot.seed_rank);
				input.prop('disabled', locked);
				slot_el.append(input);

				// pilot selectors
				var selectbox = $('<select class="set_pilot_position" id="heat_' + heat.id + '_node_' + j + '" data-heat="' + heat.id + '" data-slot="' + slot.id + '">')
				selectbox.append('<option value="0">-' + __('None') + '-</option>');
				for (var k in rotorhazard.event.pilots) {
					var pilot = rotorhazard.event.pilots[k];
					if (rotorhazard.options.pilotSort == 'callsign') {
						selectbox.append('<option value="' + pilot.pilot_id + '">' + pilot.callsign + ' (' + pilot.name + ')</option>');
					} else {
						selectbox.append('<option value="' + pilot.pilot_id + '">' + pilot.name + ' (' + pilot.callsign + ')</option>');
					}
				}
				selectbox.val(heatpilot);
				if (slot.method == -1 || !heatpilot) {
					selectbox.val(0);
				}
				selectbox.prop('disabled', locked);
				slot_el.append(selectbox);

				nodelist.append(slot_el);
			}
			el.append(nodelist);

			var afc = $('<div class="autofrequency-control">');
			var input = $('<input type="checkbox" id="heat-autofrequency-' + heat.id + '" class="set_heat_autofrequency" data-heat="' + heat.id + '">');
			var label = $('<label class="auto_frequency">');
			label.append(input);
			label.append(__('Auto Frequency'));
			input.prop('checked', heat.auto_frequency);
			input.prop('disabled', locked);
			afc.append(label);
			el.append(afc);

			el.append('<button class="btn-danger plan-reset" data-id="' + heat.id + '">' + __('Revert to Plan') + '</button>');
			el.append('<button class="plan-calc" data-id="' + heat.id + '">' + __('Seed Now') + '</button>');

			update_heat_ui(el, heat.id);
			return el;
		}

		function update_heat_ui(el, heat_id) {
			var heat = rotorhazard.event.heats.find(obj => {return obj.id == heat_id});

			is_dynamic = heat.slots.some(obj => obj.method > 0)

			// option selector visibility
			if (heat.status == 2) {
				el.find('.channel-block').prop('hidden', false);
				el.find('.set_method').prop('hidden', true);
				el.find('.set_class').prop('hidden', true);
				el.find('.set_heat').prop('hidden', true);
				el.find('.set_rank').prop('hidden', true);
				el.find('.autofrequency-control').prop('hidden', true);
			} else {
				el.find('.autofrequency-control').prop('hidden', false);
				el.find('.channel-block').prop('hidden', heat.auto_frequency);

				el.find('li').each(function(){
					var method = parseInt($(this).find('.set_method').val());
					if (method == -1) { // None
						$(this).find('.set_class').prop('hidden', true);
						$(this).find('.set_heat').prop('hidden', true);
						$(this).find('.set_rank').prop('hidden', true);
						$(this).find('.set_pilot_position').prop('hidden', true);
					} else if (method == 0) { // Pilot
						$(this).find('.set_class').prop('hidden', true);
						$(this).find('.set_heat').prop('hidden', true);
						$(this).find('.set_rank').prop('hidden', true);
						$(this).find('.set_pilot_position').prop('hidden', false);
					} else if (method == 1) { // Heat
						$(this).find('.set_class').prop('hidden', true);
						$(this).find('.set_heat').prop('hidden', false);
						$(this).find('.set_rank').prop('hidden', false);
						$(this).find('.set_pilot_position').prop('hidden', true);
					} else if (method == 2) { // Class
						$(this).find('.set_class').prop('hidden', false);
						$(this).find('.set_heat').prop('hidden', true);
						$(this).find('.set_rank').prop('hidden', false);
						$(this).find('.set_pilot_position').prop('hidden', true);
					}
				});
			}

			// pilot visibility
			el.find('li').each(function(){
				if ((is_dynamic || heat.auto_frequency) && heat.status == 2){
					if ($(this).find('.set_pilot_position').val() == 0) {
						$(this).prop('hidden', true);
					} else {
						$(this).prop('hidden', false);
						$(this).find('.set_pilot_position').prop('disabled', true);
					}
				} else {
					$(this).prop('hidden', false);
				}

			});

			// plan buttons
			if ((is_dynamic || heat.auto_frequency) && heat.locked == false) {
				if (heat.status == 2) {
					el.find('.plan-reset').prop('hidden', false);
					el.find('.plan-calc').prop('hidden', true);
				} else {
					el.find('.plan-reset').prop('hidden', true);
					el.find('.plan-calc').prop('hidden', false);
				}
			} else {
				el.find('.plan-reset').prop('hidden', true);
				el.find('.plan-calc').prop('hidden', true);
			}
		}

		$(document).on("change", '.set_heat_note', function (event) {
			var heat_id = parseInt($(this).data('heat'));
			var note = $(this).val();

			var data = {
				heat: heat_id,
				note: note,
			};

			var heat = rotorhazard.event.heats.find(obj => {return obj.id == heat_id});
			if (heat) {
				heat.note = note;
				heat.displayname = note;
			}

			socket.emit('alter_heat', data);
		});

		$(document).on("change", '.set_pilot_position', function (event) {
			var heat_id = parseInt($(this).data('heat'));
			var slot_id = parseInt($(this).data('slot'));
			var pilot_id = parseInt($(this).val());

			var data = {
				heat: heat_id,
				slot_id: slot_id,
				pilot: pilot_id
			};

			// switch none to pilot if needed
			var heat = rotorhazard.event.heats.find(obj => {return obj.id == heat_id});
			var slot = heat.slots.find(obj => {return obj.id == slot_id});
			if (heat && slot) {
				slot.pilot_id = pilot_id;
				if (slot.method == -1) {
					data.method = 0;
				}
			}

			socket.emit('alter_heat', data);
		});

		$(document).on("change", '.set_method', function (event) {
			var heat_id = parseInt($(this).data('heat'));
			var slot_id = parseInt($(this).data('slot'));
			var method = parseInt($(this).val());

			var data = {
				heat: heat_id,
				slot_id: slot_id,
				method: method,
				seed_heat_id: parseInt($(this).val()),
				seed_class_id: parseInt($(this).val())
			};
			socket.emit('alter_heat', data);

			var heat_idx = rotorhazard.event.heats.findIndex(obj => {return obj.id == heat_id});
			var slot_idx = rotorhazard.event.heats[heat_idx].slots.findIndex(obj => {return obj.id == slot_id});
			rotorhazard.event.heats[heat_idx].slots[slot_idx].method = method;

			update_heat_ui($(this).closest('li.rh-heat'), parseInt($(this).data('heat')));
		});

		$(document).on("change", '.set_heat', function (event) {
			var option = $(this).find('option:selected');
			if (option.attr('data-valid') == "false") {
				$(this).addClass('value-invalid');
			} else {
				$(this).removeClass('value-invalid');
			}

			var data = {
				heat: parseInt($(this).data('heat')),
				slot_id: parseInt($(this).data('slot')),
				seed_heat_id: parseInt($(this).val())
			};
			socket.emit('alter_heat', data);
		});

		$(document).on("change", '.set_class', function (event) {
			var option = $(this).find('option:selected');
			if (option.attr('data-valid') == "false") {
				$(this).addClass('value-invalid');
			} else {
				$(this).removeClass('value-invalid');
			}

			var data = {
				heat: parseInt($(this).data('heat')),
				slot_id: parseInt($(this).data('slot')),
				seed_class_id: parseInt($(this).val())
			};
			socket.emit('alter_heat', data);
		});

		$(document).on("change", '.set_rank', function (event) {
			var data = {
				heat: parseInt($(this).data('heat')),
				slot_id: parseInt($(this).data('slot')),
				seed_rank: parseInt($(this).val())
			};
			socket.emit('alter_heat', data);
		});

		$(document).on("change", '.set_heat_class', function (event) {
			var data = {
				heat: parseInt($(this).data('heat')),
				class: $(this).val(),
			};
			socket.emit('alter_heat', data);
		});

		$(document).on("change", '.set_heat_autofrequency', function (event) {
			var heat_id = parseInt($(this).data('heat'));
			var auto_frequency = $(this).prop("checked");

			var data = {
				heat: heat_id,
				auto_frequency: auto_frequency
			};
			socket.emit('alter_heat', data);

			var heat_idx = rotorhazard.event.heats.findIndex(obj => {return obj.id == heat_id});
			rotorhazard.event.heats[heat_idx].auto_frequency = auto_frequency;

			update_heat_ui($(this).closest('li.rh-heat'), parseInt($(this).data('heat')));
		});

		$(document).on("click", 'button.plan-calc', function (event) {
			var data = {
				heat: parseInt($(this).data('id')),
			};
			socket.emit('calc_pilots', data);
		});

		$(document).on("click", 'button.plan-reset', function (event) {
			var data = {
				heat: parseInt($(this).data('id')),
			};
			socket.emit('calc_reset', data);
		});

		socket.on('heat_plan_result', function (msg) {
			display_race_plan_result(msg);
			// TODO: store data locally; wait for rotorhazard.event.heats population
		});

		function display_race_plan_result(msg) {
			var plan_dialog_el = $('<div class="heat-plan-result popup">');
			plan_dialog_el.append('<h2>' + __('Heat Plan') + ': ' + msg.displayname + '</h2>');
			var message_content = $('<div class="popup-content dialog-content">');
			plan_dialog_el.append(message_content);

			if (msg.calc_result.calc_success == false) {
				var message_el = $('<div class="notice warning">');
				message_el.append('&#9888;&#xFE0E; ' + __("Heat plan is invalid"));
				message_content.append(message_el);
			} else if (msg.calc_result.unassigned_slots > 0) {
				var message_el = $('<div class="notice">');
				message_el.append('&#9888;&#xFE0E; ' + __("Heat contains empty slots"));
				message_content.append(message_el);
			}

			var heat_el = $('<div class="heat-plan">');
			var nodelist = $('<table>');
			for (idx in msg.slots) {
				var slot = msg.slots[idx];
				var slot_el = $('<tr>');

				if (slot.method == 0 && slot.pilot_id ||
					slot.method > 0 && slot.seed_id) {
					var method_text = get_method_descriptor(slot.method, slot.seed_id, slot.seed_rank)
					slot_el.append('<td class="method">' + method_text + '</td>');

					if (Number.isInteger(slot.node_index)) {
						if (slot.frequency_change) {
							slot_el.addClass('freq-change');
							slot_el.append('<td class="calc_to">&#x25c8;<span class="screen-reader-text">' + __('frequency change') + '</span></td>');
						} else {
							slot_el.append('<td class="calc_to">&#x2192;</td>');
						}

						slot_el.append('<td class="channel"><div class="channel-block" data-node="' + slot.node_index + '"><span class="ch"></span> <span class="fr"></span></div></td>');
					} else {
						slot_el.addClass('no-freq');
						slot_el.append('<td class="calc_to">&#x00D7;</td>');
						slot_el.append('<td class="channel"><div class="channel-block"><span class="ch">—</span> <span class="fr">None</span></div></td>');
					}

					if (slot.pilot_id) {
						/*
						// rotorhazard.event.pilots not currently requested
						var pilot = rotorhazard.event.pilots.find(obj => {return obj.pilot_id == slot.pilot_id});
						*/
						var pilot = slot.callsign;

						if (pilot) {
							// var callsign = pilot.callsign;
							var callsign = pilot;
						} else {
							var callsign = "(" + __("Pilot") + " " + slot.pilot_id + ")"
						}
						slot_el.append('<td class="pilot-name">' + callsign + '</td>');
					} else {
						slot_el.addClass('no-pilot');
						slot_el.append('<td class="pilot-name">' + __('(None)') + '</td>');
					}

					nodelist.append(slot_el);
				}
			}
			heat_el.append(nodelist);

			message_content.append(heat_el);

			var actions_el = $('<div class="dialog-actions">');
			actions_el.append('<button class="cancel">' + __('Cancel') + '</button>');
			actions_el.append('<button class="btn-danger confirm-heat-plan" data-heat_id="' + msg.heat + '">' + __('Confirm') + '</button>');
			message_content.append(actions_el);

			$.magnificPopup.open({
				items: {
					src: plan_dialog_el,
					type: 'inline',
				}
			});

			freq.updateBlocks();
		}

		$(document).on("click", '.confirm-heat-plan', function (event) {
			$.magnificPopup.close();
			var data = {
				heat_id: parseInt($(this).data('heat_id')),
			};
			socket.emit('confirm_heat_plan', data);
		});

		function get_method_descriptor (method, seed, rank) {
			if (method == 0) { // pilot
				return __("Pilot");
			} else if (method == 1) { // heat
				var heat = rotorhazard.event.heats.find(obj => {return obj.id == seed});

				if (heat) {
					if (rank) {
						return heat.displayname + " " + __('Rank') + " " + rank;
					} else {
						return heat.displayname + " -" + __('Undefined Rank') + "-";
					}
				} else {
					return '(' + __('Deleted Heat') + ')';
				}
			} else if (method == 2) { // class
				var race_class = rotorhazard.event.classes.find(obj => {return obj.id == seed});

				if (race_class) {
					if (rank) {
						return race_class.displayname + " " + __('Rank') + " " + rank;
					} else {
						return race_class.displayname + " -" + __('Undefined Rank') + "-";
					}
				} else {
					return '(' + __('Deleted Class') + ')';
				}
			}
			return '(' + __('Undefined') + ')';
		}

		$('button#add_heat').click(function (event) {
			socket.emit('add_heat');
		});

		$(document).on("click", '.delete_heat', function (event) {
			var data = {
				heat: parseInt($(this).data('id')),
			};
			socket.emit('delete_heat', data);
		});

		$(document).on("click", '.unlock_heat', function (event) {
			heat_to_unlock = $(this).data('id');
		});

		$(document).on("click", '#unlock_heat', function (event) {
			$.magnificPopup.close();
			var heat_idx = rotorhazard.event.heats.findIndex(obj => {return obj.id == heat_to_unlock });

			var el = $('.rh-heat[data-heat="' + heat_to_unlock + '"]')
			update_heat_ui(el, heat_to_unlock);

			el.find('li').each(function(){
				$(this).prop('hidden', false);
				$(this).find('.set_pilot_position').prop('disabled', false);
			});

			freq.updateBlocks();

			// var heat_els = $('[data-heat=' + heat_to_unlock + ']');
			// $(heat_els).prop('disabled', false);
		});

		$(document).on("click", '.duplicate_heat', function (event) {
			var data = {
				heat: parseInt($(this).data('id')),
			};
			socket.emit('duplicate_heat', data);
		});

		$('button#generate_heats').click(function (event) {
			var data = {
				input_class: parseInt($('#generator_input_class').val()),
				output_class: parseInt($('#generator_output_class').val()),
				suffix: $('#generator_suffix').val(),
				pilots_per_heat: parseInt($('#generator_pilots_per_heat').val()),
			};
			$('button#generate_heats').prop('disabled', true);
			socket.emit('generate_heats', data);
		});

		/* Pilots */
		socket.on('pilot_data', function (msg) {
			rotorhazard.event.pilot_attributes = msg.attributes;
			rotorhazard.event.pilots = msg.pilots;
			rotorhazard.options.pilotSort = msg.pilotSort;
			display_pilots();
			display_classes();
			display_unclassified_heats();
		});

		function display_pilots() {
			if (rotorhazard.event.pilots) {
				$(".pilots").empty();
				for (var i in rotorhazard.event.pilots) {
					var pilot = rotorhazard.event.pilots[i];
					if (pilot.pilot_id != 0) {
						var el = $('<li data-id="' + pilot.pilot_id + '">');
						el.append('<label for="name_' + pilot.pilot_id + '" class="screen-reader-text">' + __('Name') + '</label>');
						var pilot_name = $('<div class="pilot-info-inline">');
						pilot_name.append('<input type="text" class="set_pilot_name" id="name_' + pilot.pilot_id + '" data-pilot_id="' + pilot.pilot_id + '" value="' + pilot.name + '" placeholder="' + __('Name') +'">');
						if ('color' in pilot) {
							pilot_name.append('<label for="color_' + pilot.pilot_id + '" class="screen-reader-text">' + __('Color') + '</label>');
							pilot_name.append('<button class="set_pilot_color color-picker" id="color_' + pilot.pilot_id + '" data-pilot_id="' + pilot.pilot_id + '" data-color="' + pilot.color + '" style="background-color:' + pilot.color + '">');
						}
						el.append(pilot_name);
						el.append('<label for="callsign_' + pilot.pilot_id + '" class="screen-reader-text">' + __('Callsign') + '</label>');
						el.append('<input type="text" class="callsign set_pilot_callsign" id="callsign_' + pilot.pilot_id + '" data-pilot_id="' + pilot.pilot_id + '" value="' + pilot.callsign + '" placeholder="' + __('Callsign') +'">');
						el.append('<label for="phonetic_' + pilot.pilot_id + '" class="screen-reader-text">' + __('Phonetic') +'</label>');
						var phonetic = $('<div class="pilot-info-inline">');
						phonetic.append('<input type="text" class="set_pilot_phonetic" id="phonetic_' + pilot.pilot_id + '" data-pilot_id="' + pilot.pilot_id + '" value="' + pilot.phonetic + '" placeholder="' + __('Phonetic') + '">');
						phonetic.append('<button class="speak_pilot" data-pilot_id="' + pilot.pilot_id + '">&#9658;&#65038; <span class="screen-reader-text">' + __('Play') + '</span></button>');
						el.append(phonetic);
						el.append('<div class="pilot-team"><label for="set_pilot_team_' + pilot.pilot_id + '">' + __('Team') + '</label><select class="set_pilot_team" id="set_pilot_team_' + pilot.pilot_id + '" data-pilot_id="' + pilot.pilot_id + '">' + pilot.team_options + '</select></div>');

						if (!pilot.locked) {
							el.append('<button class="delete_pilot btn-danger" data-id="' + pilot.pilot_id + '" title="Delete Pilot ' + pilot.callsign + '">&#215; </button>');
						}

						for (var attr_idx in rotorhazard.event.pilot_attributes) {
							var pilot_attr = rotorhazard.event.pilot_attributes[attr_idx];
							var attr_label = $('<label class="pilot_attr" for="attr_' + pilot_attr.name + '_' + pilot.pilot_id + '">' + __(pilot_attr.label) + '</label>');
							var attr_field = $('<input type="text" class="set_pilot_attr" id="attr_' + pilot_attr.name + '_' + pilot.pilot_id + '" data-pilot_id="' + pilot.pilot_id + '" data-attr="' + pilot_attr.name + '">');

							if (pilot[pilot_attr.name] != undefined) {
								attr_field.val(pilot[pilot_attr.name])
							}

							el.append(attr_label);
							el.append(attr_field);
						}

						el.appendTo($('.pilots'));
					}
				}

				rotorhazard.event.pilots.sort(function(a, b){
					if (a.name < b.name)
						return -1;
					if (a.name > b.name)
						return 1;
					return 0;
				});

				$('.set_pilot_position').each(function(){
					$(this).empty();

					for (var i in rotorhazard.event.pilots) {
						$(this).append('<option value="'+ rotorhazard.event.pilots[i].id + '">' + rotorhazard.event.pilots[i].callsign + ' (' + rotorhazard.event.pilots[i].name + ')</option>');
					}
				});

			}
		}

		$(document).on("focus", '.set_pilot_name', function(){
			$(this).select();
		});

		$(document).on("change", '.set_pilot_name', function (event) {
			var pilot_id = parseInt($(this).data('pilot_id'));
			var pilot_name = $(this).val();
			var data = {
				pilot_id: pilot_id,
				name: pilot_name
			};
			socket.emit('alter_pilot', data);
			var pilot = rotorhazard.event.pilots.find(obj => {return obj.pilot_id == pilot_id});
			pilot.name = pilot_name;
			display_classes();
			display_unclassified_heats();
		});

		$(document).on("focus", '.set_pilot_callsign', function(){
			$(this).select();
		});

		$(document).on("change", '.set_pilot_callsign', function (event) {
			var pilot_id = parseInt($(this).data('pilot_id'));
			var pilot_callsign = $(this).val();
			var data = {
				pilot_id: pilot_id,
				callsign: pilot_callsign
			};
			socket.emit('alter_pilot', data);
			var pilot = rotorhazard.event.pilots.find(obj => {return obj.pilot_id == pilot_id});
			pilot.callsign = pilot_callsign;
			display_classes();
			display_unclassified_heats();
		});

		$(document).on("click", '.set_pilot_color', function (event) {
			pilot_id = parseInt($(event.target).data('pilot_id'));
			src_hexcolor = $(event.target).data('color');

			color_picker(src_hexcolor, function(h, s, l){
				hexcolor = hslToHex(h, s, l)
				var data = {
					pilot_id: pilot_id,
					color: hexcolor
				};
				socket.emit('alter_pilot', data);
				$('#color_' + pilot_id).data('color', hexcolor).css('background-color', hexcolor);
			})
		});

		$(document).on("change", '.set_pilot_team', function (event) {
			var data = {
				pilot_id: parseInt($(this).data('pilot_id')),
				team_name: $(this).val()
			};
			socket.emit('alter_pilot', data);
		});

		$(document).on("focus", '.set_pilot_phonetic', function(){
			$(this).select();
		});

		$(document).on("change", '.set_pilot_phonetic', function (event) {
			var data = {
				pilot_id: parseInt($(this).data('pilot_id')),
				phonetic: $(this).val()
			};
			socket.emit('alter_pilot', data);
		});

		$(document).on("click", 'button.speak_pilot', function (event) {
			var el = $(this).closest('li');
			var callsign = el.find('.set_pilot_callsign').val()
			var phonetic = el.find('.set_pilot_phonetic').val()

			var ttstext = callsign;
			if (phonetic)
				ttstext = phonetic;

			doSpeak('<div class="speech">' + ttstext + '</div>');
		});

		$(document).on("focus", '.set_pilot_attr', function(){
			$(this).select();
		});

		$(document).on("change", '.set_pilot_attr', function (event) {
			var pilot_id = parseInt($(this).data('pilot_id'));
			var pilot_attr = $(this).data('attr');
			var value = $(this).val();
			var data = {
				pilot_id: pilot_id,
				pilot_attr: pilot_attr,
				value: value
			};
			socket.emit('alter_pilot', data);
			var pilot = rotorhazard.event.pilots.find(obj => {return obj.pilot_id == pilot_id});
			pilot[pilot_attr] = value;
			// display_classes();
			// display_unclassified_heats();
		})

		$('button#add_pilot').click(function (event) {
			socket.emit('add_pilot');
		});

		$(document).on("click", '.delete_pilot', function (event) {
			var data = {
				pilot: parseInt($(this).data('id')),
			};
			socket.emit('delete_pilot', data);
		});

		/* Race Format */
		socket.on('format_data', function (msg) {
			rotorhazard.event.race_formats = msg.formats;
			update_race_formats();
			display_classes();
			display_unclassified_heats();
		});

		function update_race_formats() {
			if (rotorhazard.event.race_formats) {
				$('#set_race_format').empty();
				for (var i = 0; i < rotorhazard.event.race_formats.length; i++) {
					$('#set_race_format').append('<option value="' + rotorhazard.event.race_formats[i].id +'">' + rotorhazard.event.race_formats[i].name + '</option>')
				}
				$('#set_race_format').val($('#set_race_format option:last').val());
				display_format();
			}
		}

		function display_format() {
			if (rotorhazard.event.race_formats) {
				var format_id = parseInt($('#set_race_format').val());
				var rf = rotorhazard.event.race_formats.find(obj => {return obj.id == format_id});
				var locked = rf.locked;
	
				if (rotorhazard.event.race_status && rotorhazard.event.race_status.race_status && rotorhazard.event.race_status.race_format_id == format_id) {
					locked = true;
					$('#unlock_race_format_button').prop('disabled', true);
					$('#delete_race_format_button').prop('disabled', true);
					$('#current_race_format_lock').show();
				} else {
					$('#unlock_race_format_button').prop('disabled', false);
					$('#delete_race_format_button').prop('disabled', false);
					$('#current_race_format_lock').hide();
				}
	
				$('#unlock_race_format_button').toggle(locked);
				$('#delete_race_format_button').prop('disabled', locked);
				$('#set_format_name').val(rf.name);
				$('#set_race_mode').val(rf.race_mode);
				$('#set_race_mode').prop('disabled', locked);
				$('#set_fix_race_time').val(rf.race_time_sec);
				$('#set_fix_race_time').prop('disabled', locked);
				$('#set_lap_grace_time').val(rf.lap_grace_sec);
				$('#set_lap_grace_time').prop('disabled', locked);
				$('#set_staging_fixed_tones').val(rf.staging_fixed_tones);
				$('#set_staging_fixed_tones').prop('disabled', locked);
				$('#set_staging_tones').val(rf.staging_tones);
				$('#set_staging_tones').prop('disabled', locked);
				$('#set_start_delay_min').val(rf.start_delay_min / 1000); // convert from ms
				$('#set_start_delay_min').prop('disabled', locked);
				$('#set_start_delay_max').val(rf.start_delay_max / 1000); // convert from ms
				$('#set_start_delay_max').prop('disabled', locked);
				$('#set_start_behavior').val(rf.start_behavior);
				$('#set_start_behavior').prop('disabled', locked);
				$('#set_win_condition').val(rf.win_condition);
				$('#set_win_condition').prop('disabled', locked);
				$('#set_number_laps_win').val(rf.number_laps_win);
				$('#set_number_laps_win').prop('disabled', locked);
				$('#set_team_racing_mode').val(rf.team_racing_mode);
				$('#set_team_racing_mode').prop('disabled', locked);
	
				update_race_format_ui();
			}
		}

		function update_race_format_ui() {
			format_id = $('#set_race_format').val();
			var rf = rotorhazard.event.race_formats.find(obj => {return obj.id == format_id});

			$('#format-race-duration-field').toggle(rf.race_mode == 0);
			$('#format-laps-to-win-field').toggle(rf.win_condition == 2);

			var issues = []

			if (rf.win_condition == 1 && rf.race_mode == 1) {
				issues.push('"Most Laps in Fastest Time" is typically used with "Fixed Time"');
			}

			if (rf.win_condition == 2 && rf.race_mode == 0) {
				issues.push('"First to X Laps" is typically used with "No Time Limit"');
			}

			if (rf.win_condition == 6 && rf.race_mode == 1) {
				issues.push('"Most Laps Only with Overtime" is typically used with "Fixed Time"');
			}

			if (rf.start_behavior == 2 && rf.race_mode == 0) {
				issues.push('"Staggered Start" is typically used with "No Time Limit"');
			}

			if (issues.length) {
				var output = $('<ul>')
				for (item in issues) {
					output.append('<li>' + __(issues[item]) + '</li>');
				}
				$('#race_format_suggestions').html(output);
			} else {
				$('#race_format_suggestions').empty();
			}
		}

		$('button#stop_save').click(function (event) {
			socket.emit('save_laps');
		});

		$('button#stop_discard').click(function (event) {
			socket.emit('discard_laps');
		});

		$('#set_race_format').change(function (event) {
			display_format();
		});

		$('button#add_race_format').click(function (event) {
			var format_id = parseInt($('#set_race_format').val());
			var data = {
				source_format_id: format_id
			};
			socket.emit('add_race_format', data);
		});

		$(document).on("click", '#unlock_race_format', function (event) {
			$.magnificPopup.close();
			$('#race_formats *').prop('disabled', false);
		});

		$('button#delete_race_format').click(function (event) {
			$.magnificPopup.close();

			var format_id = parseInt($('#set_race_format').val());
			var data = {
				format_id: format_id
			};
			socket.emit('delete_race_format', data);
		});

		$('#set_format_name').change(function (event) {
			var format_id = parseInt($('#set_race_format').val());
			var name = $(this).val();
			var data = {
				format_id: format_id,
				format_name: name
			};
			socket.emit('alter_race_format', data);

			var rf = rotorhazard.event.race_formats.find(obj => {return obj.id == format_id});
			rf.name = name;
			update_race_formats();
		})

		$('#set_race_mode').change(function (event) {
			var format_id = parseInt($('#set_race_format').val());
			var mode = parseInt($(this).val());
			var data = {
				format_id: format_id,
				race_mode: mode
			};
			socket.emit('alter_race_format', data);

			var rf = rotorhazard.event.race_formats.find(obj => {return obj.id == format_id});
			rf.race_mode = mode;
			update_race_format_ui();
		})

		$('#set_fix_race_time').change(function (event) {
			var format_id = parseInt($('#set_race_format').val());
			var race_time = parseInt($(this).val());
			var data = {
				format_id: format_id,
				race_time_sec: race_time
			};
			socket.emit('alter_race_format', data);

			var rf = rotorhazard.event.race_formats.find(obj => {return obj.id == format_id});
			rf.race_time = race_time;
		})

		$('#set_lap_grace_time').change(function (event) {
			var format_id = parseInt($('#set_race_format').val());
			var lap_grace_sec = parseIntDefault($(this).val());
			var data = {
				format_id: format_id,
				lap_grace_sec: lap_grace_sec
			};
			socket.emit('alter_race_format', data);

			var rf = rotorhazard.event.race_formats.find(obj => {return obj.id == format_id});
			rf.lap_grace_sec = lap_grace_sec;
		})

		$('#set_staging_fixed_tones').change(function (event) {
			var format_id = parseInt($('#set_race_format').val());
			var staging_fixed_tones = parseIntDefault($(this).val());
			var data = {
				format_id: format_id,
				staging_fixed_tones: staging_fixed_tones
			};
			socket.emit('alter_race_format', data);

			var rf = rotorhazard.event.race_formats.find(obj => {return obj.id == format_id});
			rf.staging_fixed_tones = staging_fixed_tones;
		})

		$('#set_staging_tones').change(function (event) {
			var format_id = parseInt($('#set_race_format').val());
			var staging_tones = parseInt($(this).val())
			var data = {
				format_id: format_id,
				staging_tones: staging_tones
			};
			socket.emit('alter_race_format', data);

			var rf = rotorhazard.event.race_formats.find(obj => {return obj.id == format_id});
			rf.staging_tones = staging_tones;
		})

		$('#set_start_delay_min').change(function (event) {
			var format_id = parseInt($('#set_race_format').val());
			var start_delay_min = parseIntDefault($(this).val() * 1000); //convert to ms
			var data = {
				format_id: format_id,
				start_delay_min_ms: start_delay_min
			};
			socket.emit('alter_race_format', data);

			var rf = rotorhazard.event.race_formats.find(obj => {return obj.id == format_id});
			rf.start_delay_min = start_delay_min;
		})

		$('#set_start_delay_max').change(function (event) {
			var format_id = parseInt($('#set_race_format').val());
			var start_delay_max = parseIntDefault($(this).val() * 1000); //convert to ms
			var data = {
				format_id: format_id,
				start_delay_max_ms: start_delay_max
			};
			socket.emit('alter_race_format', data);

			var rf = rotorhazard.event.race_formats.find(obj => {return obj.id == format_id});
			rf.start_delay_max = start_delay_max;
		})

		$('#set_start_behavior').change(function (event) {
			var format_id = parseInt($('#set_race_format').val());
			var start_behavior = parseInt($(this).val());
			var data = {
				format_id: format_id,
				start_behavior: start_behavior
			};
			socket.emit('alter_race_format', data);
			rotorhazard.race_format.start_behavior = parseInt($(this).val());
			update_race_format_ui();

			var rf = rotorhazard.event.race_formats.find(obj => {return obj.id == format_id});
			rf.start_behavior = start_behavior;
		})

		$('#set_win_condition').change(function (event) {
			var format_id = parseInt($('#set_race_format').val());
			var win_condition = parseInt($(this).val());
			var data = {
				format_id: format_id,
				win_condition: win_condition
			};
			socket.emit('alter_race_format', data);
			rotorhazard.race_format.win_condition = parseInt($(this).val());
			update_race_format_ui();

			var rf = rotorhazard.event.race_formats.find(obj => {return obj.id == format_id});
			rf.win_condition = win_condition;
		})

		$('#set_number_laps_win').change(function (event) {
			var format_id = parseInt($('#set_race_format').val());
			var number_laps_win = parseInt($(this).val());
			var data = {
				format_id: format_id,
				number_laps_win: number_laps_win
			};
			socket.emit('alter_race_format', data);

			var rf = rotorhazard.event.race_formats.find(obj => {return obj.id == format_id});
			rf.number_laps_win = number_laps_win;
		})

		$('#set_team_racing_mode').change(function (event) {
			var format_id = parseInt($('#set_race_format').val());
			var team_racing_mode = parseInt($(this).val()); // 0=disabled, 1=enabled
			var data = {
				format_id: format_id,
				team_racing_mode: team_racing_mode
			};
			socket.emit('alter_race_format', data);

			var rf = rotorhazard.event.race_formats.find(obj => {return obj.id == format_id});
			rf.team_racing_mode = team_racing_mode;
		})

		socket.on('min_lap', function (msg) {
			$('#set_min_lap').val(msg.min_lap);
			$('#set_min_lap_behavior').val(msg.min_lap_behavior);
			rotorhazard.min_lap = msg.min_lap;
		});

		$('#set_min_lap').change(function (event) {
			var min_lap_val = parseInt($(this).val());
			rotorhazard.min_lap = min_lap_val;
			var data = {
				min_lap: min_lap_val
			};
			socket.emit('set_min_lap', data);
		})

		$('#set_min_lap_behavior').change(function (event) {
			var data = {
				min_lap_behavior: parseInt($(this).val())
			};
			socket.emit('set_min_lap_behavior', data);
		})

		/* Database Reset */
		$('button#backup_database').click(function (event) {
			socket.emit('backup_database');
		});

		socket.on('database_bkp_done', function (msg) {
			msgArray = atob(msg.file_data);  // decode Base64 string
			// convert decoded data to byte array
			var byteNumbers = new Array(msgArray.length);
			for (var i = 0; i < msgArray.length; i++) {
				byteNumbers[i] = msgArray.charCodeAt(i);
			}
			var byteArray = new Uint8Array(byteNumbers);
			// construct blob from byte array and initiate browser save-as
			saveAs(new Blob([byteArray], {type: "application/octet-stream"}), msg.file_name);
		});

		socket.on('backups_list', function (msg) {
			$('#database_list').empty();
			if ('backup_files' in msg && msg.backup_files && msg.backup_files.length) {
				for (file in msg.backup_files) {
					dbfile = msg.backup_files[file];
					$('#database_list').append('<option value="' + dbfile + '">' + dbfile + '</option>');
				}
				$('#database_list').prop('disabled', false);
				$('button[data-mfp-src="#database_restore_confirm"]').prop('disabled', false);
				$('button[data-mfp-src="#database_delete_confirm"]').prop('disabled', false);
			} else {
				$('#database_list').append('<option value="-">' + __('No Saved Databases') + '</option>');
				$('#database_list').prop('disabled', true);
				$('button[data-mfp-src="#database_restore_confirm"]').prop('disabled', true);
				$('button[data-mfp-src="#database_delete_confirm"]').prop('disabled', true);
			}
		});

		$('button#restore_database').click(function (event) {
			$.magnificPopup.close();
			var data = {
				backup_file: $('#database_list').val()
			};
			socket.emit('restore_database', data);

			$.magnificPopup.open({
				items: {
					src: '#database_restore_progress',
					type: 'inline',
				}
			});
		});

		$('button#delete_database').click(function (event) {
			$.magnificPopup.close();
			var data = {
				backup_file: $('#database_list').val()
			};
			socket.emit('delete_database', data);
		});

		socket.on('reset_confirm', function () {
			standard_message_queue.push(__('Data Cleared'));
			if (standard_message_queue.length == 1) {
				get_standard_message()
			}
		});

		$('button#reset_database').click(function (event) {
			$.magnificPopup.close();
			var data = {
				reset_type: $('#reset_type').val()
			};
			socket.emit('reset_database', data);
		});

		socket.on('exporter_list', function (msg) {
			$('#exporter_list').empty();
			if ('exporters' in msg && msg.exporters.length) {
				msg.exporters.sort(function(a, b){return ('' + a.label).localeCompare(b.label)})
				for (idx in msg.exporters) {
					var ex = msg.exporters[idx];
					$('#exporter_list').append('<option value="' + ex.name + '">' + __(ex.label) + '</option>');
				}
				$('#exporter_list').prop('disabled', false);
				$('#export_database').prop('disabled', false);
			} else {
				$('#exporter_list').append('<option value="-">' + __('No Exporters') + '</option>');
				$('#exporter_list').prop('disabled', true);
				$('#export_database').prop('disabled', true);
			}
		});

		socket.on('exported_data', function (msg) {
			var data = msg.data
			/*
			msgArray = atob(msg.file_data);  // decode Base64 string
			// convert decoded data to byte array
			var byteNumbers = new Array(msgArray.length);
			for (var i = 0; i < msgArray.length; i++) {
				byteNumbers[i] = msgArray.charCodeAt(i);
			}
			var byteArray = new Uint8Array(byteNumbers);
			*/
			// construct blob and initiate browser save-as
			saveAs(new Blob([data], {type: msg.encoding}), msg.filename);
		});

		$('button#export_database').click(function (event) {
			var data = {
				exporter: $('#exporter_list').val()
			};
			socket.emit('export_database', data);
		});

		$('button#download_logs').click(function (event) {
			socket.emit('download_logs', {'emit_fn_name': 'settings_save_logs'});
		});

		socket.on('settings_save_logs', function (msg) {
			msgArray = atob(msg.file_data);  // decode Base64 string
			// convert decoded data to byte array
			var byteNumbers = new Array(msgArray.length);
			for (var i = 0; i < msgArray.length; i++) {
				byteNumbers[i] = msgArray.charCodeAt(i);
			}
			var byteArray = new Uint8Array(byteNumbers);
			// construct blob from byte array and initiate browser save-as
			saveAs(new Blob([byteArray], {type: "application/octet-stream"}), msg.file_name);
		});

		socket.on('heatgenerator_list', function (msg) {
			rotorhazard.generators = msg.generators;
			$('#generator_list').empty();
			if ('generators' in msg && msg.generators.length) {
				msg.generators.sort(function(a, b){return ('' + a.label).localeCompare(b.label)})
				for (idx in msg.generators) {
					var ex = msg.generators[idx];
					$('#generator_list').append('<option value="' + ex.name + '">' + __(ex.label) + '</option>');
				}
				$('#generator_list').trigger('change');
				$('#generator_list').prop('disabled', false);
				$('#generator_input_class').prop('disabled', false);
				$('#generator_output_class').prop('disabled', false);
				$('#generate_parameters').prop('disabled', false);
			} else {
				$('#generator_list').append('<option value="-">' + __('No generators') + '</option>');
				$('#generator_list').prop('disabled', true);
				$('#generator_input_class').prop('disabled', true);
				$('#generator_output_class').prop('disabled', true);
				$('#generate_parameters').prop('disabled', true);
			}
		});

<<<<<<< HEAD
		socket.on('raceclass_rank_method_list', function (msg) {
			rotorhazard.raceclass_rank_methods = msg.methods;
			display_classes();
		});

		$('button#generate_heats_2').click(function (event) {
=======
		var selected_generator = null;

		$('#generator_list').change(function (event) {
			var gen_id = $(this).val();
			selected_generator = rotorhazard.generators.find(obj => {return obj.name == gen_id});
		});

		function emit_generate_cmd() {
			var params = {}
			for (var f in selected_generator.settings) {
				params[selected_generator.settings[f].id] = selected_generator.settings[f].value;
			}

>>>>>>> 4329f936
			var data = {
				input_class: parseInt($('#generator_input_class').val()),
				output_class: parseInt($('#generator_output_class').val()),
				params: params,
				generator: selected_generator.name,
			};
			socket.emit('generate_heats_v2', data);
			$('#generate_heats_2').prop('disabled', true);
			$('#generating-message').prop('hidden', false);
		}

		function open_generate_params() {
			var param_panel = $('#parameters > .popup-content');
			param_panel.empty();
			var param_form = $('<ol class="form">');

			for (var f_idx in selected_generator.settings) {
				settings = selected_generator.settings[f_idx];

				settings.wrapperEl = 'li';
				settings.data = {
					type: 'heatgenerator', // ***
					field: settings.id,
				}
				var field = rhui.buildField(settings);

				param_form.append(field);
			}

			param_panel.append(param_form);

			param_panel.append($('<div class="control-set"><button id="generate_heats">' + __('Generate Heats') + '</button></div>'));

			$.magnificPopup.open({
				items: {
    				src: '#parameters'
  				},
  				type: 'inline'
  			});
		}

		$(document).on('change', '#parameters input,#parameters select', function (event) {
			var field = $(this).data('field');
			var value = $(this).val();
			var field_data = selected_generator.settings.find(obj => {return obj.id == field});

			if (field_data) {
				field_data.value = value;
			}
		});

		$('button#generate_parameters').click(function (event) {
			if (selected_generator && selected_generator.settings) {
				open_generate_params()
			} else {
				emit_generate_cmd();
			}
		});

		$(document).on('click', '#generate_heats', function (event) {
			$.magnificPopup.close();
			emit_generate_cmd();
		});

		socket.on('set_option', function (msg) {
			$('.set_option[data-option="' + msg.label +'"]').val(msg.value);
		});

		$('.set-option').change(function (event) {
			var data = {
				option: $(this).data('option'),
				value: $(this).val()
			};
			socket.emit('set_option', data);
		});

		$('#set_language').change(function (event) {
			var data = {
				language: $(this).val()
			};
			socket.emit('set_language', data);
			location.reload(true);
		});
	});

</script>
{% endblock %} {% block content %}
<main class="page-format">

<!--Event Overview-->
<div class="panel collapsing">
	<div class="panel-header">
		<h2>{{ __('Event and Database') }}</h2>
	</div>
	<div class="panel-content">
		<ol class="form">
			<li>
				<div class="label-block">
					<label for="set_event_name">{{ __('Event Name') }}</label>
				</div>
				<input type="text" id="set_event_name" class="set-option" data-option="eventName" value="{{ getOption('eventName') }}">
			</li>
			<li>
				<div class="label-block">
					<label for="set_event_description">{{ __('Event Description') }}</label>
					<p class="desc">{{ __('Accepts Markdown') }}</p>
				</div>
				<textarea id="set_event_description" class="set-option" data-option="eventDescription" maxlength="256">{{ getOption('eventDescription') }}</textarea>
			</li>
			<li>
				<div class="label-block">
					<label for="set_consecutives_count">{{ __('Consecutive Laps Base') }}</label>
					<p class="desc">{{ __('Used in results calculations') }}</p>
				</div>
				<input type="number" id="set_consecutives_count" class="set-consecutive-count" min="2" max="999" value="{{ getOption('consecutivesCount') }}" placeholder="3">
			</li>
			<li>
				<div class="label-block">
					<label for="set_min_lap">{{ __('Minimum Lap Time') }}</label>
					<p class="desc">{{ __('In seconds') }}</p>
				</div>
				<input type="number" id="set_min_lap" min="0" max="999" value="{{ getOption('MinLapSec') }}">
			</li>
			<li>
				<div class="label-block">
					<label for="set_min_lap_behavior">{{ __('Minimum Lap Behavior') }}</label>
				</div>
				<select id="set_min_lap_behavior">
					<option value="0">{{ __('Highlight Short Laps') }}</option>
					<option value="1">{{ __('Discard New Short Laps') }}</option>
				</select>
			</li>
		</ol>

		<div class="control-set">
			<button id="backup_database">{{ __('Backup Database') }}</button>
			{% if Debug %}<a href="/database" class="debug button-like">{{ __('View Database') }}</a>{% endif %}
		</div>
		<div class="control-set">
			<select id="reset_type">
				<option value="races">{{ __('Races') }}</option>
				<option value="heats">{{ __('Races and Heats') }}</option>
				<option value="classes">{{ __('Races, Heats, and Classes') }}</option>
				<option value="pilots">{{ __('Races, Heats, and Pilots') }}</option>
				<option value="all">{{ __('Races, Heats, Classes, and Pilots') }}</option>
				<option value="formats">{{ __('Races and Race Formats') }}</option>
			</select>
			<button class="btn-danger open-mfp-popup" data-mfp-src="#clear_data_confirm">{{ __('Clear Data') }}</button>
		</div>
		<div class="control-set">
			<select id="database_list" disabled="disabled">
				<option value="-">{{ __('No Saved Databases') }}</option>
			</select>
			<button data-mfp-src="#database_restore_confirm" class="btn-danger open-mfp-popup" disabled="disabled">{{ __('Restore Data') }}</button>
			<button data-mfp-src="#database_delete_confirm" class="btn-danger open-mfp-popup" disabled="disabled">{{ __('Delete File') }}</button>
		</div>
		<div class="control-set">
			<select id="exporter_list" disabled="disabled">
				<option value="-">{{ __('No Exporters') }}</option>
			</select>
			<button id="export_database" disabled="disabled">{{ __('Export Data') }}</button>
		</div>

		<div id="clear_data_confirm" class="priority-message-interrupt mfp-hide popup">
			<h2>{{ __('Alert') }}</h2>
			<div class="popup-content">
				<p>{{ __('Current race data is not recoverable. Are you sure?') }}</p>
				<p><button class="btn-danger" id="reset_database">{{ __('Clear Data') }}</button>
				<button class="cancel">{{ __('Cancel') }}</button></p>
			</div>
		</div>

		<div id="database_restore_confirm" class="priority-message-interrupt mfp-hide popup">
			<h2>{{ __('Alert') }}</h2>
			<div class="popup-content">
				<p>{{ __('Restoring overwrites all current data. Are you sure?') }}</p>
				<p><button class="btn-danger" id="restore_database">{{ __('Restore Data') }}</button>
				<button class="cancel">{{ __('Cancel') }}</button></p>
			</div>
		</div>

		<div id="database_restore_progress" class="priority-message-interrupt mfp-hide popup">
			<h2>{{ __('Alert') }}</h2>
			<div class="popup-content">
				<p>{{ __('Database restore in progress. Please wait...') }}</p>
			</div>
		</div>

		<div id="database_delete_confirm" class="priority-message-interrupt mfp-hide popup">
			<h2>{{ __('Alert') }}</h2>
			<div class="popup-content">
				<p>{{ __('Deleted database files are not recoverable. Are you sure?') }}</p>
				<p><button class="btn-danger" id="delete_database">{{ __('Delete Data') }}</button>
				<button class="cancel">{{ __('Cancel') }}</button></p>
			</div>
		</div>
	</div>
</div>

<!--Pilots list for editing-->
<div class="panel collapsing">
	<div class="panel-header">
		<h2>{{ __('Pilots') }}</h2>
	</div>
	<div class="panel-content">
		<ol class="form">
			<li>
				<div class="label-block">
					<label for="set_pilotSort">{{ __('Pilot Sort') }}</label>
				</div>
				<select id="set_pilotSort" class="set-option" data-option="pilotSort">
					<option value="name">{{ __('Name') }}</option>
					<option value="callsign">{{ __('Callsign') }}</option>
				</select>
			</li>
			<li>
				<div class="label-block">
					<label for="set_ledColorMode">{{ __('Color Mode') }}</label>
				</div>
				<select id="set_ledColorMode" class="set-option" data-option="ledColorMode">
					<option value="0">{{ __('Seat') }}</option>
					<option value="1">{{ __('Pilot') }}</option>
					<option value="2">{{ __('Frequency') }}</option>
				</select>
			</li>
		</ol>

		<ul class="pilots">
			<li>{{ __('Loading...') }}</li>
		</ul>

		<div class="control-set">
			<button id="add_pilot">+ {{ __('Add Pilot') }}</button>
		</div>
	</div>
</div>

<!--Class and Race Program-->
<div class="panel collapsing" id="classes_and_heats">
	<div class="panel-header">
		<h2>{{ __('Classes and Heats') }}</h2>
	</div>
	<div class="panel-content">
		<p id="active_race_lock" class="form-note">{{ __('Some options cannot be changed for currently active race.') }}
			<button id="stop_save" class="btn-danger">{{ __('Stop/Save') }}</button>
			<button id="stop_discard" class="btn-danger">{{ __('Stop/Discard') }}</button></p>

		<div id="race_classes" class="race_classes item-blocks">
			<p class="form-note">{{ __('Loading...') }}</p>
		</div>
		<div class="control-set new-class-container">
			<button id="add_race_class">{{ __('Add Class') }}</button>
		</div>

		<div id="unclassified_heats" class="item-blocks">
			<p class="form-note">{{ __('Loading...') }}</p>
		</div>

		<div id="class_unlock_confirm" class="priority-message-interrupt mfp-hide popup">
			<h2>{{ __('Alert') }}</h2>
			<div class="popup-content">
				<p>{{ __('Modifying a locked class retroactively changes saved race data.') }}</p>
				<p><button class="btn-danger" id="unlock_class">{{ __('Unlock') }}</button>
				<button class="cancel">{{ __('Cancel') }}</button></p>
			</div>
		</div>

		<div id="heat_unlock_confirm" class="priority-message-interrupt mfp-hide popup">
			<h2>{{ __('Alert') }}</h2>
			<div class="popup-content">
				<p>{{ __('Modifying a locked heat retroactively changes saved race data.') }}</p>
				<p><button class="btn-danger" id="unlock_heat">{{ __('Unlock') }}</button>
				<button class="cancel">{{ __('Cancel') }}</button></p>
			</div>
		</div>
	</div>
</div>

<!--Generators-->
<div id="heat_generator" class="panel collapsing">
	<div class="panel-header">
		<h2>{{ __(' Generators') }}</h2>
	</div>
	<div class="panel-content">
		<ol class="form">
			<li>
				<div class="label-block">
					<label for="generator_list">{{ __('Generator') }}</label>
				</div>
				<select id="generator_list" disabled="disabled">
					<option value="-">{{ __('No Generators') }}</option>
				</select>
			</li>
			<li>
				<div class="label-block">
					<label for="generator_input_class">{{ __('Input') }}</label>
				</div>
				<select id="generator_input_class" disabled="disabled">
					<option>{{ __('Loading...') }}</option>
				</select>
			</li>
			<li>
				<div class="label-block">
					<label for="generator_output_class">{{ __('Output') }}</label>
				</div>
				<select id="generator_output_class" disabled="disabled">
					<option>{{ __('Loading...') }}</option>
				</select>
			</li>
		</ol>
		<div class="control-set">
			<button id="generate_parameters" disabled="disabled">{{ __('Generate Heats') }}</button>
		</div>
		<div id="generating-message" hidden="" class="control-set">{{ __('Generating Heats...') }}</div>
	</div>
</div>

<!--Race Format-->
<div id="race_format" class="panel collapsing">
	<div class="panel-header">
		<h2>{{ __('Race Formats') }}</h2>
	</div>
	<div class="panel-content">
		<div class="control-set">
			<label for="set_race_format">{{ __('Format:') }}</label>
			<select id="set_race_format">
				<option>{{ __('Loading...') }}</option>
			</select>
			<button id="add_race_format" title="{{ __('Duplicate Format') }}">+</button>
			<button class="btn-danger open-mfp-popup unlock" id="unlock_race_format_button" data-mfp-src="#format_unlock_confirm" title="{{ __('Force Modify Format') }}"></button>
			<button class="btn-danger open-mfp-popup" id="delete_race_format_button" data-mfp-src="#format_delete_confirm" title="{{ __('Remove') }}">&#215;</button>
		</div>

		<p id="current_race_format_lock" class="form-note">{{ __('Format cannot be changed for currently active race.') }}
			<button id="stop_save" class="btn-danger">{{ __('Stop/Save') }}</button>
			<button id="stop_discard" class="btn-danger">{{ __('Stop/Discard') }}</button></p>

		<div id="format_unlock_confirm" class="priority-message-interrupt mfp-hide popup">
			<h2>{{ __('Alert') }}</h2>
			<div class="popup-content">
				<p>{{ __('Modifying a locked format retroactively changes saved race data.') }}</p>
				<p><button class="btn-danger" id="unlock_race_format">{{ __('Unlock') }}</button>
				<button class="cancel">{{ __('Cancel') }}</button></p>
			</div>
		</div>

		<div id="format_delete_confirm" class="priority-message-interrupt mfp-hide popup">
			<h2>{{ __('Alert') }}</h2>
			<div class="popup-content">
				<p>{{ __('Deleting a race format cannot be undone.') }}</p>
				<p><button class="btn-danger" id="delete_race_format">{{ __('Delete') }}</button>
				<button class="cancel">{{ __('Cancel') }}</button></p>
			</div>
		</div>

		<ol class="form" id="race_formats">
			<li>
				<div class="label-block">
					<label for="set_format_name">{{ __('Name') }}</label>
				</div>
				<input type="text" id="set_format_name">
			</li>
			<li>
				<div class="label-block">
					<label for="set_race_mode">{{ __('Race Clock Mode') }}</label>
				</div>
				<select id="set_race_mode">
					<option value="1">{{ __('No Time Limit') }}</option>
					<option value="0">{{ __('Fixed Time') }}</option><!--  / Finish Lap -->
					<!-- <option value="2">{{ __('Fixed Time / End Immediately') }}</option> -->
				</select>
			</li>
			<li id="format-race-duration-field">
				<div class="label-block">
					<label for="set_fix_race_time">{{ __('Timer Duration (seconds)') }}</label>
				</div>
				<input type="number" id="set_fix_race_time" min="0" max="99999">
			</li>
			<li class="format-race-duration-fields">
				<div class="label-block">
					<label for="set_lap_grace_time">{{ __('Grace Period (seconds)') }}</label>
					<p class="desc">{{ __('-1 for manual stop') }}</p>
				</div>
				<input type="number" id="set_lap_grace_time" min="-1" max="99999">
			</li>
			<li>
				<div class="label-block">
				<label for="set_staging_fixed_tones">{{ __('Prestage Tones') }}</label>
					<p class="desc">{{ __('Fixed tones per second before staging') }}</p>
				</div>
				<input type="number" id="set_staging_fixed_tones" min="0" max="999">
			</li>
			<li>
				<div class="label-block">
					<label for="set_staging_tones">{{ __('Staging Tones') }}</label>
				</div>
				<select id="set_staging_tones">
					<option value="2">{{ __('Each Second') }}</option>
					<option value="0">{{ __('None') }}</option>
				</select>
			</li>
			<li>
				<div class="label-block">
					<label for="set_start_delay_min">{{ __('Minimum Staging Time (seconds)') }}</label>
				</div>
				<input type="number" id="set_start_delay_min" min="0" max="99.9" step="0.1">
			</li>
			<li>
				<div class="label-block">
					<label for="set_start_delay_max">{{ __('Random Staging Time (seconds)') }}</label>
					<p class="desc">{{ __('Staging timer hidden if above 0') }}</p>
				</div>
				<input type="number" id="set_start_delay_max" min="0" max="99.9" step="0.1">
			</li>
			<li>
				<div class="label-block">
					<label for="set_start_behavior">{{ __('First Crossing') }}</label>
				</div>
				<select id="set_start_behavior">
					<option value="0">{{ __('Hole Shot') }}</option>
					<option value="1">{{ __('First Lap') }}</option>
					<option value="2">{{ __('Staggered Start') }}</option>
				</select>
			</li>
			<li>
				<div class="label-block">
					<label for="set_win_condition">{{ __('Win Condition') }}</label>
				</div>
				<select id="set_win_condition">
					<option value="1">{{ __('Most Laps in Fastest Time') }}</option>
					<option value="5">{{ __('Most Laps Only') }}</option>
					<option value="6">{{ __('Most Laps Only with Overtime') }}</option>
					<option value="2">{{ __('First to X Laps') }}</option>
					<option value="3">{{ __('Fastest Lap') }}</option>
					<option value="4">{{ __('Fastest Consecutive Laps') }}</option>
					<option value="0">{{ __('None') }}</option>
				</select>
			</li>
			<li id="format-laps-to-win-field">
				<div class="label-block">
					<label for="set_number_laps_win">{{ __('Number of Laps to Win') }}</label>
				</div>
				<input type="number" id="set_number_laps_win" min="0" max="999">
			</li>
			<li>
				<div class="label-block">
					<label for="set_team_racing_mode">{{ __('Team Racing Mode') }}</label>
				</div>
				<select id="set_team_racing_mode">
					<option value="0">{{ __('Team Racing Disabled') }}</option>
					<option value="1">{{ __('Team Racing Enabled') }}</option>
				</select>
			</li>
		</ol>

		<div id="race_format_suggestions" class="form-note emphasis"></div>
	</div>
</div>

<!-- Custom UI -->
<div id="custom-ui"></div>

<div id="parameters" class="mfp-hide popup">
	<h2>{{ __("Settings") }}</h2>
	<div class="popup-content">
		<p>{{ __("Loading...") }}</p>
	</div>
</div>

</main>
{% endblock %}<|MERGE_RESOLUTION|>--- conflicted
+++ resolved
@@ -285,12 +285,7 @@
 						/*
 						selectbox.append('<option value="1">Laps/Time</option>');
 						selectbox.append('<option value="2">Fastest Lap</option>');
-<<<<<<< HEAD
-						selectbox.append('<option value="3">Fastest 3 Consecutive</option>');
-=======
 						selectbox.append('<option value="3">Fastest Consecutive</option>');
-						*/
->>>>>>> 4329f936
 						selectbox.append('<option value="4">Best Round (Laps/Time)</option>');
 						selectbox.append('<option value="5">Best 2 Rounds (Laps/Time)</option>');
 						selectbox.append('<option value="6">Best 3 Rounds (Laps/Time)</option>');
@@ -497,6 +492,11 @@
 				class: parseInt($(this).data('id')),
 			};
 			socket.emit('add_heat', data);
+		});
+
+		socket.on('raceclass_rank_method_list', function (msg) {
+			rotorhazard.raceclass_rank_methods = msg.methods;
+			display_classes();
 		});
 
 		/* Heats */
@@ -1721,14 +1721,6 @@
 			}
 		});
 
-<<<<<<< HEAD
-		socket.on('raceclass_rank_method_list', function (msg) {
-			rotorhazard.raceclass_rank_methods = msg.methods;
-			display_classes();
-		});
-
-		$('button#generate_heats_2').click(function (event) {
-=======
 		var selected_generator = null;
 
 		$('#generator_list').change(function (event) {
@@ -1741,8 +1733,6 @@
 			for (var f in selected_generator.settings) {
 				params[selected_generator.settings[f].id] = selected_generator.settings[f].value;
 			}
-
->>>>>>> 4329f936
 			var data = {
 				input_class: parseInt($('#generator_input_class').val()),
 				output_class: parseInt($('#generator_output_class').val()),
