--- conflicted
+++ resolved
@@ -260,29 +260,8 @@
     @catchLogExceptionsWrapper
     def race_start_thread(self, start_token):
         APP.app_context().push()
-<<<<<<< HEAD
-        # clear any lingering crossings at staging (if node rssi < enterAt)
-        for node in self._racecontext.interface.nodes:
-            if node.crossing_flag and node.frequency > 0 and \
-                (self.format is self._racecontext.serverstate.secondary_race_format or \
-                (node.current_pilot_id != RHUtils.PILOT_ID_NONE and node.current_rssi < node.enter_at_level)):
-                logger.info("Forcing end crossing for node {0} at staging (rssi={1}, enterAt={2}, exitAt={3})".\
-                           format(node.index+1, node.current_rssi, node.enter_at_level, node.exit_at_level))
-                self._racecontext.interface.force_end_crossing(node.index)
-
-        if self._racecontext.cluster and self._racecontext.cluster.hasSecondaries():
-            self._racecontext.cluster.doClusterRaceStart()
-
-        # set lower EnterAt/ExitAt values if configured
-        if self._racecontext.serverconfig.get_item_int('GENERAL', 'startThreshLowerAmount') > 0 and self._racecontext.serverconfig.get_item_int('GENERAL', 'startThreshLowerDuration') > 0:
-            lower_amount = self._racecontext.serverconfig.get_item_int('GENERAL', 'startThreshLowerAmount')
-            logger.info("Lowering EnterAt/ExitAt values at start of race, amount={0}%, duration={1} secs".\
-                        format(lower_amount, self._racecontext.serverconfig.get_item_int('GENERAL', 'startThreshLowerDuration')))
-            lower_end_time = self.start_time_monotonic + self._racecontext.serverconfig.get_item_int('GENERAL', 'startThreshLowerDuration')
-=======
         with self._racecontext.rhdata.get_db_session_handle():  # make sure DB session/connection is cleaned up
             # clear any lingering crossings at staging (if node rssi < enterAt)
->>>>>>> 978b596f
             for node in self._racecontext.interface.nodes:
                 if node.crossing_flag and node.frequency > 0 and \
                     (self.format is self._racecontext.serverstate.secondary_race_format or \
@@ -610,137 +589,6 @@
             node.debug_pass_count += 1
             self._racecontext.rhui.emit_node_data() # For updated triggers and peaks
 
-<<<<<<< HEAD
-                        lap_number = len(self.get_active_laps()[node.index])
-
-                        if lap_number: # This is a normal completed lap
-                            # Find the time stamp of the last lap completed (including "late" laps for timing)
-                            last_lap_time_stamp = self.get_active_laps(True)[node.index][-1]['lap_time_stamp']
-
-                            # New lap time is the difference between the current time stamp and the last
-                            lap_time = lap_time_stamp - last_lap_time_stamp
-
-                        else: # No previous laps, this is the first pass
-                            # Lap zero represents the time from the launch pad to flying through the gate
-                            lap_time = lap_time_stamp
-                            node.first_cross_flag = True  # indicate first crossing completed
-
-                        if race_format is self._racecontext.serverstate.secondary_race_format:
-                            min_lap = 0  # don't enforce min-lap time if running as secondary timer
-                            min_lap_behavior = 0
-                        else:
-                            min_lap = self._racecontext.rhdata.get_optionInt("MinLapSec")
-                            min_lap_behavior = self._racecontext.rhdata.get_optionInt("MinLapBehavior")
-
-                        lap_time_fmtstr = RHUtils.time_format(lap_time, self._racecontext.serverconfig.get_item('GENERAL', 'timeFormat'))
-                        lap_ts_fmtstr = RHUtils.time_format(lap_time_stamp, self._racecontext.serverconfig.get_item('GENERAL', 'timeFormat'))
-                        pilot_obj = self._racecontext.rhdata.get_pilot(pilot_id)
-                        pilot_namestr = pilot_obj.callsign if pilot_obj else ""
-
-                        lap_ok_flag = True
-                        lap_late_flag = False
-                        pilot_done_flag = False
-                        if lap_number != 0:  # if initial lap then always accept and don't check lap time; else:
-                            if lap_time <= 0: # if lap is non-sequential
-                                logger.info('Ignoring lap prior to already recorded lap: Node={}, lap={}, lapTime={}, sinceStart={}, source={}, pilot: {}' \
-                                           .format(node.index+1, lap_number, \
-                                                   lap_time_fmtstr, lap_ts_fmtstr, \
-                                                   self._racecontext.interface.get_lap_source_str(source), \
-                                                   pilot_namestr))
-                                lap_ok_flag = False
-
-                            if lap_ok_flag and lap_time < (min_lap * 1000):  # if lap time less than minimum
-                                node.under_min_lap_count += 1
-                                logger.info('Pass record under lap minimum ({}): Node={}, lap={}, lapTime={}, sinceStart={}, count={}, source={}, pilot: {}' \
-                                           .format(min_lap, node.index+1, lap_number, \
-                                                   lap_time_fmtstr, lap_ts_fmtstr, \
-                                                   node.under_min_lap_count, self._racecontext.interface.get_lap_source_str(source), \
-                                                   pilot_namestr))
-                                if min_lap_behavior != 0:  # if behavior is 'Discard New Short Laps'
-                                    lap_ok_flag = False
-
-                            if lap_ok_flag and race_format.unlimited_time == 0 and \
-                                race_format.lap_grace_sec > -1 and \
-                                lap_time_stamp > (race_format.race_time_sec + race_format.lap_grace_sec)*1000:
-                                logger.info('Ignoring lap after grace period expired: Node={}, lap={}, lapTime={}, sinceStart={}, source={}, pilot: {}' \
-                                           .format(node.index+1, lap_number, lap_time_fmtstr, lap_ts_fmtstr, \
-                                                   self._racecontext.interface.get_lap_source_str(source), pilot_namestr))
-                                lap_ok_flag = False
-
-                        if lap_ok_flag:
-                            node_finished_flag = self.get_node_finished_flag(node.index)
-                            # set next node race status as 'finished' if timer mode is count-down race and race-time has expired
-                            if (race_format.unlimited_time == 0 and lap_time_stamp > race_format.race_time_sec * 1000) or \
-                                (self.format.win_condition == WinCondition.FIRST_TO_LAP_X and lap_number >= race_format.number_laps_win):
-                                self.set_node_finished_flag(node.index)
-                                if not node_finished_flag:
-                                    logger.info('Pilot {} done'.format(pilot_obj.callsign if pilot_obj else node.index))
-                                    pilot_done_flag = True
-
-                            if node_finished_flag:
-                                lap_late_flag = True  # "late" lap pass (after grace lap)
-                                logger.info('Ignoring lap after pilot done: Node={}, lap={}, lapTime={}, sinceStart={}, source={}, pilot: {}' \
-                                           .format(node.index+1, lap_number, lap_time_fmtstr, lap_ts_fmtstr, \
-                                                   self._racecontext.interface.get_lap_source_str(source), pilot_namestr))
-
-                            if self.win_status == WinStatus.DECLARED and \
-                                race_format.unlimited_time == 1 and \
-                                self.format.team_racing_mode and \
-                                self.format.win_condition == WinCondition.FIRST_TO_LAP_X:
-                                lap_late_flag = True  # "late" lap pass after team race winner declared (when no time limit)
-                                if pilot_obj:
-                                    t_str = ", Team " + pilot_obj.team
-                                else:
-                                    t_str = ""
-                                logger.info('Ignoring lap after race winner declared: Node={}, lap={}, lapTime={}, sinceStart={}, source={}, pilot: {}{}' \
-                                           .format(node.index+1, lap_number, lap_time_fmtstr, lap_ts_fmtstr, \
-                                                   self._racecontext.interface.get_lap_source_str(source), pilot_namestr, t_str))
-
-                            if logger.getEffectiveLevel() <= logging.DEBUG:  # if DEBUG msgs actually being logged
-                                late_str = " (late lap)" if lap_late_flag else ""
-                                enter_fmtstr = RHUtils.time_format((node.enter_at_timestamp-self.start_time_monotonic)*1000, \
-                                                                   self._racecontext.serverconfig.get_item('GENERAL', 'timeFormat')) \
-                                               if node.enter_at_timestamp else "0"
-                                exit_fmtstr = RHUtils.time_format((node.exit_at_timestamp-self.start_time_monotonic)*1000, \
-                                                                  self._racecontext.serverconfig.get_item('GENERAL', 'timeFormat')) \
-                                               if node.exit_at_timestamp else "0"
-                                logger.debug('Lap pass{}: Node={}, lap={}, lapTime={}, sinceStart={}, abs_ts={:.3f}, passtime={}, source={}, enter={}, exit={}, dur={:.0f}ms, pilot: {}' \
-                                            .format(late_str, node.index+1, lap_number, lap_time_fmtstr, lap_ts_fmtstr, \
-                                                    lap_timestamp_absolute,
-                                                    RHTimeFns.epochMsToFormattedStr(self._racecontext.serverstate.monotonic_to_epoch_millis(lap_timestamp_absolute)), \
-                                                    self._racecontext.interface.get_lap_source_str(source), \
-                                                    enter_fmtstr, exit_fmtstr, \
-                                                    (node.exit_at_timestamp-node.enter_at_timestamp)*1000, pilot_namestr))
-
-                            # emit 'pass_record' message (to primary timer in cluster, livetime, etc).
-                            self._racecontext.rhui.emit_pass_record(node, lap_time_stamp)
-
-                            # Add the new lap to the database
-                            lap_data = {
-                                'lap_number': lap_number,
-                                'lap_time_stamp': lap_time_stamp,
-                                'lap_time': lap_time,
-                                'lap_time_formatted': lap_time_fmtstr,
-                                'source': source,
-                                'deleted': lap_late_flag,  # delete if lap pass is after race winner declared
-                                'late_lap': lap_late_flag
-                            }
-                            self.node_laps[node.index].append(lap_data)
-
-                            self.clear_results()
-
-                            self._racecontext.events.trigger(Evt.RACE_LAP_RECORDED, {
-                                'pilot_id': pilot_id,
-                                'node_index': node.index,
-                                'peak_rssi': node.pass_peak_rssi,
-                                'frequency': node.frequency,
-                                'color': self.seat_colors[node.index],
-                                'lap': lap_data,
-                                'results': self.get_results(),
-                                'gap_info': Results.get_gap_info(self._racecontext, node.index),
-                                'pilot_done_flag': pilot_done_flag,
-                                })
-=======
             profile_freqs = json.loads(self.profile.frequencies)
             if profile_freqs["f"][node.index] != RHUtils.FREQUENCY_ID_NONE :
                 # always count laps if race is running, otherwise test if lap should have counted before race end
@@ -784,8 +632,8 @@
                                 min_lap = self._racecontext.rhdata.get_optionInt("MinLapSec")
                                 min_lap_behavior = self._racecontext.rhdata.get_optionInt("MinLapBehavior")
 
-                            lap_time_fmtstr = RHUtils.time_format(lap_time, self._racecontext.rhdata.get_option('timeFormat'))
-                            lap_ts_fmtstr = RHUtils.time_format(lap_time_stamp, self._racecontext.rhdata.get_option('timeFormat'))
+                            lap_time_fmtstr = RHUtils.time_format(lap_time, self._racecontext.serverconfig.get_item('GENERAL', 'timeFormat'))
+                            lap_ts_fmtstr = RHUtils.time_format(lap_time_stamp, self._racecontext.serverconfig.get_item('GENERAL', 'timeFormat'))
                             pilot_obj = self._racecontext.rhdata.get_pilot(pilot_id)
                             pilot_namestr = pilot_obj.callsign if pilot_obj else ""
 
@@ -818,7 +666,6 @@
                                                .format(node.index+1, lap_number, lap_time_fmtstr, lap_ts_fmtstr, \
                                                        self._racecontext.interface.get_lap_source_str(source), pilot_namestr))
                                     lap_ok_flag = False
->>>>>>> 978b596f
 
                             if lap_ok_flag:
                                 node_finished_flag = self.get_node_finished_flag(node.index)
@@ -852,10 +699,10 @@
                                 if logger.getEffectiveLevel() <= logging.DEBUG:  # if DEBUG msgs actually being logged
                                     late_str = " (late lap)" if lap_late_flag else ""
                                     enter_fmtstr = RHUtils.time_format((node.enter_at_timestamp-self.start_time_monotonic)*1000, \
-                                                                       self._racecontext.rhdata.get_option('timeFormat')) \
+                                                                       self._racecontext.serverconfig.get_item('GENERAL', 'timeFormat')) \
                                                    if node.enter_at_timestamp else "0"
                                     exit_fmtstr = RHUtils.time_format((node.exit_at_timestamp-self.start_time_monotonic)*1000, \
-                                                                      self._racecontext.rhdata.get_option('timeFormat')) \
+                                                                      self._racecontext.serverconfig.get_item('GENERAL', 'timeFormat')) \
                                                    if node.exit_at_timestamp else "0"
                                     logger.debug('Lap pass{}: Node={}, lap={}, lapTime={}, sinceStart={}, abs_ts={:.3f}, passtime={}, source={}, enter={}, exit={}, dur={:.0f}ms, pilot: {}' \
                                                 .format(late_str, node.index+1, lap_number, lap_time_fmtstr, lap_ts_fmtstr, \
@@ -989,42 +836,6 @@
 
             time = self.node_laps[node_index][lap_index]['lap_time_stamp']
 
-<<<<<<< HEAD
-            if lap.get('invalid', False):
-                lap['lap_number'] = None
-                lap['deleted'] = True
-            else:
-                lap['lap_number'] = lap_number
-                if race_format.unlimited_time == 0 and lap['lap_time_stamp'] > (race_format.race_time_sec * 1000) or \
-                    (race_format.win_condition == WinCondition.FIRST_TO_LAP_X and lap_number >= race_format.number_laps_win):
-                    self.set_node_finished_flag(node_index)
-                lap_number += 1
-
-        db_last = False
-        db_next = False
-        for lap in self.node_laps[node_index]:
-            if not lap.get('invalid', False) and ((not lap['deleted']) or lap.get('late_lap', False)):
-                if lap['lap_time_stamp'] < time:
-                    db_last = lap
-                if lap['lap_time_stamp'] > time:
-                    db_next = lap
-                    break
-
-        if db_next and db_last:
-            db_next['lap_time'] = db_next['lap_time_stamp'] - db_last['lap_time_stamp']
-            db_next['lap_time_formatted'] = RHUtils.time_format(db_next['lap_time'], self._racecontext.serverconfig.get_item('GENERAL', 'timeFormat'))
-        elif db_next:
-            db_next['lap_time'] = db_next['lap_time_stamp']
-            db_next['lap_time_formatted'] = RHUtils.time_format(db_next['lap_time'], self._racecontext.serverconfig.get_item('GENERAL', 'timeFormat'))
-
-        try:  # delete any split laps for deleted lap
-            lap_splits = self._racecontext.rhdata.get_lapSplits_by_lap(node_index, lap_number)
-            if lap_splits and len(lap_splits) > 0:
-                for lap_split in lap_splits:
-                    self._racecontext.rhdata.clear_lapSplit(lap_split)
-        except:
-            logger.exception("Error deleting split laps")
-=======
             race_format = self.format
             self.set_node_finished_flag(node_index, False)
             lap_number = 0
@@ -1035,7 +846,6 @@
                     lap['deleted'] = True
                 else:
                     lap['late_lap'] = False
->>>>>>> 978b596f
 
                 if lap.get('invalid', False):
                     lap['lap_number'] = None
@@ -1059,10 +869,10 @@
 
             if db_next and db_last:
                 db_next['lap_time'] = db_next['lap_time_stamp'] - db_last['lap_time_stamp']
-                db_next['lap_time_formatted'] = RHUtils.time_format(db_next['lap_time'], self._racecontext.rhdata.get_option('timeFormat'))
+                db_next['lap_time_formatted'] = RHUtils.time_format(db_next['lap_time'], self._racecontext.serverconfig.get_item('GENERAL', 'timeFormat'))
             elif db_next:
                 db_next['lap_time'] = db_next['lap_time_stamp']
-                db_next['lap_time_formatted'] = RHUtils.time_format(db_next['lap_time'], self._racecontext.rhdata.get_option('timeFormat'))
+                db_next['lap_time_formatted'] = RHUtils.time_format(db_next['lap_time'], self._racecontext.serverconfig.get_item('GENERAL', 'timeFormat'))
 
             try:  # delete any split laps for deleted lap
                 lap_splits = self._racecontext.rhdata.get_lapSplits_by_lap(node_index, lap_number)
@@ -1109,21 +919,8 @@
 
             lap_obj = self.node_laps[node_index][lap_index]
 
-<<<<<<< HEAD
-        lap_number = 0  # adjust lap numbers and times as needed
-        last_lap_ts = 0
-        for idx, lap in enumerate(self.node_laps[node_index]):
-            if not lap['deleted']:
-                if idx >= lap_index:
-                    lap['lap_number'] = lap_number
-                    lap['lap_time'] = lap['lap_time_stamp'] - last_lap_ts
-                    lap['lap_time_formatted'] = RHUtils.time_format(lap['lap_time'], self._racecontext.serverconfig.get_item('GENERAL', 'timeFormat'))
-                last_lap_ts = lap['lap_time_stamp']
-                lap_number += 1
-=======
             lap_obj['deleted'] = False
             lap_obj['late_lap'] = False
->>>>>>> 978b596f
 
             lap_number = 0  # adjust lap numbers and times as needed
             last_lap_ts = 0
@@ -1132,7 +929,7 @@
                     if idx >= lap_index:
                         lap['lap_number'] = lap_number
                         lap['lap_time'] = lap['lap_time_stamp'] - last_lap_ts
-                        lap['lap_time_formatted'] = RHUtils.time_format(lap['lap_time'], self._racecontext.rhdata.get_option('timeFormat'))
+                        lap['lap_time_formatted'] = RHUtils.time_format(lap['lap_time'], self._racecontext.serverconfig.get_item('GENERAL', 'timeFormat'))
                     last_lap_ts = lap['lap_time_stamp']
                     lap_number += 1
 
