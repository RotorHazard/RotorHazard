--- conflicted
+++ resolved
@@ -435,68 +435,6 @@
                                                      format(split_id+1, node_index+1, split_ts_epoch_str, callsign))
                                         last_split_ts = None
                                 else:
-<<<<<<< HEAD
-                                    logger.debug('Ignoring out-of-order split {} for node {}, time {}, pilot {}'.\
-                                                 format(split_id+1, node_index+1, split_ts_epoch_str, callsign))
-                                    last_split_ts = None
-                        else:
-                            logger.debug('Ignoring split {} before zero lap for node {}, time {}, pilot {}'.\
-                                         format(split_id+1, node_index+1, split_ts_epoch_str, callsign))
-                            last_split_ts = None
-        
-                        duration = int(self.info.get('toneDuration', 0))
-                        if duration > 0:
-                            frequency = int(self.info.get('toneFrequency', 0))
-                            volume = int(self.info.get('toneVolume', 100))
-                            toneType = self.info.get('toneType', 'square')
-                            if frequency > 0 and volume > 0:
-                                self._racecontext.rhui.emit_play_beep_tone(duration, frequency, volume, toneType)
-        
-                        if last_split_ts is not None:
-        
-                            split_time = round(split_ts - last_split_ts, 3)
-                            split_speed = round(self.distance / float(split_time), 2) if self.distance > 0.0 else None
-                            split_time_str = RHUtils.split_time_format(split_time, self._racecontext.serverconfig.get_item('GENERAL', 'timeFormat'))
-                            logger.info('Split pass record: Node {}, pilot {}, lap {}, split {}, time={} {}, speed={}' \
-                                .format(node_index+1, callsign, lap_count+1, split_id+1, split_time_str, split_ts_epoch_str, \
-                                        ('{0:.2f}'.format(split_speed) if split_speed is not None else 'None')))
-
-                            split_data = {
-                                'node_index': node_index,
-                                'pilot_id': pilot_id,
-                                'lap_id': lap_count,
-                                'split_id': split_id,
-                                'split_time_stamp': split_ts,
-                                'split_time': split_time,
-                                'split_time_formatted': split_time_str,
-                                'split_speed': split_speed,
-                                'time_callout_flag': self.timeCalloutFlag,
-                                'speed_callout_flag': self.speedCalloutFlag,
-                                'name_callout_flag': self.nameCalloutFlag
-                            }
-                            
-                            self._racecontext.rhdata.add_lapSplit(split_data)
-                            self._racecontext.rhui.emit_split_pass_info(split_data)
-
-                        # if usual tracking (above) does not generate speed value, see about using saved timestamp from
-                        #  previous split timer (to allow for speed callouts on practice runs between the split timers)
-                        elif self.distance > 0.0 and isinstance(self.prevSecPassTStamps, dict) and len(self.prevSecPassTStamps) > 0:
-                            last_split_ts = self.prevSecPassTStamps.get(node_index)  # timestamp from previous split timer
-                            if last_split_ts and last_split_ts > 0.0:
-                                split_time = round(split_ts - last_split_ts, 3)
-                                split_speed = round(self.distance / float(split_time), 2)
-                                split_time_str = RHUtils.split_time_format(split_time, self._racecontext.serverconfig.get_item('GENERAL', 'timeFormat'))
-                                logger.info('Split pass record (for speed): Node {}, pilot {}, lap {}, split {}, time={} {}, speed={}' \
-                                        .format(node_index+1, callsign, lap_count+1, split_id+1, split_time_str, split_ts_epoch_str, \
-                                                ('{0:.2f}'.format(split_speed) if split_speed is not None else 'None')))
-                                duration = int(self.info.get('toneDuration', 0))
-                                if duration > 0:
-                                    frequency = int(self.info.get('toneFrequency', 0))
-                                    volume = int(self.info.get('toneVolume', 100))
-                                    toneType = self.info.get('toneType', 'square')
-                                    if frequency > 0 and volume > 0:
-                                        self._racecontext.rhui.emit_play_beep_tone(duration, frequency, volume, toneType)
-=======
                                     last_split_id = lap_split[-1].split_id
                                     if split_id > last_split_id:
                                         if split_id == last_split_id + 1:
@@ -526,12 +464,11 @@
 
                                 split_time = round(split_ts - last_split_ts, 3)
                                 split_speed = round(self.distance / float(split_time), 2) if self.distance > 0.0 else None
-                                split_time_str = RHUtils.split_time_format(split_time, self._racecontext.rhdata.get_option('timeFormat'))
+                                split_time_str = RHUtils.split_time_format(split_time, self._racecontext.serverconfig.get_item('GENERAL', 'timeFormat'))
                                 logger.info('Split pass record: Node {}, pilot {}, lap {}, split {}, time={} {}, speed={}' \
                                     .format(node_index+1, callsign, lap_count+1, split_id+1, split_time_str, split_ts_epoch_str, \
                                             ('{0:.2f}'.format(split_speed) if split_speed is not None else 'None')))
 
->>>>>>> 978b596f
                                 split_data = {
                                     'node_index': node_index,
                                     'pilot_id': pilot_id,
