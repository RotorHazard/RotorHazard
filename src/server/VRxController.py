--- conflicted
+++ resolved
@@ -59,12 +59,8 @@
         self._mqttc.loop_start()
         self.num_nodes = len(node_frequencies)
 
-<<<<<<< HEAD
         self.node_number_range = (0,7)
         self._nodes = [VRxNode(self._mqttc,self._cv, n, node_frequencies[n], node_number_range=self.node_number_range) for n in range(8)]
-=======
-        self._nodes = [VRxNode(self._mqttc,self._cv, n, node_frequencies[n]) for n in range(self.num_nodes)]
->>>>>>> 1308fb1c
         self._node_broadcast = VRxBroadcastNode(self._mqttc, self._cv)
 
         # Events
@@ -128,14 +124,8 @@
         self.request_variable_status()
         # self._node_broadcast.turn_off_osd()
 
-<<<<<<< HEAD
-        
-        self.get_node_lock_status()
-        for i in range(8):
-=======
         for i in range(self.num_nodes):
             self.get_node_lock_status(i)
->>>>>>> 1308fb1c
             gevent.spawn(self.set_node_frequency, i, self._nodes[i]._node_frequency)
 
         # Update the DB with receivers that exist and their status
