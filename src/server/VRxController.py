--- conflicted
+++ resolved
@@ -111,11 +111,7 @@
 
         for i in range(8):
             self.get_node_lock_status(i)
-<<<<<<< HEAD
-            self.set_node_frequency(i, self._nodes[i].node_frequency)
-=======
             gevent.spawn(self.set_node_frequency, i, self._nodes[i]._node_frequency)
->>>>>>> a5d9a406
 
         # Update the DB with receivers that exist and their status
         # (Because the pi was already running, they should all be connected to the broker)
@@ -382,10 +378,7 @@
             self._nodes[node_number].node_frequency = f
 
     def set_node_frequency(self, node_number, frequency):
-<<<<<<< HEAD
         fmsg = __("Frequency Change: ") + str(frequency)
-=======
->>>>>>> a5d9a406
         node = self._nodes[node_number]
         node.set_node_frequency(frequency)
 
