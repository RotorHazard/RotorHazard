--- conflicted
+++ resolved
@@ -840,7 +840,6 @@
     def get_heat(self, heat_id):
         return self._Database.Heat.query.get(heat_id)
 
-<<<<<<< HEAD
     def get_heat_object(self, heat_or_id):
         if isinstance(heat_or_id, Database.Heat):
             heat = heat_or_id
@@ -853,8 +852,6 @@
 
         return heat
 
-=======
->>>>>>> 43ef5b95
     def get_heats(self):
         return self._Database.Heat.query.all()
 
@@ -1203,11 +1200,8 @@
             if s.node_index == None and len(available_nodes):
                 s.node_index = available_nodes.pop()
 
-<<<<<<< HEAD
-        self.commit()
-
-=======
->>>>>>> 43ef5b95
+        self.commit()
+
     def calc_heat_pilots(self, heat_id, Results):
         heat = self._Database.Heat.query.get(heat_id)
 
@@ -1442,7 +1436,7 @@
             cacheStatus['build_ver'] = token
             heat.results = results
             heat.cacheStatus = json.dumps(cacheStatus)
-            
+
             self.commit()
             return heat
         else:
@@ -1580,7 +1574,7 @@
             'data_ver': monotonic(),
             'build_ver': None
         })
-            
+
         new_race_class = self._Database.RaceClass(
             name='',
             description='',
@@ -1800,7 +1794,7 @@
                 cacheStatus['build_ver'] = token
                 race_class.results = results
                 race_class.cacheStatus = json.dumps(cacheStatus)
-                
+
                 self.commit()
                 return race_class
             else:
@@ -1822,7 +1816,7 @@
                 rankStatus['build_ver'] = token
                 race_class.ranking = results
                 race_class.rankStatus = json.dumps(rankStatus)
-                
+
                 self.commit()
                 return race_class
             else:
@@ -2561,7 +2555,7 @@
                 cacheStatus['build_ver'] = token
                 race.results = results
                 race.cacheStatus = json.dumps(cacheStatus)
-                
+
                 self.commit()
                 return race
             else:
@@ -2869,7 +2863,7 @@
                 cache_invalid = True
         else:
             cache_invalid = True
-        
+
         if cache_invalid:
             logger.error('Event cache has invalid status')
             token = monotonic()
