#
# RaceData
# Provides abstraction for database and results page caches
#

import logging
logger = logging.getLogger(__name__)

from sqlalchemy import create_engine, MetaData, Table
from datetime import datetime
import os
import traceback
import shutil
import json
import glob
import RHUtils
import random
from eventmanager import Evt
from RHRace import RaceStatus, WinCondition, StagingTones
from Results import CacheStatus
from Database import ProgramMethod, HeatAdvanceType, HeatStatus

class RHData():
    _OptionsCache = {} # Local Python cache for global settings

    def __init__(self, Database, Events, RACE, SERVER_API, DB_FILE_NAME, DB_BKP_DIR_NAME):
        self._Database = Database
        self._Events = Events
        self._RACE = RACE
        self._SERVER_API = SERVER_API
        self._DB_FILE_NAME = DB_FILE_NAME
        self._DB_BKP_DIR_NAME = DB_BKP_DIR_NAME
        self._PageCache = None
        self._Language = None

    def late_init(self, PageCache, Language):
        self._PageCache = PageCache
        self._Language = Language

    def __(self, *args, **kwargs):
        return self._Language.__(*args, **kwargs)

    # Integrity Checking
    def check_integrity(self):
        try:
            if self.get_optionInt('server_api') < self._SERVER_API:
                logger.info('Old server API version; recovering database')
                return False
            if not self._Database.Heat.query.count():
                logger.info('Heats are empty; recovering database')
                return False
            if not self._Database.Profiles.query.count():
                logger.info('Profiles are empty; recovering database')
                return False
            if not self._Database.RaceFormat.query.count():
                logger.info('Formats are empty; recovering database')
                return False
            try:  # make sure no problems reading 'Heat' table data
                self._Database.Heat.query.all()
            except Exception as ex:
                logger.warning('Error reading Heat data; recovering database; err: ' + str(ex))
                return False
            if self.get_optionInt('server_api') > self._SERVER_API:
                logger.warning('Database API version ({}) is newer than server version ({})'.\
                               format(self.get_optionInt('server_api'), self._SERVER_API))
            return True
        except Exception as ex:
            logger.error('Error checking database integrity; err: ' + str(ex))
            return False

    # Caching
    def primeCache(self):
        settings = self._Database.GlobalSettings.query.all()
        self._OptionsCache = {} # empty cache
        for setting in settings:
            self._OptionsCache[setting.option_name] = setting.option_value

    # General
    def db_init(self, nofill=False):
        # Creates tables from database classes/models
        try:
            self._Database.DB.create_all()
            self.reset_all(nofill) # Fill with defaults
            return True
        except Exception as ex:
            logger.error('Error creating database: ' + str(ex))
            return False

    def reset_all(self, nofill=False):
        self.reset_pilots()
        if nofill:
            self.reset_heats(nofill=True)
        else:
            self.reset_heats()
        self.clear_race_data()
        self.reset_profiles()
        self.reset_raceFormats()
        self.reset_raceClasses()
        self.reset_options()

    def commit(self):
        try:
            self._Database.DB.session.commit()
            return True
        except Exception as ex:
            logger.error('Error writing to database: ' + str(ex))
            return False

    def rollback(self):
        try:
            self._Database.DB.session.rollback()
            return True
        except Exception as ex:
            logger.error('Error rolling back to database: ' + str(ex))
            return False

    def close(self):
        try:
            self._Database.DB.session.close()
            return True
        except Exception as ex:
            logger.error('Error closing to database: ' + str(ex))
            return False

    # File Handling

    def backup_db_file(self, copy_flag, prefix_str=None):
        self.close()
        try:     # generate timestamp from last-modified time of database file
            time_str = datetime.fromtimestamp(os.stat(self._DB_FILE_NAME).st_mtime).strftime('%Y%m%d_%H%M%S')
        except:  # if error then use 'now' timestamp
            time_str = datetime.now().strftime('%Y%m%d_%H%M%S')
        try:
            (dbname, dbext) = os.path.splitext(self._DB_FILE_NAME)
            if prefix_str:
                dbname = prefix_str + dbname
            bkp_name = self._DB_BKP_DIR_NAME + '/' + dbname + '_' + time_str + dbext
            if not os.path.exists(self._DB_BKP_DIR_NAME):
                os.makedirs(self._DB_BKP_DIR_NAME)
            RHUtils.checkSetFileOwnerPi(self._DB_BKP_DIR_NAME)
            if os.path.isfile(bkp_name):  # if target file exists then use 'now' timestamp
                time_str = datetime.now().strftime('%Y%m%d_%H%M%S')
                bkp_name = self._DB_BKP_DIR_NAME + '/' + dbname + '_' + time_str + dbext
            if copy_flag:
                shutil.copy2(self._DB_FILE_NAME, bkp_name)
                logger.info('Copied database file to:  ' + bkp_name)
            else:
                os.renames(self._DB_FILE_NAME, bkp_name)
                logger.info('Moved old database file to:  ' + bkp_name)
            RHUtils.checkSetFileOwnerPi(bkp_name)
        except Exception:
            logger.exception('Error backing up database file')
        return bkp_name

    def delete_old_db_autoBkp_files(self, num_keep_val, prefix_str, DB_AUTOBKP_NUM_KEEP_STR):
        num_del = 0
        try:
            num_keep_val = int(num_keep_val)  # make sure this is numeric
            if num_keep_val > 0:
                (dbname, dbext) = os.path.splitext(self._DB_FILE_NAME)
                if prefix_str:
                    dbname = prefix_str + dbname
                file_list = list(filter(os.path.isfile, glob.glob(self._DB_BKP_DIR_NAME + \
                                                        '/' + dbname + '*' + dbext)))
                file_list.sort(key=os.path.getmtime)  # sort by last-modified time
                if len(file_list) > num_keep_val:
                    if num_keep_val > 0:
                        file_list = file_list[:(-num_keep_val)]
                    for del_path in file_list:
                        os.remove(del_path)
                        num_del += 1
            elif num_keep_val < 0:
                raise ValueError("Negative value")
            if num_del > 0:
                logger.info("Removed {} old DB-autoBkp file(s)".format(num_del))
        except ValueError:
            logger.error("Value for '{}' in configuration is invalid: {}".\
                            format(DB_AUTOBKP_NUM_KEEP_STR, num_keep_val))
        except Exception as ex:
            logger.error("Error removing old DB-autoBkp files: " + str(ex))

    # Migration

    def get_legacy_table_data(self, metadata, table_name, filter_crit=None, filter_value=None):
        try:
            table = Table(table_name, metadata, autoload=True)
            if filter_crit is None:
                data = table.select().execute().fetchall()
            else:
                data = table.select().execute().filter(filter_crit==filter_value).fetchall()

            output = []
            for row in data:
                d = dict(row.items())
                output.append(d)

            return output

        except Exception as ex:
            logger.warning('Unable to read "{0}" table from previous database: {1}'.format(table_name, ex))

    def restore_table(self, class_type, table_query_data, **kwargs):
        if table_query_data:
            try:
                for row_data in table_query_data:
                    if (class_type is not self._Database.Pilot) or getattr(row_data, 'callsign', '') != '-' or \
                                                  getattr(row_data, 'name', '') != '-None-':
                        if 'id' in class_type.__table__.columns.keys() and \
                            'id' in row_data.keys():
                            db_update = class_type.query.filter(getattr(class_type,'id')==row_data['id']).first()
                        else:
                            db_update = None

                        if db_update is None:
                            new_data = class_type()
                            for col in class_type.__table__.columns.keys():
                                if col in row_data.keys():
                                    setattr(new_data, col, row_data[col])
                                else:
                                    setattr(new_data, col, kwargs['defaults'][col])

                            #logger.info('DEBUG row_data add:  ' + str(getattr(new_data, match_name)))
                            self._Database.DB.session.add(new_data)
                        else:
                            #logger.info('DEBUG row_data update:  ' + str(getattr(row_data, match_name)))
                            for col in class_type.__table__.columns.keys():
                                if col in row_data.keys():
                                    setattr(db_update, col, row_data[col])
                                else:
                                    if col != 'id':
                                        setattr(db_update, col, kwargs['defaults'][col])

                        self._Database.DB.session.flush()
                logger.info('Database table "{0}" restored'.format(class_type.__name__))
            except Exception as ex:
                logger.warning('Error restoring "{0}" table from previous database: {1}'.format(class_type.__name__, ex))
                logger.debug(traceback.format_exc())
        else:
            logger.debug('Error restoring "{0}" table: no data'.format(class_type.__name__))

    def recover_database(self, dbfile, **kwargs):
        recover_status = {
            'stage_0': False,
            'stage_1': False,
            'stage_2': False,
        }

        # stage 0: collect data from file
        try:
            logger.info('Recovering data from previous database')

            # load file directly
            engine = create_engine('sqlite:///%s' % dbfile, convert_unicode=True)
            metadata = MetaData(bind=engine)

            options_query_data = self.get_legacy_table_data(metadata, 'global_settings')

            migrate_db_api = 0 # delta5 or very old RH versions
            if options_query_data:
                for row in options_query_data:
                    if row['option_name'] == 'server_api':
                        migrate_db_api = int(row['option_value'])
                        break

            if migrate_db_api > self._SERVER_API:
                raise ValueError('Database version is newer than server version')

            pilot_query_data = self.get_legacy_table_data(metadata, 'pilot')
            heat_query_data = self.get_legacy_table_data(metadata, 'heat')
            heatNode_query_data = self.get_legacy_table_data(metadata, 'heat_node')
            raceFormat_query_data = self.get_legacy_table_data(metadata, 'race_format')
            profiles_query_data = self.get_legacy_table_data(metadata, 'profiles')
            raceClass_query_data = self.get_legacy_table_data(metadata, 'race_class')
            raceMeta_query_data = self.get_legacy_table_data(metadata, 'saved_race_meta')
            racePilot_query_data = self.get_legacy_table_data(metadata, 'saved_pilot_race')
            raceLap_query_data = self.get_legacy_table_data(metadata, 'saved_race_lap')

            engine.dispose() # close connection after loading

            carryoverOpts = [
                "timerName",
                "timerLogo",
                "hue_0",
                "sat_0",
                "lum_0_low",
                "lum_0_high",
                "contrast_0_low",
                "contrast_0_high",
                "hue_1",
                "sat_1",
                "lum_1_low",
                "lum_1_high",
                "contrast_1_low",
                "contrast_1_high",
                "currentLanguage",
                "timeFormat",
                "timeFormatPhonetic",
                "currentProfile",
                "currentFormat",
                "calibrationMode",
                "MinLapSec",
                "MinLapBehavior",
                "ledEffects",
                "ledBrightness",
                "ledColorNodes",
                "ledColorFreqs",
                "osd_lapHeader",
                "osd_positionHeader",
                "startThreshLowerAmount",
                "startThreshLowerDuration",
                "nextHeatBehavior",
                "voiceCallouts"
            ]

            # RSSI reduced by half for 2.0.0
            if migrate_db_api < 23:
                for profile in profiles_query_data:
                    if 'enter_ats' in profile and profile['enter_ats']:
                        enter_ats = json.loads(profile['enter_ats'])
                        enter_ats["v"] = [(val/2 if val else None) for val in enter_ats["v"]]
                        profile['enter_ats'] = json.dumps(enter_ats)
                    if 'exit_ats' in profile and profile['exit_ats']:
                        exit_ats = json.loads(profile['exit_ats'])
                        exit_ats["v"] = [(val/2 if val else None) for val in exit_ats["v"]]
                        profile['exit_ats'] = json.dumps(exit_ats)

            # Convert frequencies
            if migrate_db_api < 30:
                for profile in profiles_query_data:
                    if 'frequencies' in profile and profile['frequencies']:
                        freqs = json.loads(profile['frequencies'])
                        freqs["b"] = [None for _i in range(max(self._RACE.num_nodes,8))]
                        freqs["c"] = [None for _i in range(max(self._RACE.num_nodes,8))]
                        profile['frequencies'] = json.dumps(freqs)

            recover_status['stage_0'] = True
        except Exception as ex:
            logger.warning('Error reading data from previous database (stage 0):  ' + str(ex))
            logger.debug(traceback.format_exc())

        if "startup" in kwargs:
            self.backup_db_file(False)  # rename and move DB file

        self.db_init(nofill=True)

        # stage 1: recover pilots, heats, heatnodes, format, profile, class, options
        if recover_status['stage_0'] == True:
            try:
                if pilot_query_data:
                    self._Database.DB.session.query(self._Database.Pilot).delete()
                    self.restore_table(self._Database.Pilot, pilot_query_data, defaults={
                            'name': 'New Pilot',
                            'callsign': 'New Callsign',
                            'team': RHUtils.DEF_TEAM_NAME,
                            'phonetic': '',
                            'color': None,
                            'used_frequencies': None
                        })
                    for pilot in self._Database.Pilot.query.all():
                        if not pilot.color:
                            pilot.color = RHUtils.hslToHex(False, 100, 50)
                else:
                    self.reset_pilots()

                if migrate_db_api < 27:
                    # old heat DB structure; migrate node 0 to heat table

                    # build list of heat meta
                    heat_extracted_meta = []
                    if len(heat_query_data):
                        for row in heat_query_data:
                            if 'node_index' in row:
                                if row['node_index'] == 0:
                                    new_row = {}
                                    new_row['id'] = row['heat_id']
                                    if 'note' in row:
                                        new_row['note'] = row['note']
                                    if 'class_id' in row:
                                        new_row['class_id'] = row['class_id']
                                    heat_extracted_meta.append(new_row)

                        self.restore_table(self._Database.Heat, heat_extracted_meta, defaults={
                                'note': None,
                                'class_id': RHUtils.CLASS_ID_NONE,
                                'results': None,
                                'cacheStatus': CacheStatus.INVALID,
                                'order': None,
                                'status': 0,
                            })

                        # extract pilots from heats and load into heatnode
                        heatnode_extracted_data = []
                        heatnode_dummy_id = 0
                        for row in heat_query_data:
                            heatnode_row = {}
                            heatnode_row['id'] = heatnode_dummy_id
                            heatnode_row['heat_id'] = int(row['heat_id'])
                            heatnode_row['node_index'] = int(row['node_index'])
                            heatnode_row['pilot_id'] = int(row['pilot_id'])
                            heatnode_extracted_data.append(heatnode_row)
                            heatnode_dummy_id += 1

                        self._Database.DB.session.query(self._Database.HeatNode).delete()
                        self.restore_table(self._Database.HeatNode, heatnode_extracted_data, defaults={
                                'pilot_id': RHUtils.PILOT_ID_NONE,
                                'color': None
                            })
                    else:
                        self.reset_heats()
                else:
                    # current heat structure; use basic migration

                    if heat_query_data:
                        self.restore_table(self._Database.Heat, heat_query_data, defaults={
                                'class_id': RHUtils.CLASS_ID_NONE,
                                'results': None,
                                'cacheStatus': CacheStatus.INVALID,
                                'order': None,
                                'status': 0,
                                'auto_frequency': False
                            })
                        self.restore_table(self._Database.HeatNode, heatNode_query_data, defaults={
                                'pilot_id': RHUtils.PILOT_ID_NONE,
                                'color': None,
                                'method': 0,
                                'seed_rank': None,
                                'seed_id': None
                            })

                        self._RACE.current_heat = self.get_first_heat().id
                    else:
                        self.reset_heats()

                if raceFormat_query_data:
                    # Convert old staging
                    if migrate_db_api < 33:
                        for raceFormat in raceFormat_query_data:
                            if 'staging_tones' in raceFormat and raceFormat['staging_tones'] == StagingTones.TONES_ONE:
                                raceFormat['staging_fixed_tones'] = 1

                                if 'start_delay_min' in raceFormat and raceFormat['start_delay_min']:
                                    raceFormat['start_delay_min_ms'] = raceFormat['start_delay_min'] * 1000
                                    del raceFormat['start_delay_min']

                                if 'start_delay_max' in raceFormat and raceFormat['start_delay_max']:
                                    if 'start_delay_min_ms' in raceFormat:
                                        raceFormat['start_delay_max_ms'] = (raceFormat['start_delay_max'] * 1000) - raceFormat['start_delay_min_ms']
                                        if raceFormat['start_delay_max_ms'] < 0:
                                            raceFormat['start_delay_max_ms'] = 0
                                    del raceFormat['start_delay_max']

                            elif 'staging_tones' in raceFormat and raceFormat['staging_tones'] == StagingTones.TONES_ALL:
                                raceFormat['staging_tones'] = StagingTones.TONES_ALL

                                if 'start_delay_min' in raceFormat and raceFormat['start_delay_min']:
                                    raceFormat['staging_fixed_tones'] = raceFormat['start_delay_min']
                                    raceFormat['start_delay_min_ms'] = 1000
                                    del raceFormat['start_delay_min']

                                if 'start_delay_max' in raceFormat and raceFormat['start_delay_max']:
                                    if 'staging_fixed_tones' in raceFormat:
                                        raceFormat['start_delay_max_ms'] = (raceFormat['start_delay_max'] * 1000) - (raceFormat['staging_fixed_tones'] * 1000)
                                        if raceFormat['start_delay_max_ms'] < 0:
                                            raceFormat['start_delay_max_ms'] = 0
                                    del raceFormat['start_delay_max']

                            else: # None or unsupported
                                raceFormat['staging_fixed_tones'] = 0
                                raceFormat['staging_tones'] = StagingTones.TONES_NONE

                                if 'start_delay_min' in raceFormat and raceFormat['start_delay_min']:
                                    raceFormat['start_delay_min_ms'] = raceFormat['start_delay_min'] * 1000
                                    del raceFormat['start_delay_min']

                                if 'start_delay_max' in raceFormat and raceFormat['start_delay_max']:
                                    raceFormat['start_delay_max_ms'] = (raceFormat['start_delay_max'] * 1000) - raceFormat['start_delay_min_ms']
                                    if raceFormat['start_delay_max_ms'] < 0:
                                        raceFormat['start_delay_max_ms'] = 0
                                    del raceFormat['start_delay_max']

                    self.restore_table(self._Database.RaceFormat, raceFormat_query_data, defaults={
                        'name': self.__("Migrated Format"),
                        'race_mode': 0,
                        'race_time_sec': 120,
                        'lap_grace_sec': -1,
                        'staging_fixed_tones': 3,
                        'start_delay_min_ms': 1000,
                        'start_delay_max_ms': 0,
                        'staging_tones': 0,
                        'number_laps_win': 0,
                        'win_condition': WinCondition.MOST_LAPS,
                        'team_racing_mode': False,
                        'start_behavior': 0
                    })
                else:
                    self.reset_raceFormats()

                if profiles_query_data:
                    self.restore_table(self._Database.Profiles, profiles_query_data, defaults={
                            'name': self.__("Migrated Profile"),
                            'frequencies': json.dumps(self.default_frequencies()),
                            'enter_ats': json.dumps({'v': [None for _i in range(max(self._RACE.num_nodes,8))]}),
                            'exit_ats': json.dumps({'v': [None for _i in range(max(self._RACE.num_nodes,8))]}),
                            'f_ratio': None
                        })
                else:
                    self.reset_profiles()

                self.restore_table(self._Database.RaceClass, raceClass_query_data, defaults={
                        'name': 'New class',
                        'format_id': 0,
                        'results': None,
                        'cacheStatus': CacheStatus.INVALID,
                        'win_condition': 0,
                        'rounds': 0,
                        'heatAdvanceType': 1,
                        'order': None,
                    })

                self.reset_options()
                if options_query_data:
                    for opt in options_query_data:
                        if opt['option_name'] in carryoverOpts:
                            self.set_option(opt['option_name'], opt['option_value'])

                logger.info('UI Options restored')

                recover_status['stage_1'] = True
            except Exception as ex:
                logger.warning('Error while writing data from previous database (stage 1):  ' + str(ex))
                logger.debug(traceback.format_exc())
                # failed recovery, db reset
                try:
                    self.reset_all()
                    self.commit()
                    self.primeCache() # refresh Options cache
                    self._Events.trigger(Evt.DATABASE_RECOVER)
                except:
                    logger.exception("Exception performing db reset in 'recover_database()'")
                return recover_status

            # stage 2: recover race result data
            if recover_status['stage_1'] == True:
                try:
                    if migrate_db_api < 23:
                        # don't attempt to migrate race data older than 2.0
                        logger.warning('Race data older than v2.0; skipping results migration')
                    else:
                        self.restore_table(self._Database.SavedRaceMeta, raceMeta_query_data, defaults={
                            'results': None,
                            'cacheStatus': CacheStatus.INVALID
                        })
                        self.restore_table(self._Database.SavedPilotRace, racePilot_query_data, defaults={
                            'history_values': None,
                            'history_times': None,
                            'penalty_time': None,
                            'penalty_desc': None,
                            'enter_at': None,
                            'exit_at': None
                        })
                        self.restore_table(self._Database.SavedRaceLap, raceLap_query_data, defaults={
                            'source': None,
                            'deleted': False
                        })

                    recover_status['stage_2'] = True
                except Exception as ex:
                    logger.warning('Error while writing data from previous database (stage 2):  ' + str(ex))
                    logger.debug(traceback.format_exc())

        self.commit()

        self.primeCache() # refresh Options cache

        self._Events.trigger(Evt.DATABASE_RECOVER)

        return recover_status

    def default_frequencies(self):
        '''Set node frequencies, R1367 for 4, IMD6C+ for 5+.'''
        if self._RACE.num_nodes < 5:
            freqs = {
                'b': ['R', 'R', 'R', 'R'],
                'c': [1, 3, 6, 7],
                'f': [5658, 5732, 5843, 5880]
            }
        else:
            freqs = {
                'b': ['R', 'R', 'F', 'F', 'R', 'R'],
                'c': [1, 2, 2, 4, 7, 8],
                'f': [5658, 5695, 5760, 5800, 5880, 5917]
            }

        while self._RACE.num_nodes > len(freqs['f']):
            freqs['b'].append(None)
            freqs['c'].append(None)
            freqs['f'].append(RHUtils.FREQUENCY_ID_NONE)

        return freqs

    # Pilots
    def get_pilot(self, pilot_id):
        return self._Database.Pilot.query.get(pilot_id)

    def get_pilots(self):
        return self._Database.Pilot.query.all()

    def add_pilot(self, init=None):
        color = RHUtils.hslToHex(False, 100, 50)

        new_pilot = self._Database.Pilot(
            name='',
            callsign='',
            team=RHUtils.DEF_TEAM_NAME,
            phonetic='',
            color=color,
            used_frequencies=None)

        if init:
            if 'name' in init:
                new_pilot.name = init['name']
            if 'callsign' in init:
                new_pilot.callsign = init['callsign']
            if 'team' in init:
                new_pilot.team = init['team']
            if 'phonetic' in init:
                new_pilot.phonetic = init['phonetic']
            if 'color' in init:
                new_pilot.color = init['color']

        self._Database.DB.session.add(new_pilot)
        self._Database.DB.session.flush()

        new_pilot.name=self.__('~Pilot %d Name') % (new_pilot.id)
        new_pilot.callsign=self.__('~Callsign %d') % (new_pilot.id)

        self.commit()

        self._Events.trigger(Evt.PILOT_ADD, {
            'pilot_id': new_pilot.id,
            })

        logger.info('Pilot added: Pilot {0}'.format(new_pilot.id))

        return new_pilot

    def alter_pilot(self, data):
        pilot_id = data['pilot_id']
        pilot = self._Database.Pilot.query.get(pilot_id)
        if 'callsign' in data:
            pilot.callsign = data['callsign']
        if 'team_name' in data:
            pilot.team = data['team_name']
        if 'phonetic' in data:
            pilot.phonetic = data['phonetic']
        if 'name' in data:
            pilot.name = data['name']
        if 'color' in data:
            pilot.color = data['color']

        self.commit()

        self._RACE.cacheStatus = CacheStatus.INVALID  # refresh current leaderboard

        self._Events.trigger(Evt.PILOT_ALTER, {
            'pilot_id': pilot_id,
            })

        logger.info('Altered pilot {0} to {1}'.format(pilot_id, data))

        race_list = []
        if 'callsign' in data or 'team_name' in data:
            heatnodes = self._Database.HeatNode.query.filter_by(pilot_id=pilot_id).all()
            if heatnodes:
                for heatnode in heatnodes:
                    heat = self.get_heat(heatnode.heat_id)
                    self.clear_results_heat(heat.id)

                    if heat.class_id != RHUtils.CLASS_ID_NONE:
                        self.clear_results_raceClass(heat.class_id)

                    for race in self._Database.SavedRaceMeta.query.filter_by(heat_id=heatnode.heat_id).all():
                        race_list.append(race)

            if len(race_list):
                self._PageCache.set_valid(False)
                self.clear_results_event()

                for race in race_list:
                    self.clear_results_savedRaceMeta(race.id)

                self.commit()

        return pilot, race_list

    def set_pilot_used_frequency(self, pilot_id, frequency):
        pilot = self._Database.Pilot.query.get(pilot_id)
        if pilot:
            if pilot.used_frequencies:
                used_freqs = json.loads(pilot.used_frequencies)
            else:
                used_freqs = []

            for idx, freq in enumerate(used_freqs):
                if freq['f'] == frequency['f'] and \
                    freq['b'] == frequency['b'] and \
                    freq['c'] == frequency['c']:

                    del used_freqs[idx]

            used_freqs.append(frequency)

            pilot.used_frequencies = json.dumps(used_freqs)
            self.commit()
            return pilot
        return False

    def delete_pilot(self, pilot_id):
        pilot = self._Database.Pilot.query.get(pilot_id)

        if self.savedPilotRaces_has_pilot(pilot.id):
            logger.info('Refusing to delete pilot {0}: is in use'.format(pilot.id))
            return False
        else:
            self._Database.DB.session.delete(pilot)
            for heatNode in self._Database.HeatNode.query.all():
                if heatNode.pilot_id == pilot.id:
                    heatNode.pilot_id = RHUtils.PILOT_ID_NONE
            self.commit()

            logger.info('Pilot {0} deleted'.format(pilot.id))

            self._RACE.cacheStatus = CacheStatus.INVALID  # refresh leaderboard

            return True

    def get_recent_pilot_node(self, pilot_id):
        return self._Database.HeatNode.query.filter_by(pilot_id=pilot_id).order_by(self._Database.HeatNode.id.desc()).first()

    def clear_pilots(self):
        self._Database.DB.session.query(self._Database.Pilot).delete()
        self.commit()
        return True

    def reset_pilots(self):
        self.clear_pilots()
        for node in range(self._RACE.num_nodes):
            self.add_pilot({
                'callsign': 'Callsign {0}'.format(node+1),
                'name': 'Pilot {0} Name'.format(node+1)
                })
        logger.info('Database pilots reset')
        return True

    # Heats
    def get_heat(self, heat_id):
        return self._Database.Heat.query.get(heat_id)

    def get_heat_note(self, heat_id):
        heat_data = self._Database.Heat.query.get(heat_id)
        return heat_data.note if heat_data else None

    def get_heats(self):
        return self._Database.Heat.query.all()

    def get_heats_by_class(self, class_id):
        return self._Database.Heat.query.filter_by(class_id=class_id).all()

    def get_first_heat(self):
        return self._Database.Heat.query.first()

    def add_heat(self, init=None, initPilots=None):
        # Add new heat
        new_heat = self._Database.Heat(
            class_id=RHUtils.CLASS_ID_NONE,
            cacheStatus=CacheStatus.INVALID,
            order=None,
            status=HeatStatus.PLANNED,
            auto_frequency=False
            )

        if init:
            if 'class_id' in init:
                new_heat.class_id = init['class_id']
            if 'note' in init:
                new_heat.note = init['note']
            if 'auto_frequency' in init:
                new_heat.auto_frequency = init['auto_frequency']

            defaultMethod = init['defaultMethod'] if 'defaultMethod' in init else ProgramMethod.ASSIGN
        else:
            defaultMethod = ProgramMethod.ASSIGN

        self._Database.DB.session.add(new_heat)
        self._Database.DB.session.flush()
        self._Database.DB.session.refresh(new_heat)

        # Add heatnodes
        for node_index in range(self._RACE.num_nodes):
            new_heatNode = self._Database.HeatNode(
                heat_id=new_heat.id,
                node_index=node_index,
                pilot_id=RHUtils.PILOT_ID_NONE,
                method=defaultMethod,
                seed_rank=None,
                seed_id=None
            )

            if initPilots and node_index in initPilots:
                new_heatNode.pilot_id = initPilots[node_index]

            self._Database.DB.session.add(new_heatNode)

        self.commit()

        self._Events.trigger(Evt.HEAT_ADD, {
            'heat_id': new_heat.id,
            })

        logger.info('Heat added: Heat {0}'.format(new_heat.id))

        return new_heat

    def duplicate_heat(self, source, **kwargs):
        # Add new heat by duplicating an existing one
        source_heat = self.get_heat(source)

        if source_heat.note:
            all_heat_notes = [heat.note for heat in self.get_heats()]
            new_heat_note = RHUtils.uniqueName(source_heat.note, all_heat_notes)
        else:
            new_heat_note = ''

        if 'dest_class' in kwargs:
            new_class = kwargs['dest_class']
        else:
            new_class = source_heat.class_id

        new_heat = self._Database.Heat(
            note=new_heat_note,
            class_id=new_class,
            results=None,
            cacheStatus=CacheStatus.INVALID,
            status=0,
            auto_frequency=source_heat.auto_frequency
            )

        self._Database.DB.session.add(new_heat)
        self._Database.DB.session.flush()
        self._Database.DB.session.refresh(new_heat)

        for source_heatnode in self.get_heatNodes_by_heat(source_heat.id):
            new_heatnode = self._Database.HeatNode(heat_id=new_heat.id,
                node_index=source_heatnode.node_index,
                pilot_id=source_heatnode.pilot_id,
                method=source_heatnode.method,
                seed_rank=source_heatnode.seed_rank,
                seed_id=source_heatnode.seed_id
                )
            self._Database.DB.session.add(new_heatnode)

        self.commit()

        self._Events.trigger(Evt.HEAT_DUPLICATE, {
            'heat_id': new_heat.id,
            })

        logger.info('Heat {0} duplicated to heat {1}'.format(source, new_heat.id))

        return new_heat

    def alter_heat(self, data):
        # Alters heat. Returns heat and list of affected races
        heat_id = data['heat']
        heat = self._Database.Heat.query.get(heat_id)

        if 'note' in data:
            self._PageCache.set_valid(False)
            heat.note = data['note']
        if 'class' in data:
            old_class_id = heat.class_id
            heat.class_id = data['class']
        if 'auto_frequency' in data:
            heat.auto_frequency = data['auto_frequency']
            #TODO: Consider best method to exit auto frequency and assign node indexes
            if not heat.auto_frequency:
                for idx, slot in enumerate(self.get_heatNodes_by_heat(heat_id)):
                    slot.node_index = None
                self.commit()
                for idx, slot in enumerate(self.get_heatNodes_by_heat(heat_id)):
                    slot.node_index = idx
        if 'pilot' in data:
            slot_id = data['slot_id']
            slot = self._Database.HeatNode.query.get(slot_id)
            slot.pilot_id = data['pilot']
        if 'method' in data:
            slot_id = data['slot_id']
            slot = self._Database.HeatNode.query.get(slot_id)
            slot.method = data['method']
            slot.seed_id = None
        if 'seed_heat_id' in data:
            slot_id = data['slot_id']
            slot = self._Database.HeatNode.query.get(slot_id)
            if slot.method == ProgramMethod.HEAT_RESULT:
                slot.seed_id = data['seed_heat_id']
            else:
                logger.warning('Rejecting attempt to set Heat seed id: method does not match')
        if 'seed_class_id' in data:
            slot_id = data['slot_id']
            slot = self._Database.HeatNode.query.get(slot_id)
            if slot.method == ProgramMethod.CLASS_RESULT:
                slot.seed_id = data['seed_class_id']
            else:
                logger.warning('Rejecting attempt to set Class seed id: method does not match')
        if 'seed_rank' in data:
            slot_id = data['slot_id']
            slot = self._Database.HeatNode.query.get(slot_id)
            slot.seed_rank = data['seed_rank']
        if 'status' in data:
            heat.status = data['status'] 

        # alter existing saved races:
        race_list = self._Database.SavedRaceMeta.query.filter_by(heat_id=heat_id).all()

        if 'class' in data:
            if len(race_list):
                for race_meta in race_list:
                    race_meta.class_id = data['class']

                if old_class_id is not RHUtils.CLASS_ID_NONE:
                    self.clear_results_raceClass(old_class_id)

        if 'pilot' in data:
            if len(race_list):
                for race_meta in race_list:
                    for pilot_race in self._Database.SavedPilotRace.query.filter_by(race_id=race_meta.id).all():
                        if pilot_race.node_index == data['node']:
                            pilot_race.pilot_id = data['pilot']
                    for race_lap in self._Database.SavedRaceLap.query.filter_by(race_id=race_meta.id):
                        if race_lap.node_index == data['node']:
                            race_lap.pilot_id = data['pilot']

                    self.clear_results_savedRaceMeta(race_meta.id)

                self.clear_results_heat(heat.id)

        if 'pilot' in data or 'class' in data:
            if len(race_list):
                if heat.class_id is not RHUtils.CLASS_ID_NONE:
                    self.clear_results_raceClass(heat.class_id)

                self.clear_results_event()
                self._PageCache.set_valid(False)

        self.commit()

        self._Events.trigger(Evt.HEAT_ALTER, {
            'heat_id': heat.id,
            })

        # update current race
        if heat_id == self._RACE.current_heat:
            self._RACE.node_pilots = {}
            self._RACE.node_teams = {}
            for heatNode in self.get_heatNodes_by_heat(heat_id):
                self._RACE.node_pilots[heatNode.node_index] = heatNode.pilot_id

                if heatNode.pilot_id is not RHUtils.PILOT_ID_NONE:
                    self._RACE.node_teams[heatNode.node_index] = self.get_pilot(heatNode.pilot_id).team
                else:
                    self._RACE.node_teams[heatNode.node_index] = None
            self._RACE.cacheStatus = CacheStatus.INVALID  # refresh leaderboard

        logger.info('Heat {0} altered with {1}'.format(heat_id, data))

        return heat, race_list

    def delete_heat(self, heat_id):
        # Deletes heat. Returns heat-ID if successful, None if not
        heat_count = self._Database.Heat.query.count()
        heat = self._Database.Heat.query.get(heat_id)
        if heat and heat_count > 1: # keep at least one heat
            heatnodes = self._Database.HeatNode.query.filter_by(heat_id=heat.id).order_by(self._Database.HeatNode.node_index).all()

            has_race = self.savedRaceMetas_has_heat(heat.id)

            if has_race or (self._RACE.current_heat == heat.id and self._RACE.race_status != RaceStatus.READY):
                logger.info('Refusing to delete heat {0}: is in use'.format(heat.id))
                return None
            else:
                self._Database.DB.session.delete(heat)
                for heatnode in heatnodes:
                    self._Database.DB.session.delete(heatnode)
                self.commit()

                logger.info('Heat {0} deleted'.format(heat.id))

                self._Events.trigger(Evt.HEAT_DELETE, {
                    'heat_id': heat_id,
                    })

                # if only one heat remaining then set ID to 1
                if heat_count == 2 and self._RACE.race_status == RaceStatus.READY:
                    try:
                        heat_obj = self._Database.Heat.query.first()
                        if heat_obj.id != 1:
                            heatnodes = self._Database.HeatNode.query.filter_by(heat_id=heat_obj.id).order_by(self._Database.HeatNode.node_index).all()

                            if not self.savedRaceMetas_has_heat(heat_obj.id):
                                logger.info("Adjusting single remaining heat ({0}) to ID 1".format(heat_obj.id))
                                heat_obj.id = 1
                                for heatnode in heatnodes:
                                    heatnode.heat_id = heat_obj.id
                                self.commit()
                                self._RACE.current_heat = 1
                                heat_id = 1  # set value so heat data is updated
                            else:
                                logger.warning("Not changing single remaining heat ID ({0}): is in use".format(heat_obj.id))
                    except Exception as ex:
                        logger.warning("Error adjusting single remaining heat ID: " + str(ex))

                return heat_id
        else:
            logger.info('Refusing to delete only heat')
            return None

    def get_next_heat_id(self, current_heat, current_class):
        if current_heat.class_id:
            heats = self.get_heats_by_class(current_heat.class_id)

            if current_class.heatAdvanceType == HeatAdvanceType.NONE:
                return current_heat.id

            if current_class.heatAdvanceType == HeatAdvanceType.NEXT_ROUND:
                max_round = self.get_max_round(current_heat.id)
                if max_round < current_class.rounds:
                    return current_heat.id

            def orderSorter(x):
                if not x.order:
                    return 0
                return x.order
            heats.sort(key=orderSorter)

            if len(heats):
                next_heat_id = None
                if heats[-1].id == current_heat.id:
                    next_heat_id = heats[0].id
                    if current_class.rounds:
                        max_round = self.get_max_round(current_heat.id)
                        if current_class.rounds >= max_round:
                            race_classes = self.get_raceClasses()
                            race_classes.sort(key=orderSorter)
                            if race_classes[-1].id == current_heat.class_id:
                                next_class_id = race_classes[0].id
                                logger.debug('Completed last heat of last class, looping to first class')
                            else:
                                for idx, race_class in enumerate(race_classes):
                                    if race_class.id == current_heat.class_id:
                                        next_class_id = race_classes[idx + 1].id
                                        break

                            next_heats = self.get_heats_by_class(next_class_id)
                            next_heat_id = next_heats[0].id
                else:
                    for idx, heat in enumerate(heats):
                        if heat.id == current_heat.id:
                            next_heat_id = heats[idx + 1].id
                            break

            return next_heat_id

        return current_heat.id

    def calc_heat_pilots(self, heat_id, Results):
        heat = self._Database.Heat.query.get(heat_id)

        result = {
             'calc_success': False,
             'has_calc_pilots': False,
             'unassigned_slots': 0
             }

        if not heat:
            logger.error('Requested invalid heat {}'.format(heat_id))
            return result

        # skip if heat status confirmed
        if (heat.status == HeatStatus.CONFIRMED):
            result['calc_success'] = None
            logger.debug("Skipping pilot recalculation: Heat confirmed (heat {})".format(heat_id))
            return result

        # don't alter if saved races exist
        race_list = self._Database.SavedRaceMeta.query.filter_by(heat_id=heat_id).all()
        if (race_list):
            result['calc_success'] = None
            logger.debug("Skipping pilot recalculation: Races exist (heat {})".format(heat_id))
            return result

        slots = self.get_heatNodes_by_heat(heat_id)
        for slot in slots:
            if slot.method == ProgramMethod.NONE:
                slot.pilot_id = RHUtils.PILOT_ID_NONE

            elif slot.method == ProgramMethod.HEAT_RESULT:
                result['has_calc_pilots'] = True
                logger.debug('Seeding Slot {} from Heat {}'.format(slot.id, slot.seed_id))
                seed_heat = self.get_heat(slot.seed_id)

                if seed_heat:
                    output = Results.get_results_heat(self, seed_heat)
                    if output['result']:
                        if output['data']:
                            results = output['data'][output['data']['meta']['primary_leaderboard']]
                            if slot.seed_rank - 1 < len(results):
                                slot.pilot_id = results[slot.seed_rank - 1]['pilot_id']
                            else:
                                slot.pilot_id = RHUtils.PILOT_ID_NONE
                                result['unassigned_slots'] += 1
                        else:
                            logger.debug("Can't assign pilot from heat {}: Results not available".format(slot.seed_id))
                            slot.pilot_id = RHUtils.PILOT_ID_NONE
                            result['unassigned_slots'] += 1
                    else:
                        logger.warning('Cancelling heat calc: Cache build failed')
                        self.rollback() # Release DB lock
                        return result
                else:
                    logger.warning("Can't seed from heat {}: does not exist".format(slot.seed_id))
                    return result

            elif slot.method == ProgramMethod.CLASS_RESULT:
                result['has_calc_pilots'] = True
                logger.debug('Seeding Slot {} from Class {}'.format(slot.id, slot.seed_id))
                seed_class = self.get_raceClass(slot.seed_id)

                if seed_class:
                    output = Results.get_results_race_class(self, seed_class)
                    if output['result']:
                        if output['data']:
                            results = output['data'][output['data']['meta']['primary_leaderboard']]
                            if slot.seed_rank - 1 < len(results):
                                slot.pilot_id = results[slot.seed_rank - 1]['pilot_id']
                            else:
                                slot.pilot_id = RHUtils.PILOT_ID_NONE
                                result['unassigned_slots'] += 1
                        else:
                            logger.debug("Can't assign pilot from class {}: Results not available".format(slot.seed_id))
                            slot.pilot_id = RHUtils.PILOT_ID_NONE
                            result['unassigned_slots'] += 1
                    else:
                        logger.warning('Cancelling heat calc: Cache build failed')
                        self.rollback() # Release DB lock
                        return result
                else:
                    logger.warning("Can't seed from class {}: does not exist".format(slot.seed_id))
                    return result

            logger.debug('Pilot is {}'.format(slot.pilot_id))

        self.commit()
        result['calc_success'] = True
        return result

    def run_auto_frequency(self, heat_id, current_frequencies, num_nodes, calc_fn):
        logger.debug('running auto-frequency with {}'.format(calc_fn))
        heat = self._Database.Heat.query.get(heat_id)
        slots = self.get_heatNodes_by_heat(heat_id)
        
        if heat.auto_frequency:
            # clear all node assignments
            for slot in slots:
                slot.node_index = None

            # collect node data
            available_nodes = []
            profile_freqs = json.loads(current_frequencies)
            for node_index in range(num_nodes):
                if profile_freqs["f"][node_index] != RHUtils.FREQUENCY_ID_NONE:
                    available_nodes.append({
                        'idx': node_index,
                        'frq': {
                            'f': profile_freqs["f"][node_index],
                            'b': profile_freqs["b"][node_index],
                            'c': profile_freqs["c"][node_index]
                            },
                        'matches': []
                        })

            # find all frequency matches
            for slot in slots:
                if slot.pilot_id:
                    used_frequencies_json = self.get_pilot(slot.pilot_id).used_frequencies
                    if used_frequencies_json:
                        used_frequencies = json.loads(used_frequencies_json)
                        for node in available_nodes:
                            for f_idx, pilot_freq in enumerate(used_frequencies):
                                if node['frq']['f'] == pilot_freq['f']:
                                    node['matches'].append({
                                            'slot': slot,
                                            'priority': True if f_idx == 0 else False
                                         })

            eliminated_slots = []
            if callable(calc_fn):
                while len(available_nodes):
                    m_node, m_slot, an_idx = calc_fn(available_nodes)
                    if m_node and m_slot:
                        m_slot.node_index = m_node['idx']
                        for slot_idx, slot_match in enumerate(m_node['matches']):
                            if slot_match['slot'] != m_slot:
                                eliminated_slots.append(slot_match)
                        del available_nodes[an_idx]
                        for available_node in available_nodes:
                            for slot_idx, slot_match in enumerate(available_node['matches']):
                                if slot_match['slot'] == m_slot:
                                    available_node['matches'][slot_idx] = None
                                available_node['matches'] = [x for x in available_node['matches'] if x is not None]
                    else:
                        random.shuffle(available_nodes)
                        if len(eliminated_slots):
                            for slot_idx, slot_match in enumerate(eliminated_slots):
                                if eliminated_slots[slot_idx] and eliminated_slots[slot_idx]['slot'].node_index is None:
                                    eliminated_slots[slot_idx]['slot'].node_index = available_nodes[0]['idx']
                                    del(available_nodes[0])
                                eliminated_slots[slot_idx] = None
                            eliminated_slots = [x for x in eliminated_slots if x is not None]
                        else: 
                            for slot in slots:
                                if slot.node_index is None and slot.pilot_id:
                                    if len(available_nodes):
                                        slot.node_index = available_nodes[0]['idx']
                                        del(available_nodes[0])
                                    else:
                                        logger.warning("Dropping pilot {}; No remaining available nodes for slot {}".format(slot.pilot_id, slot))
                        break
            else:
                logger.error('calc_fn is not a valid auto-frequency algortihm')
                return False

            self.commit()
        return True

    def set_results_heat(self, heat_id, data):
        heat = self._Database.Heat.query.get(heat_id)

        if not heat:
            return False

        if 'results' in data:
            heat.results = data['results']
        if 'cacheStatus' in data:
            heat.cacheStatus = data['cacheStatus']

        self.commit()
        return heat

    def clear_results_heat(self, heat_id):
        self._Database.Heat.query.filter_by(id=heat_id).update({
            self._Database.Heat.cacheStatus: CacheStatus.INVALID
            })
        self.commit()

    def clear_results_heats(self):
        self._Database.Heat.query.update({
            self._Database.Heat.cacheStatus: CacheStatus.INVALID
            })
        self.commit()

    def clear_heats(self):
        self._Database.DB.session.query(self._Database.Heat).delete()
        self._Database.DB.session.query(self._Database.HeatNode).delete()
        self.commit()
        return True

    def reset_heats(self, nofill=False):
        self.clear_heats()
        if not nofill:
            self.add_heat()
            self._RACE.current_heat = self.get_first_heat().id
        logger.info('Database heats reset')

    # HeatNodes
    def get_heatNodes(self):
        return self._Database.HeatNode.query.all()

    def get_heatNodes_by_heat(self, heat_id):
        return self._Database.HeatNode.query.filter_by(heat_id=heat_id).order_by(self._Database.HeatNode.node_index).all()

    def add_heatNode(self, heat_id, node_index):
        new_heatNode = self._Database.HeatNode(
            heat_id=heat_id,
            node_index=node_index,
            pilot_id=RHUtils.PILOT_ID_NONE
            )

        self._Database.DB.session.add(new_heatNode)
        return True

    def get_pilot_from_heatNode(self, heat_id, node_index):
        heatNode = self._Database.HeatNode.query.filter_by(heat_id=heat_id, node_index=node_index).one_or_none()
        if heatNode:
            return heatNode.pilot_id
        else:
            return None

    def alter_heatNodes_fast(self, data):
        # Alters heatNodes quickly, in batch
        # !! Unsafe for general use. Intentionally light type checking,    !!
        # !! DOES NOT trigger events, clear results, or update cached data !! 

        for slot_data in data:
            slot_id = slot_data['slot_id']
            slot = self._Database.HeatNode.query.get(slot_id)
                
            if 'pilot' in slot_data:
                slot.pilot_id = slot_data['pilot']
            if 'method' in slot_data:
                slot.method = slot_data['method']
                slot.seed_id = None
            if 'seed_heat_id' in slot_data:
                if slot.method == ProgramMethod.HEAT_RESULT:
                    slot.seed_id = slot_data['seed_heat_id']
                else:
                    logger.warning('Rejecting attempt to set Heat seed id: method does not match')
            if 'seed_class_id' in slot_data:
                if slot.method == ProgramMethod.CLASS_RESULT:
                    slot.seed_id = slot_data['seed_class_id']
                else:
                    logger.warning('Rejecting attempt to set Class seed id: method does not match')
            if 'seed_rank' in slot_data:
                slot.seed_rank = slot_data['seed_rank']

        self.commit()

        return True

    # Race Classes
    def get_raceClass(self, raceClass_id):
        return self._Database.RaceClass.query.get(raceClass_id)

    def get_raceClasses(self):
        return self._Database.RaceClass.query.all()

    def add_raceClass(self):
        # Add new race class
        new_race_class = self._Database.RaceClass(
            name='',
            description='',
            format_id=RHUtils.FORMAT_ID_NONE,
            cacheStatus=CacheStatus.INVALID,
            win_condition=0,
            rounds=0,
            heatAdvanceType=1,
            order=None
            )
        self._Database.DB.session.add(new_race_class)
        self.commit()

        self._Events.trigger(Evt.CLASS_ADD, {
            'class_id': new_race_class.id,
            })

        logger.info('Class added: Class {0}'.format(new_race_class))

        return new_race_class

    def duplicate_raceClass(self, source_class_id):
        source_class = self.get_raceClass(source_class_id)

        if source_class.name:
            all_class_names = [race_class.name for race_class in self.get_raceClasses()]
            new_class_name = RHUtils.uniqueName(source_class.name, all_class_names)
        else:
            new_class_name = ''

        new_class = self._Database.RaceClass(name=new_class_name,
            description=source_class.description,
            format_id=source_class.format_id,
            results=None,
            cacheStatus=CacheStatus.INVALID,
            win_condition=source_class.win_condition,
            rounds=source_class.rounds,
            heatAdvanceType=source_class.heatAdvanceType,
            order=None)

        self._Database.DB.session.add(new_class)
        self._Database.DB.session.flush()
        self._Database.DB.session.refresh(new_class)

        for heat in self._Database.Heat.query.filter_by(class_id=source_class_id).all():
            self.duplicate_heat(heat.id, dest_class=new_class.id)

        self.commit()

        self._Events.trigger(Evt.CLASS_DUPLICATE, {
            'class_id': new_class.id,
            })

        logger.info('Class {0} duplicated to class {1}'.format(source_class.id, new_class.id))

        return new_class

    def alter_raceClass(self, data):
        # alter existing classes
        race_class_id = data['class_id']
        race_class = self._Database.RaceClass.query.get(race_class_id)

        if not race_class:
            return False, False

        if 'class_name' in data:
            race_class.name = data['class_name']
        if 'class_description' in data:
            race_class.description = data['class_description']
        if 'class_format' in data:
            race_class.format_id = data['class_format']
        if 'win_condition' in data:
            race_class.win_condition = data['win_condition']
        if 'rounds' in data:
            race_class.rounds = data['rounds']
        if 'heat_advance' in data:
            race_class.heatAdvanceType = data['heat_advance']
        if 'order' in data:
            race_class.order = data['order']

        race_list = self._Database.SavedRaceMeta.query.filter_by(class_id=race_class_id).all()

        if 'class_name' in data:
            if len(race_list):
                self._PageCache.set_valid(False)

        if 'class_format' in data:
            if len(race_list):
                self._PageCache.set_valid(False)
                self.clear_results_event()
                self.clear_results_raceClass(race_class.id)

            for race_meta in race_list:
                race_meta.format_id = data['class_format']
                self.clear_results_savedRaceMeta(race_meta.id)

            heats = self._Database.Heat.query.filter_by(class_id=race_class_id).all()
            for heat in heats:
                self.clear_results_heat(heat.id)

        #TODO: Clear cache appropriately for new values win_condition, rounds, order

        self.commit()

        self._Events.trigger(Evt.CLASS_ALTER, {
            'class_id': race_class_id,
            })

        logger.info('Altered race class {0} to {1}'.format(race_class_id, data))

        return race_class, race_list

    def delete_raceClass(self, class_id):
        race_class = self._Database.RaceClass.query.get(class_id)

        has_race = self.savedRaceMetas_has_raceClass(race_class.id)

        if has_race:
            logger.info('Refusing to delete class {0}: is in use'.format(race_class.id))
            return False
        else:
            self._Database.DB.session.delete(race_class)
            for heat in self._Database.Heat.query.all():
                if heat.class_id == race_class.id:
                    heat.class_id = RHUtils.CLASS_ID_NONE

            self.commit()

            self._Events.trigger(Evt.CLASS_DELETE, {
                'class_id': race_class.id,
                })

            logger.info('Class {0} deleted'.format(race_class.id))

            return True

    def set_results_raceClass(self, class_id, data):
        race_class = self._Database.RaceClass.query.get(class_id)

        if not race_class:
            return False

        if 'results' in data:
            race_class.results = data['results']
        if 'cacheStatus' in data:
            race_class.cacheStatus = data['cacheStatus']

        self.commit()
        return race_class

    def clear_results_raceClass(self, class_id):
        self._Database.RaceClass.query.filter_by(id=class_id).update({
            self._Database.RaceClass.cacheStatus: CacheStatus.INVALID
            })
        self.commit()

    def clear_results_raceClasses(self):
        self._Database.RaceClass.query.update({
            self._Database.RaceClass.cacheStatus: CacheStatus.INVALID
            })
        self.commit()

    def clear_raceClasses(self):
        self._Database.DB.session.query(self._Database.RaceClass).delete()
        self.commit()
        return True

    def reset_raceClasses(self):
        self.clear_raceClasses()
        logger.info('Database race classes reset')
        return True

    # Profiles
    def get_profile(self, profile_id):
        return self._Database.Profiles.query.get(profile_id)

    def get_profiles(self):
        return self._Database.Profiles.query.all()

    def get_first_profile(self):
        return self._Database.Profiles.query.first()

    def add_profile(self, init=None):
        new_profile = self._Database.Profiles(
            name='',
            frequencies = '',
            enter_ats = '',
            exit_ats = ''
            )

        if init:
            if 'name' in init:
                new_profile.name = init['name']
            if 'frequencies' in init:
                new_profile.frequencies = init['frequencies']
            if 'enter_ats' in init:
                new_profile.enter_ats = init['enter_ats']
            if 'exit_ats' in init:
                new_profile.exit_ats = init['exit_ats']

        self._Database.DB.session.add(new_profile)
        self.commit()

    def duplicate_profile(self, source_profile_id):
        source_profile = self.get_profile(source_profile_id)

        all_profile_names = [profile.name for profile in self.get_profiles()]

        if source_profile.name:
            new_profile_name = RHUtils.uniqueName(source_profile.name, all_profile_names)
        else:
            new_profile_name = RHUtils.uniqueName(self._Language.__('New Profile'), all_profile_names)

        new_profile = self._Database.Profiles(
            name=new_profile_name,
            description = '',
            frequencies = source_profile.frequencies,
            enter_ats = source_profile.enter_ats,
            exit_ats = source_profile.exit_ats,
            f_ratio = 100)
        self._Database.DB.session.add(new_profile)
        self.commit()

        self._Events.trigger(Evt.PROFILE_ADD, {
            'profile_id': new_profile.id,
            })

        return new_profile

    def alter_profile(self, data):
        profile = self._Database.Profiles.query.get(data['profile_id'])

        if 'profile_name' in data:
            profile.name = data['profile_name']
        if 'profile_description' in data:
            profile.description = data['profile_description']
        if 'frequencies' in data:
            profile.frequencies = json.dumps(data['frequencies'])
        if 'enter_ats' in data:
            profile.enter_ats = json.dumps(data['enter_ats'])
        if 'exit_ats' in data:
            profile.exit_ats = json.dumps(data['exit_ats'])

        self.commit()

        self._Events.trigger(Evt.PROFILE_ALTER, {
            'profile_id': profile.id,
            })

        logger.debug('Altered profile {0} to {1}'.format(profile.id, data))

        return profile

    def delete_profile(self, profile_id):
        if len(self.get_profiles()) > 1: # keep one profile
            profile = self._Database.Profiles.query.get(profile_id)
            self._Database.DB.session.delete(profile)
            self.commit()

            self._Events.trigger(Evt.PROFILE_DELETE, {
                'profile_id': profile_id,
                })

            return True
        else:
            logger.info('Refusing to delete only profile')
            return False

    def clear_profiles(self):
        self._Database.DB.session.query(self._Database.Profiles).delete()
        self.commit()
        return True

    def reset_profiles(self):
        self.clear_profiles()

        new_freqs = self.default_frequencies()

        template = {}
        template["v"] = [None for _i in range(max(self._RACE.num_nodes,8))]

        self.add_profile({
            'name': self.__("Default"),
            'frequencies': json.dumps(new_freqs),
            'enter_ats': json.dumps(template),
            'exit_ats': json.dumps(template)
            })

        self.set_option("currentProfile", self.get_first_profile().id)
        logger.info("Database set default profiles")
        return True

    # Formats
    def get_raceFormat(self, raceFormat_id):
        return self._Database.RaceFormat.query.get(raceFormat_id)

    def get_raceFormats(self):
        return self._Database.RaceFormat.query.all()

    def get_first_raceFormat(self):
        return self._Database.RaceFormat.query.first()

    def add_format(self, init=None):
        race_format = self._Database.RaceFormat(
            name='',
            race_mode=0,
            race_time_sec=0,
            lap_grace_sec=-1,
            staging_fixed_tones=0,
            start_delay_min_ms=1000,
            start_delay_max_ms=1000,
            number_laps_win=0,
            win_condition=0,
            team_racing_mode=False,
            start_behavior=0)

        if init:
            if 'format_name' in init:
                race_format.name = init['format_name']
            if 'race_mode' in init:
                race_format.race_mode = init['race_mode']
            if 'race_time_sec' in init:
                race_format.race_time_sec = init['race_time_sec']
            if 'lap_grace_sec' in init:
                race_format.lap_grace_sec = init['lap_grace_sec']
            if 'staging_fixed_tones' in init:
                race_format.staging_fixed_tones = init['staging_fixed_tones']
            if 'start_delay_min_ms' in init:
                race_format.start_delay_min_ms = init['start_delay_min_ms']
            if 'start_delay_max_ms' in init:
                race_format.start_delay_max_ms = init['start_delay_max_ms']
            if 'staging_tones' in init:
                race_format.staging_tones = init['staging_tones']
            if 'number_laps_win' in init:
                race_format.number_laps_win = init['number_laps_win']
            if 'win_condition' in init:
                race_format.win_condition = init['win_condition']
            if 'team_racing_mode' in init:
                race_format.team_racing_mode = (True if init['team_racing_mode'] else False)
            if 'start_behavior' in init:
                race_format.start_behavior = init['start_behavior']

        self._Database.DB.session.add(race_format)
        self.commit()

    def duplicate_raceFormat(self, source_format_id):
        source_format = self.get_raceFormat(source_format_id)

        all_format_names = [raceformat.name for raceformat in self.get_raceFormats()]

        if source_format.name:
            new_format_name = RHUtils.uniqueName(source_format.name, all_format_names)
        else:
            new_format_name = RHUtils.uniqueName(self._Language.__('New Format'), all_format_names)

        new_format = self._Database.RaceFormat(
            name=new_format_name,
            race_mode=source_format.race_mode,
            race_time_sec=source_format.race_time_sec,
            lap_grace_sec=source_format.lap_grace_sec,
            staging_fixed_tones=source_format.staging_fixed_tones,
            start_delay_min_ms=source_format.start_delay_min_ms,
            start_delay_max_ms=source_format.start_delay_max_ms,
            staging_tones=source_format.staging_tones,
            number_laps_win=source_format.number_laps_win,
            win_condition=source_format.win_condition,
            team_racing_mode=source_format.team_racing_mode,
            start_behavior=source_format.start_behavior)
        self._Database.DB.session.add(new_format)
        self.commit()

        self._Events.trigger(Evt.RACE_FORMAT_ADD, {
            'format_id': new_format.id,
            })

        return new_format

    def alter_raceFormat(self, data):
        race_format = self._Database.RaceFormat.query.get(data['format_id'])

        # Prevent active race format change
        if self.get_optionInt('currentFormat') == data['format_id'] and \
            self._RACE.race_status != RaceStatus.READY:
            logger.warning('Preventing race format alteration: race in progress')
            return False, False

        if 'format_name' in data:
            race_format.name = data['format_name']
        if 'race_mode' in data:
<<<<<<< HEAD
            race_format.race_mode = data['race_mode'] if isinstance(data['race_mode'], int) else 0
        if 'race_time_sec' in data:
            race_format.race_time_sec = data['race_time_sec'] if isinstance(data['race_time_sec'], int) else 0
=======
            race_format.race_mode = data['race_mode']
        if 'race_time_sec' in data:
            race_format.race_time_sec = data['race_time_sec']
>>>>>>> 9d9ec9fc
        if 'lap_grace_sec' in data:
            race_format.lap_grace_sec = data['lap_grace_sec'] if isinstance(data['lap_grace_sec'], int) else 0
        if 'staging_fixed_tones' in data:
<<<<<<< HEAD
            race_format.staging_fixed_tones = data['staging_fixed_tones'] if isinstance(data['staging_fixed_tones'], int) else 0
        if 'start_delay_min' in data:
            race_format.start_delay_min_ms = data['start_delay_min'] if isinstance(data['start_delay_min'], int) else 0
        if 'start_delay_max' in data:
            race_format.start_delay_max_ms = data['start_delay_max'] if isinstance(data['start_delay_max'], int) else 0
=======
            race_format.staging_fixed_tones = data['staging_fixed_tones']
        if 'start_delay_min_ms' in data:
            race_format.start_delay_min_ms = data['start_delay_min_ms']
        if 'start_delay_max_ms' in data:
            race_format.start_delay_max_ms = data['start_delay_max_ms']
>>>>>>> 9d9ec9fc
        if 'staging_tones' in data:
            race_format.staging_tones = data['staging_tones'] if isinstance(data['staging_tones'], int) else 0
        if 'number_laps_win' in data:
<<<<<<< HEAD
            race_format.number_laps_win = data['number_laps_win'] if isinstance(data['number_laps_win'], int) else 0
        if 'start_behavior' in data:
            race_format.start_behavior = data['start_behavior'] if isinstance(data['start_behavior'], int) else 0
=======
            race_format.number_laps_win = data['number_laps_win']
>>>>>>> 9d9ec9fc
        if 'win_condition' in data:
            race_format.win_condition = data['win_condition'] if isinstance(data['win_condition'], int) else 0
        if 'team_racing_mode' in data:
<<<<<<< HEAD
            race_format.team_racing_mode = True if data['team_racing_mode'] else False
=======
            race_format.team_racing_mode = (True if data['team_racing_mode'] else False)
        if 'start_behavior' in data:
            race_format.start_behavior = data['start_behavior']
>>>>>>> 9d9ec9fc

        self.commit()

        self._RACE.cacheStatus = CacheStatus.INVALID  # refresh leaderboard

        race_list = []

        if 'win_condition' in data or 'start_behavior' in data:
            race_list = self._Database.SavedRaceMeta.query.filter_by(format_id=race_format.id).all()

            if len(race_list):
                self._PageCache.set_valid(False)
                self.clear_results_event()

                for race in race_list:
                    self.clear_results_savedRaceMeta(race.id)

                classes = self._Database.RaceClass.query.filter_by(format_id=race_format.id).all()

                for race_class in classes:
                    self.clear_results_raceClass(race_class.id)

                    heats = self._Database.Heat.query.filter_by(class_id=race_class.id).all()

                    for heat in heats:
                        self.clear_results_heat(heat.id)

                self.commit()

        self._Events.trigger(Evt.RACE_FORMAT_ALTER, {
            'race_format': race_format.id,
            })

        logger.info('Altered format {0} to {1}'.format(race_format.id, data))

        return race_format, race_list

    def delete_raceFormat(self, format_id):
        # Prevent active race format change
        if self.get_optionInt('currentFormat') == format_id and \
            self._RACE.race_status != RaceStatus.READY:
            logger.warning('Preventing race format deletion: race in progress')
            return False

        if self.savedRaceMetas_has_raceFormat(format_id):
            logger.warning('Preventing race format deletion: saved race exists')
            return False

        race_format = self._Database.RaceFormat.query.get(format_id)
        if race_format and len(self.get_raceFormats()) > 1: # keep one format
            self._Database.DB.session.delete(race_format)
            self.commit()

            self._Events.trigger(Evt.RACE_FORMAT_DELETE, {
                'race_format': format_id,
                })

            return True
        else:
            logger.info('Refusing to delete only format')
            return False

    def clear_raceFormats(self):
        self._Database.DB.session.query(self._Database.RaceFormat).delete()
        for race_class in self.get_raceClasses():
            self.alter_raceClass({
                'class_id': race_class.id,
                'class_format': RHUtils.FORMAT_ID_NONE
                })

        self.commit()
        return True

    def reset_raceFormats(self):
        self.clear_raceFormats()
        self.add_format({
            'format_name': self.__("2:00 Standard Race"),
            'race_mode': 0,
            'race_time_sec': 120,
            'lap_grace_sec': -1,
            "staging_fixed_tones": 3,
            'start_delay_min_ms': 500,
            'start_delay_max_ms': 3500,
            'staging_tones': 0,
            'number_laps_win': 0,
            'win_condition': WinCondition.MOST_PROGRESS,
            'team_racing_mode': False,
            'start_behavior': 0
            })
        self.add_format({
            'format_name': self.__("1:30 Whoop Sprint"),
            'race_mode': 0,
            'race_time_sec': 90,
            'lap_grace_sec': -1,
            "staging_fixed_tones": 3,
            'start_delay_min_ms': 500,
            'start_delay_max_ms': 3500,
            'staging_tones': 2,
            'number_laps_win': 0,
            'win_condition': WinCondition.MOST_PROGRESS,
            'team_racing_mode': False,
            'start_behavior': 0
            })
        self.add_format({
            'format_name': self.__("3:00 Extended Race"),
            'race_mode': 0,
            'race_time_sec': 210,
            'lap_grace_sec': -1,
            "staging_fixed_tones": 3,
            'start_delay_min_ms': 500,
            'start_delay_max_ms': 3500,
            'staging_tones': 0,
            'number_laps_win': 0,
            'win_condition': WinCondition.MOST_PROGRESS,
            'team_racing_mode': False,
            'start_behavior': 0
            })
        self.add_format({
            'format_name': self.__("First to 3 Laps"),
            'race_mode': 1,
            'race_time_sec': 0,
            'lap_grace_sec': -1,
            "staging_fixed_tones": 3,
            'start_delay_min_ms': 1000,
            'start_delay_max_ms': 0,
            'staging_tones': 0,
            'number_laps_win': 3,
            'win_condition': WinCondition.FIRST_TO_LAP_X,
            'team_racing_mode': False,
            'start_behavior': 0
            })
        self.add_format({
            'format_name': self.__("Open Practice"),
            'race_mode': 1,
            'race_time_sec': 0,
            'lap_grace_sec': -1,
            "staging_fixed_tones": 3,
            'start_delay_min_ms': 1000,
            'start_delay_max_ms': 0,
            'staging_tones': 0,
            'number_laps_win': 0,
            'win_condition': WinCondition.NONE,
            'team_racing_mode': False,
            'start_behavior': 0
            })
        self.add_format({
            'format_name': self.__("Fastest Lap Qualifier"),
            'race_mode': 0,
            'race_time_sec': 120,
            'lap_grace_sec': 30,
            "staging_fixed_tones": 1,
            'start_delay_min_ms': 2000,
            'start_delay_max_ms': 3000,
            'staging_tones': 0,
            'number_laps_win': 0,
            'win_condition': WinCondition.FASTEST_LAP,
            'team_racing_mode': False,
            'start_behavior': 0
            })
        self.add_format({
            'format_name': self.__("Fastest 3 Laps Qualifier"),
            'race_mode': 0,
            'race_time_sec': 120,
            'lap_grace_sec': 30,
            "staging_fixed_tones": 1,
            'start_delay_min_ms': 2000,
            'start_delay_max_ms': 3000,
            'staging_tones': 0,
            'number_laps_win': 0,
            'win_condition': WinCondition.FASTEST_3_CONSECUTIVE,
            'team_racing_mode': False,
            'start_behavior': 0
            })
        self.add_format({
            'format_name': self.__("Lap Count Only"),
            'race_mode': 0,
            'race_time_sec': 120,
            'lap_grace_sec': -1,
            "staging_fixed_tones": 3,
            'start_delay_min_ms': 1000,
            'start_delay_max_ms': 0,
            'staging_tones': 0,
            'number_laps_win': 0,
            'win_condition': WinCondition.MOST_LAPS,
            'team_racing_mode': False,
            'start_behavior': 0
            })
        self.add_format({
            'format_name': self.__("Team / Most Laps Wins"),
            'race_mode': 0,
            'race_time_sec': 120,
            'lap_grace_sec': -1,
            "staging_fixed_tones": 3,
            'start_delay_min_ms': 500,
            'start_delay_max_ms': 3500,
            'staging_tones': 2,
            'number_laps_win': 0,
            'win_condition': WinCondition.MOST_PROGRESS,
            'team_racing_mode': True,
            'start_behavior': 0
            })
        self.add_format({
            'format_name': self.__("Team / First to 7 Laps"),
            'race_mode': 0,
            'race_time_sec': 120,
            'lap_grace_sec': -1,
            "staging_fixed_tones": 3,
            'start_delay_min_ms': 500,
            'start_delay_max_ms': 3500,
            'staging_tones': 2,
            'number_laps_win': 7,
            'win_condition': WinCondition.FIRST_TO_LAP_X,
            'team_racing_mode': True,
            'start_behavior': 0
            })
        self.add_format({
            'format_name': self.__("Team / Fastest Lap Average"),
            'race_mode': 0,
            'race_time_sec': 120,
            'lap_grace_sec': -1,
            "staging_fixed_tones": 3,
            'start_delay_min_ms': 500,
            'start_delay_max_ms': 3500,
            'staging_tones': 2,
            'number_laps_win': 0,
            'win_condition': WinCondition.FASTEST_LAP,
            'team_racing_mode': True,
            'start_behavior': 0
            })
        self.add_format({
            'format_name': self.__("Team / Fastest 3 Consecutive Average"),
            'race_mode': 0,
            'race_time_sec': 120,
            'lap_grace_sec': -1,
            "staging_fixed_tones": 3,
            'start_delay_min_ms': 500,
            'start_delay_max_ms': 3500,
            'staging_tones': 2,
            'number_laps_win': 0,
            'win_condition': WinCondition.FASTEST_3_CONSECUTIVE,
            'team_racing_mode': True,
            'start_behavior': 0
            })

        self.commit()
        logger.info("Database reset race formats")
        return True

    # Race Meta
    def get_savedRaceMeta(self, raceMeta_id):
        return self._Database.SavedRaceMeta.query.get(raceMeta_id)

    def get_savedRaceMeta_by_heat_round(self, heat_id, round_id):
        return self._Database.SavedRaceMeta.query.filter_by(heat_id=heat_id, round_id=round_id).one()

    def get_savedRaceMetas(self):
        return self._Database.SavedRaceMeta.query.all()

    def get_savedRaceMetas_by_heat(self, heat_id):
        return self._Database.SavedRaceMeta.query.filter_by(heat_id=heat_id).order_by(self._Database.SavedRaceMeta.round_id).all()

    def get_savedRaceMetas_by_raceClass(self, class_id):
        return self._Database.SavedRaceMeta.query.filter_by(class_id=class_id).order_by(self._Database.SavedRaceMeta.round_id).all()

    def savedRaceMetas_has_raceFormat(self, race_format_id):
        return bool(self._Database.SavedRaceMeta.query.filter_by(format_id=race_format_id).count())

    def savedRaceMetas_has_heat(self, heat_id):
        return bool(self._Database.SavedRaceMeta.query.filter_by(heat_id=heat_id).count())

    def savedRaceMetas_has_raceClass(self, class_id):
        return bool(self._Database.SavedRaceMeta.query.filter_by(class_id=class_id).count())

    def add_savedRaceMeta(self, data):
        new_race = self._Database.SavedRaceMeta(
            round_id=data['round_id'],
            heat_id=data['heat_id'],
            class_id=data['class_id'],
            format_id=data['format_id'],
            start_time=data['start_time'],
            start_time_formatted=data['start_time_formatted'],
            cacheStatus=CacheStatus.INVALID
        )
        self._Database.DB.session.add(new_race)
        self.commit()

        logger.info('Race added: Race {0}'.format(new_race.id))

        return new_race

    def reassign_savedRaceMeta_heat(self, race_id, new_heat_id):
        race_meta = self._Database.SavedRaceMeta.query.get(race_id)

        old_heat_id = race_meta.heat_id
        old_heat = self.get_heat(old_heat_id)
        old_class = self.get_raceClass(old_heat.class_id)
        old_format_id = old_class.format_id

        new_heat = self.get_heat(new_heat_id)
        new_class = self.get_raceClass(new_heat.class_id)
        new_format_id = new_class.format_id

        # clear round ids
        heat_races = self._Database.SavedRaceMeta.query.filter_by(heat_id=new_heat_id).order_by(self._Database.SavedRaceMeta.round_id).all()
        race_meta.round_id = 0
        dummy_round_counter = -1
        for race in heat_races:
            race.round_id = dummy_round_counter
            dummy_round_counter -= 1

        # assign new heat
        race_meta.heat_id = new_heat_id
        race_meta.class_id = new_heat.class_id
        race_meta.format_id = new_format_id

        # reassign pilots to pilotRaces
        new_pilots = self.get_heatNodes_by_heat(new_heat_id)
        for np in new_pilots:
            for pilot_race in self.get_savedPilotRaces_by_savedRaceMeta(race_id):
                if pilot_race.node_index == np.node_index:
                    pilot_race.pilot_id = np.pilot_id
                    for lap in self.get_savedRaceLaps_by_savedPilotRace(pilot_race.id):
                        lap.pilot_id = np.pilot_id
                    break

                if pilot_race.node_index == np.node_index:
                    pilot_race.pilot_id = np.pilot_id
                    break

        # renumber rounds
        self._Database.DB.session.flush()
        old_heat_races = self._Database.SavedRaceMeta.query.filter_by(heat_id=old_heat_id) \
            .order_by(self._Database.SavedRaceMeta.start_time_formatted).all()
        round_counter = 1
        for race in old_heat_races:
            race.round_id = round_counter
            round_counter += 1

        new_heat_races = self._Database.SavedRaceMeta.query.filter_by(heat_id=new_heat_id) \
            .order_by(self._Database.SavedRaceMeta.start_time_formatted).all()
        round_counter = 1
        for race in new_heat_races:
            race.round_id = round_counter
            round_counter += 1

        self.commit()

        # cache cleaning
        self._PageCache.set_valid(False)

        self.clear_results_heat(new_heat.id)
        self.clear_results_heat(old_heat.id)

        if old_format_id != new_format_id:
            race_meta.cacheStatus = CacheStatus.INVALID

        if old_heat.class_id != new_heat.class_id:
            self.clear_results_raceClass(new_class.id)
            self.clear_results_raceClass(old_class.id)

        self.commit()

        self._Events.trigger(Evt.RACE_ALTER, {
            'race_id': race_id,
            })

        logger.info('Race {0} reaasigned to heat {1}'.format(race_id, new_heat_id))

        return race_meta, new_heat

    def set_results_savedRaceMeta(self, race_id, data):
        race = self._Database.SavedRaceMeta.query.get(race_id)

        if not race:
            return False

        if 'results' in data:
            race.results = data['results']
        if 'cacheStatus' in data:
            race.cacheStatus = data['cacheStatus']

        self.commit()
        return race

    def clear_results_savedRaceMeta(self, race_id):
        self._Database.SavedRaceMeta.query.filter_by(id=race_id).update({
            self._Database.SavedRaceMeta.cacheStatus: CacheStatus.INVALID
            })
        self.commit()

    def clear_results_savedRaceMetas(self):
        self._Database.SavedRaceMeta.query.update({
            self._Database.SavedRaceMeta.cacheStatus: CacheStatus.INVALID
            })
        self.commit()

    def get_max_round(self, heat_id):
        return self._Database.DB.session.query(
            self._Database.DB.func.max(
                self._Database.SavedRaceMeta.round_id
            )).filter_by(heat_id=heat_id).scalar()

    # Pilot-Races
    def get_savedPilotRace(self, race_id):
        return self._Database.SavedPilotRace.query.get(race_id)

    def get_savedPilotRaces(self):
        return self._Database.SavedPilotRace.query.all()

    def get_savedPilotRaces_by_savedRaceMeta(self, race_id):
        return self._Database.SavedPilotRace.query.filter_by(race_id=race_id).all()

    def alter_savedPilotRace(self, data):
        pilotrace = self._Database.SavedPilotRace.query.get(data['pilotrace_id'])

        if 'enter_at' in data:
            pilotrace.enter_at = data['enter_at']
        if 'exit_at' in data:
            pilotrace.exit_at = data['exit_at']

        self.commit()

        return True

    def savedPilotRaces_has_pilot(self, pilot_id):
        return bool(self._Database.SavedPilotRace.query.filter_by(pilot_id=pilot_id).count())

    # Race Laps
    def get_savedRaceLaps(self):
        return self._Database.SavedRaceLap.query.all()

    def get_savedRaceLaps_by_savedPilotRace(self, pilotrace_id):
        return self._Database.SavedRaceLap.query.filter_by(pilotrace_id=pilotrace_id).order_by(self._Database.SavedRaceLap.lap_time_stamp).all()

    def get_active_savedRaceLaps(self):
        return self._Database.SavedRaceLap.query.filter(self._Database.SavedRaceLap.deleted != 1).all()

    # Race general
    def replace_savedRaceLaps(self, data):
        self._Database.SavedRaceLap.query.filter_by(pilotrace_id=data['pilotrace_id']).delete()

        for lap in data['laps']:
            self._Database.DB.session.add(self._Database.SavedRaceLap(
                race_id=data['race_id'],
                pilotrace_id=data['pilotrace_id'],
                node_index=data['node_index'],
                pilot_id=data['pilot_id'],
                lap_time_stamp=lap['lap_time_stamp'],
                lap_time=lap['lap_time'],
                lap_time_formatted=lap['lap_time_formatted'],
                source = lap['source'],
                deleted = lap['deleted']
            ))

        self.commit()
        return True

    # Race general
    def add_race_data(self, data):
        for node_index, node_data in data.items():
            new_pilotrace = self._Database.SavedPilotRace(
                race_id=node_data['race_id'],
                node_index=node_index,
                pilot_id=node_data['pilot_id'],
                history_values=node_data['history_values'],
                history_times=node_data['history_times'],
                penalty_time=0,
                enter_at=node_data['enter_at'],
                exit_at=node_data['exit_at']
            )

            self._Database.DB.session.add(new_pilotrace)
            self._Database.DB.session.flush()
            self._Database.DB.session.refresh(new_pilotrace)

            for lap in node_data['laps']:
                self._Database.DB.session.add(self._Database.SavedRaceLap(
                    race_id=node_data['race_id'],
                    pilotrace_id=new_pilotrace.id,
                    node_index=node_index,
                    pilot_id=node_data['pilot_id'],
                    lap_time_stamp=lap['lap_time_stamp'],
                    lap_time=lap['lap_time'],
                    lap_time_formatted=lap['lap_time_formatted'],
                    source=lap['source'],
                    deleted=lap['deleted']
                ))

        self.commit()
        return True

    def clear_race_data(self):
        self._Database.DB.session.query(self._Database.SavedRaceMeta).delete()
        self._Database.DB.session.query(self._Database.SavedPilotRace).delete()
        self._Database.DB.session.query(self._Database.SavedRaceLap).delete()
        self._Database.DB.session.query(self._Database.LapSplit).delete()
        self.commit()
        logger.info('Database saved races reset')
        return True

    # Splits
    def get_lapSplits(self):
        return self._Database.LapSplit.query.all()

    def get_lapSplits_by_lap(self, node_index, lap_id):
        return self._Database.LapSplit.query.filter_by(
            node_index=node_index,
            lap_id=lap_id
            ).all()

    def get_lapSplit_by_params(self, node_index, lap_id, split_id):
        return self._Database.LapSplit.query.filter_by(
            node_index=node_index,
            lap_id=lap_id,
            split_id=split_id
            ).one_or_none()

    def add_lapSplit(self, init=None):
        lap_split = self._Database.LapSplit(
            node_index=0,
            pilot_id=RHUtils.PILOT_ID_NONE,
            lap_id=0,
            split_id=0,
            split_time_stamp='',
            split_time=0,
            split_time_formatted=0,
            split_speed=0
        )

        if init:
            if 'node_index' in init:
                lap_split.node_index = init['node_index']
            if 'pilot_id' in init:
                lap_split.pilot_id = init['pilot_id']
            if 'lap_id' in init:
                lap_split.lap_id = init['lap_id']
            if 'split_id' in init:
                lap_split.split_id = init['split_id']
            if 'split_time_stamp' in init:
                lap_split.split_time_stamp = init['split_time_stamp']
            if 'split_time' in init:
                lap_split.split_time = init['split_time']
            if 'split_time_formatted' in init:
                lap_split.split_time_formatted = init['split_time_formatted']
            if 'split_speed' in init:
                lap_split.split_speed = init['split_speed']

        self._Database.DB.session.add(lap_split)
        self.commit()

    def clear_lapSplit(self, lapSplit):
        self._Database.DB.session.delete(lapSplit)
        self.commit()
        return True

    def clear_lapSplits(self):
        self._Database.DB.session.query(self._Database.LapSplit).delete()
        self.commit()
        return True

    # Options
    def get_options(self):
        return self._Database.GlobalSettings.query.all()

    def get_option(self, option, default_value=False):
        try:
            val = self._OptionsCache[option]
            if val or val == "":
                return val
            else:
                return default_value
        except:
            return default_value

    def set_option(self, option, value):
        self._OptionsCache[option] = value

        settings = self._Database.GlobalSettings.query.filter_by(option_name=option).one_or_none()
        if settings:
            settings.option_value = value
        else:
            self._Database.DB.session.add(self._Database.GlobalSettings(option_name=option, option_value=value))
        self.commit()

    def get_optionInt(self, option, default_value=0):
        try:
            val = self._OptionsCache[option]
            if val:
                return int(val)
            else:
                return default_value
        except:
            return default_value

    def clear_options(self):
        self._Database.DB.session.query(self._Database.GlobalSettings).delete()
        self.commit()
        return True

    def reset_options(self):
        self.clear_options()
        self.set_option("server_api", self._SERVER_API)
        # group identifiers
        self.set_option("timerName", self.__("RotorHazard"))
        self.set_option("timerLogo", "")
        # group colors
        self.set_option("hue_0", "212")
        self.set_option("sat_0", "55")
        self.set_option("lum_0_low", "29.2")
        self.set_option("lum_0_high", "46.7")
        self.set_option("contrast_0_low", "#ffffff")
        self.set_option("contrast_0_high", "#ffffff")

        self.set_option("hue_1", "25")
        self.set_option("sat_1", "85.3")
        self.set_option("lum_1_low", "37.6")
        self.set_option("lum_1_high", "54.5")
        self.set_option("contrast_1_low", "#ffffff")
        self.set_option("contrast_1_high", "#000000")
        # timer state
        self.set_option("currentLanguage", "")
        self.set_option("timeFormat", "{m}:{s}.{d}")
        self.set_option("timeFormatPhonetic", "{m} {s}.{d}")
        self.set_option("currentProfile", "1")
        self.set_option("calibrationMode", "1")
        # minimum lap
        self.set_option("MinLapSec", "10")
        self.set_option("MinLapBehavior", "0")
        # event information
        self.set_option("eventName", self.__("FPV Race"))
        self.set_option("eventDescription", "")
        # LED settings
        self.set_option("ledBrightness", "32")
        # Event results cache
        self.set_option("eventResults_cacheStatus", CacheStatus.INVALID)

        self.set_option("startThreshLowerAmount", "0")
        self.set_option("startThreshLowerDuration", "0")
        self.set_option("nextHeatBehavior", "0")

        logger.info("Reset global settings")

    # Event Results (Options)
    def set_results_event(self, data):
        if 'results' in data:
            self.set_option("eventResults", data['results'])
        if 'cacheStatus' in data:
            self.set_option("eventResults_cacheStatus", data['cacheStatus'])

        return self.get_results_event()

    def get_results_event(self):
        return {
            'results': self.get_option("eventResults"),
            'cacheStatus': self.get_option("eventResults_cacheStatus")
        }

    def clear_results_event(self):
        self.set_option("eventResults_cacheStatus", CacheStatus.INVALID)
        return True<|MERGE_RESOLUTION|>--- conflicted
+++ resolved
@@ -917,7 +917,7 @@
             slot = self._Database.HeatNode.query.get(slot_id)
             slot.seed_rank = data['seed_rank']
         if 'status' in data:
-            heat.status = data['status'] 
+            heat.status = data['status']
 
         # alter existing saved races:
         race_list = self._Database.SavedRaceMeta.query.filter_by(heat_id=heat_id).all()
@@ -1167,7 +1167,7 @@
         logger.debug('running auto-frequency with {}'.format(calc_fn))
         heat = self._Database.Heat.query.get(heat_id)
         slots = self.get_heatNodes_by_heat(heat_id)
-        
+
         if heat.auto_frequency:
             # clear all node assignments
             for slot in slots:
@@ -1226,7 +1226,7 @@
                                     del(available_nodes[0])
                                 eliminated_slots[slot_idx] = None
                             eliminated_slots = [x for x in eliminated_slots if x is not None]
-                        else: 
+                        else:
                             for slot in slots:
                                 if slot.node_index is None and slot.pilot_id:
                                     if len(available_nodes):
@@ -1308,12 +1308,12 @@
     def alter_heatNodes_fast(self, data):
         # Alters heatNodes quickly, in batch
         # !! Unsafe for general use. Intentionally light type checking,    !!
-        # !! DOES NOT trigger events, clear results, or update cached data !! 
+        # !! DOES NOT trigger events, clear results, or update cached data !!
 
         for slot_data in data:
             slot_id = slot_data['slot_id']
             slot = self._Database.HeatNode.query.get(slot_id)
-                
+
             if 'pilot' in slot_data:
                 slot.pilot_id = slot_data['pilot']
             if 'method' in slot_data:
@@ -1672,20 +1672,20 @@
                 race_format.lap_grace_sec = init['lap_grace_sec']
             if 'staging_fixed_tones' in init:
                 race_format.staging_fixed_tones = init['staging_fixed_tones']
+            if 'staging_tones' in init:
+                race_format.staging_tones = init['staging_tones']
             if 'start_delay_min_ms' in init:
                 race_format.start_delay_min_ms = init['start_delay_min_ms']
             if 'start_delay_max_ms' in init:
                 race_format.start_delay_max_ms = init['start_delay_max_ms']
-            if 'staging_tones' in init:
-                race_format.staging_tones = init['staging_tones']
+            if 'start_behavior' in init:
+                race_format.start_behavior = init['start_behavior']
+            if 'win_condition' in init:
+                race_format.win_condition = init['win_condition']
             if 'number_laps_win' in init:
                 race_format.number_laps_win = init['number_laps_win']
-            if 'win_condition' in init:
-                race_format.win_condition = init['win_condition']
             if 'team_racing_mode' in init:
                 race_format.team_racing_mode = (True if init['team_racing_mode'] else False)
-            if 'start_behavior' in init:
-                race_format.start_behavior = init['start_behavior']
 
         self._Database.DB.session.add(race_format)
         self.commit()
@@ -1734,51 +1734,27 @@
         if 'format_name' in data:
             race_format.name = data['format_name']
         if 'race_mode' in data:
-<<<<<<< HEAD
             race_format.race_mode = data['race_mode'] if isinstance(data['race_mode'], int) else 0
         if 'race_time_sec' in data:
             race_format.race_time_sec = data['race_time_sec'] if isinstance(data['race_time_sec'], int) else 0
-=======
-            race_format.race_mode = data['race_mode']
-        if 'race_time_sec' in data:
-            race_format.race_time_sec = data['race_time_sec']
->>>>>>> 9d9ec9fc
         if 'lap_grace_sec' in data:
             race_format.lap_grace_sec = data['lap_grace_sec'] if isinstance(data['lap_grace_sec'], int) else 0
         if 'staging_fixed_tones' in data:
-<<<<<<< HEAD
             race_format.staging_fixed_tones = data['staging_fixed_tones'] if isinstance(data['staging_fixed_tones'], int) else 0
-        if 'start_delay_min' in data:
-            race_format.start_delay_min_ms = data['start_delay_min'] if isinstance(data['start_delay_min'], int) else 0
-        if 'start_delay_max' in data:
-            race_format.start_delay_max_ms = data['start_delay_max'] if isinstance(data['start_delay_max'], int) else 0
-=======
-            race_format.staging_fixed_tones = data['staging_fixed_tones']
-        if 'start_delay_min_ms' in data:
-            race_format.start_delay_min_ms = data['start_delay_min_ms']
-        if 'start_delay_max_ms' in data:
-            race_format.start_delay_max_ms = data['start_delay_max_ms']
->>>>>>> 9d9ec9fc
         if 'staging_tones' in data:
             race_format.staging_tones = data['staging_tones'] if isinstance(data['staging_tones'], int) else 0
-        if 'number_laps_win' in data:
-<<<<<<< HEAD
-            race_format.number_laps_win = data['number_laps_win'] if isinstance(data['number_laps_win'], int) else 0
+        if 'start_delay_min_ms' in data:
+            race_format.start_delay_min_ms = data['start_delay_min'] if isinstance(data['start_delay_min'], int) else 0
+        if 'start_delay_max_ms' in data:
+            race_format.start_delay_max_ms = data['start_delay_max'] if isinstance(data['start_delay_max'], int) else 0
         if 'start_behavior' in data:
             race_format.start_behavior = data['start_behavior'] if isinstance(data['start_behavior'], int) else 0
-=======
-            race_format.number_laps_win = data['number_laps_win']
->>>>>>> 9d9ec9fc
         if 'win_condition' in data:
             race_format.win_condition = data['win_condition'] if isinstance(data['win_condition'], int) else 0
+        if 'number_laps_win' in data:
+            race_format.number_laps_win = data['number_laps_win'] if isinstance(data['number_laps_win'], int) else 0
         if 'team_racing_mode' in data:
-<<<<<<< HEAD
             race_format.team_racing_mode = True if data['team_racing_mode'] else False
-=======
-            race_format.team_racing_mode = (True if data['team_racing_mode'] else False)
-        if 'start_behavior' in data:
-            race_format.start_behavior = data['start_behavior']
->>>>>>> 9d9ec9fc
 
         self.commit()
 
