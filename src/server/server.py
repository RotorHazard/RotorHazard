--- conflicted
+++ resolved
@@ -1,12 +1,7 @@
 '''RotorHazard server script'''
-<<<<<<< HEAD
 from interface.RHInterface import RHInterface, RHFEAT_PH
-RELEASE_VERSION = "3.1.0-dev.10" # Public release version code
+RELEASE_VERSION = "3.1.0" # Public release version code
 SERVER_API = 32+2 # Server API version
-=======
-RELEASE_VERSION = "3.1.0" # Public release version code
-SERVER_API = 32 # Server API version
->>>>>>> 1532b748
 NODE_API_SUPPORTED = 18 # Minimum supported node version
 NODE_API_BEST = 35 # Most recent node API
 JSON_API = 3 # JSON API version
@@ -1555,32 +1550,6 @@
 
     emit('backups_list', emit_payload)
 
-<<<<<<< HEAD
-=======
-def restore_database_file(db_file_name):
-    global RACE
-    global LAST_RACE
-    RHData.close()
-    RACE = RHRace.RHRace() # Reset all RACE values
-    RACE.num_nodes = len(INTERFACE.nodes)  # restore number of nodes
-    LAST_RACE = RACE
-    try:
-        RHData.recover_database(db_file_name)
-        reset_current_laps()
-        clean_results_cache()
-        expand_heats()
-        raceformat_id = RHData.get_optionInt('currentFormat')
-        race_format = RHData.get_raceFormat(raceformat_id)
-        setCurrentRaceFormat(race_format)
-        success = True
-    except Exception as ex:
-        logger.warning('Clearing all data after recovery failure:  ' + str(ex))
-        db_reset()
-        success = False
-    init_race_state()
-    init_interface_state()
-    return success
->>>>>>> 1532b748
 
 @SOCKET_IO.on('restore_database')
 @catchLogExceptionsWrapper
@@ -1598,9 +1567,11 @@
             RHData.close()
 
             RACE = RHRace.RHRace() # Reset all RACE values
+            RACE.num_nodes = len(INTERFACE.nodes)  # restore number of nodes
             LAST_RACE = RACE
             try:
                 RHData.recover_database(Database.db_uri(BASEDIR, DB_BKP_DIR_NAME + '/' + backup_file))
+                reset_current_laps()
                 clean_results_cache()
                 expand_heats()
                 raceformat_id = RHData.get_optionInt('currentFormat')
@@ -5293,9 +5264,8 @@
     except Exception as ex:
         logger.warning("Unable to create service helper '{0}':  {1}".format(helper.__name__, ex))
 
-<<<<<<< HEAD
-resultFlag = initialize_hardware_interface()
-if not resultFlag:
+initRhResultFlag = initialize_hardware_interface()
+if not initRhResultFlag:
     log.wait_for_queue_empty()
     sys.exit(1)
 
@@ -5309,38 +5279,6 @@
         successFlag = stm32loader.flash_file_to_stm32(portStr, srcStr)
         sys.exit(0 if successFlag else 1)
     sys.exit(0)
-=======
-initRhResultFlag = initialize_rh_interface()
-if not initRhResultFlag:
-    log.wait_for_queue_empty()
-    sys.exit(1)
-
-if len(sys.argv) > 0:
-    if CMDARG_JUMP_TO_BL_STR in sys.argv:
-        stop_background_threads()
-        jump_to_node_bootloader()
-        if CMDARG_FLASH_BPILL_STR in sys.argv:
-            bootJumpArgIdx = sys.argv.index(CMDARG_FLASH_BPILL_STR) + 1
-            bootJumpPortStr = Config.SERIAL_PORTS[0] if Config.SERIAL_PORTS and \
-                                                len(Config.SERIAL_PORTS) > 0 else None
-            bootJumpSrcStr = sys.argv[bootJumpArgIdx] if bootJumpArgIdx < len(sys.argv) else None
-            if bootJumpSrcStr and bootJumpSrcStr.startswith("--"):  # use next arg as src file (optional)
-                bootJumpSrcStr = None                       #  unless arg is switch param
-            bootJumpSuccessFlag = stm32loader.flash_file_to_stm32(bootJumpPortStr, bootJumpSrcStr)
-            sys.exit(0 if bootJumpSuccessFlag else 1)
-        sys.exit(0)
-    if CMDARG_VIEW_DB_STR in sys.argv:
-        try:
-            viewdbArgIdx = sys.argv.index(CMDARG_VIEW_DB_STR) + 1
-            RHData.backup_db_file(True)
-            logger.info("Loading given database file: {}".format(sys.argv[viewdbArgIdx]))
-            restoreDbResultFlag = restore_database_file(sys.argv[viewdbArgIdx])
-        except Exception as ex:
-            logger.error("Error loading database file: {}".format(ex))
-            restoreDbResultFlag = False
-        if not restoreDbResultFlag:
-            sys.exit(1)
->>>>>>> 1532b748
 
 CLUSTER = ClusterNodeSet(Language, Events)
 hasMirrors = False
@@ -5393,21 +5331,17 @@
 # Delay to get I2C addresses through interface class initialization
 gevent.sleep(0.500)
 
-<<<<<<< HEAD
 if hasattr(INTERFACE, 'sensors'):
     SENSORS.extend(INTERFACE.sensors)
-SENSORS.discover(sensor_pkg, config=rhconfig.SENSORS, **serviceHelpers)
+try:
+    SENSORS.discover(sensor_pkg, config=rhconfig.SENSORS, **serviceHelpers)
+except Exception:
+    logger.exception("Exception while discovering sensors")
 
 INTERFACE.mqtt_client = serviceHelpers.get('mqtt_helper', None)
 INTERFACE.mqtt_ann_topic = rhconfig.MQTT['TIMER_ANN_TOPIC']
 INTERFACE.mqtt_ctrl_topic = rhconfig.MQTT['TIMER_CTRL_TOPIC']
 INTERFACE.timer_id = TIMER_ID
-=======
-try:
-    SENSORS.discover(config=Config.SENSORS, **hardwareHelpers)
-except Exception:
-    logger.exception("Exception while discovering sensors")
->>>>>>> 1532b748
 
 # if no DB file then create it now (before "__()" fn used in 'buildServerInfo()')
 db_inited_flag = False
