--- conflicted
+++ resolved
@@ -5001,28 +5001,13 @@
         return False
 
     # If got through import success, create the VRxController object
-<<<<<<< HEAD
-    print("Using config:", vrx_config)
-    vrx_controller = VRxController(Events,
-                                   vrx_config,
-                                   [5740,
-                                    5760,
-                                    5780,
-                                    5800,
-                                    5820,
-                                    5840,
-                                    5860,
-                                    5880,])
-
-initVRxController()
-=======
-    host = Config.VRX_SERVER["HOST"]
+    vrx_config = Config.VRX_SERVER
     return VRxController(Events,
-       host,
+       vrx_config,
        [node.frequency for node in INTERFACE.nodes])
 
 vrx_controller = initVRxController()
->>>>>>> e8ef9406
+
 
 if vrx_controller:
     Events.on(Evt.VRX_DATA_RECEIVE, 'VRx', emit_vrx_locks, {}, 200, True)
