'''RotorHazard server script'''
from __builtin__ import True
RELEASE_VERSION = "2.1.0 (dev 1)" # Public release version code
SERVER_API = 24 # Server API version
NODE_API_SUPPORTED = 18 # Minimum supported node version
NODE_API_BEST = 19 # Most recent node API
JSON_API = 2 # JSON API version

import os
import sys
import shutil
import base64
import subprocess
import importlib
import bisect
import socketio
from monotonic import monotonic
from datetime import datetime
from functools import wraps
from collections import OrderedDict

from flask import Flask, render_template, request, Response, session
from flask_socketio import SocketIO, emit
from flask_sqlalchemy import SQLAlchemy

import gevent
import gevent.monkey
gevent.monkey.patch_all()

import random
import json

# LED imports
import time
import signal

sys.path.append('../interface')
sys.path.append('/home/pi/RotorHazard/src/interface')  # Needed to run on startup

from RHRace import get_race_state

APP = Flask(__name__, static_url_path='/static')
APP.config['SECRET_KEY'] = 'secret!'

HEARTBEAT_THREAD = None

PILOT_ID_NONE = 0  # indicator value for no pilot configured
HEAT_ID_NONE = 0  # indicator value for practice heat
CLASS_ID_NONE = 0  # indicator value for unclassified heat
FREQUENCY_ID_NONE = 0  # indicator value for node disabled

LAST_RACE_CACHE = {} # Cache of current race after clearing
LAST_RACE_LAPS_CACHE = {} # Cache of current race after clearing
LAST_RACE_CACHE_VALID = False # Whether cache is valid (False = regenerate cache)

GENERAL_RESULTS_CACHE = {} # This is an array that saves all of the various cache data, event_results, race_list, and class results.

DB_FILE_NAME = 'database.db'
DB_BKP_DIR_NAME = 'db_bkp'
CONFIG_FILE_NAME = 'config.json'
LANGUAGE_FILE_NAME = 'language.json'
IMDTABLER_JAR_NAME = 'static/IMDTabler.jar'

TEAM_NAMES_LIST = [str(unichr(i)) for i in range(65, 91)]  # list of 'A' to 'Z' strings
DEF_TEAM_NAME = 'A'  # default team

BASEDIR = os.getcwd()
APP.config['SQLALCHEMY_DATABASE_URI'] = 'sqlite:///' + os.path.join(BASEDIR, DB_FILE_NAME)
APP.config['SQLALCHEMY_TRACK_MODIFICATIONS'] = False
DB = SQLAlchemy(APP)

Config = {}
Config['GENERAL'] = {}
Config['SENSORS'] = {}
Config['LED'] = {}

# LED strip configuration:
Config['LED']['LED_COUNT']      = 150      # Number of LED pixels.
Config['LED']['LED_PIN']        = 10      # GPIO pin connected to the pixels (10 uses SPI /dev/spidev0.0).
Config['LED']['LED_FREQ_HZ']    = 800000  # LED signal frequency in hertz (usually 800khz)
Config['LED']['LED_DMA']        = 10      # DMA channel to use for generating signal (try 10)
Config['LED']['LED_INVERT']     = False   # True to invert the signal (when using NPN transistor level shift)
Config['LED']['LED_CHANNEL']    = 0       # set to '1' for GPIOs 13, 19, 41, 45 or 53
Config['LED']['LED_STRIP']      = 'GRB'   # Strip type and colour ordering

# other default configurations
Config['GENERAL']['HTTP_PORT'] = 5000
Config['GENERAL']['ADMIN_USERNAME'] = 'admin'
Config['GENERAL']['ADMIN_PASSWORD'] = 'rotorhazard'
Config['GENERAL']['SLAVES'] = []
Config['GENERAL']['SLAVE_TIMEOUT'] = 300 # seconds
Config['GENERAL']['DEBUG'] = False
Config['GENERAL']['CORS_ALLOWED_HOSTS'] = '*'

Config['GENERAL']['NODE_DRIFT_CALC_TIME'] = 10

# override defaults above with config from file
try:
    with open(CONFIG_FILE_NAME, 'r') as f:
        ExternalConfig = json.load(f)
    Config['GENERAL'].update(ExternalConfig['GENERAL'])
    Config['LED'].update(ExternalConfig['LED'])
    if 'SENSORS' in ExternalConfig:
        Config['SENSORS'].update(ExternalConfig['SENSORS'])
    Config['GENERAL']['configFile'] = 1
    print 'Configuration file imported'
    APP.config['SECRET_KEY'] = Config['GENERAL']['SECRET_KEY']
except IOError:
    Config['GENERAL']['configFile'] = 0
    print 'No configuration file found, using defaults'
except ValueError:
    Config['GENERAL']['configFile'] = -1
    print 'Configuration file invalid, using defaults'

# start SocketIO service
SOCKET_IO = SocketIO(APP, async_mode='gevent', cors_allowed_origins=Config['GENERAL']['CORS_ALLOWED_HOSTS'])

try:
    interfaceModule = importlib.import_module('RHInterface')
except ImportError:
    interfaceModule = importlib.import_module('MockInterface')
INTERFACE = interfaceModule.get_hardware_interface(config=Config)
RACE = get_race_state() # For storing race management variables

def diff_milliseconds(t2, t1):
    dt = t2 - t1
    ms = round((dt.days * 24 * 60 * 60 + dt.seconds) * 1000 + dt.microseconds / 1000.0)
    return ms

EPOCH_START = datetime(1970, 1, 1)
PROGRAM_START_TIMESTAMP = diff_milliseconds(datetime.now(), EPOCH_START)
print 'Program started at {0:13f}'.format(PROGRAM_START_TIMESTAMP)
PROGRAM_START = monotonic()
PROGRAM_START_MILLIS_OFFSET = 1000.0*PROGRAM_START - PROGRAM_START_TIMESTAMP

def monotonic_to_milliseconds(secs):
    return 1000.0*secs - PROGRAM_START_MILLIS_OFFSET

RACE_START = monotonic() # Updated on race start commands
RACE_START_TOKEN = False # Check start thread matches correct stage sequence
RACE_DURATION_MS = 0 # Calculated when race is stopped
RACE_END = 0 # Updated when race is stopped

RACE_SCHEDULED = False # Whether to start a race when time
RACE_SCHEDULED_TIME = 0 # Start race when time reaches this value

RACE_STATUS_READY = 0
RACE_STATUS_STAGING = 3
RACE_STATUS_RACING = 1
RACE_STATUS_DONE = 2

Race_laps_winner_name = None  # set to name of winner in first-to-X-laps race
RACE_STATUS_TIED_STR = 'Race is tied; continuing'  # shown when Most Laps Wins race tied
RACE_STATUS_CROSSING = 'Waiting for cross'  # indicator for Most Laps Wins race

Use_imdtabler_jar_flag = False  # set True if IMDTabler.jar is available

Pixel = None

#
# Slaves
#

class Slave:

    TIMER_MODE = 'timer'
    MIRROR_MODE = 'mirror'

    def __init__(self, id, info):
        self.id = id
        self.info = info
        addr = info['address']
        if not '://' in addr:
            addr = 'http://'+addr
        self.address = addr
        self.lastContact = -1
        self.sio = socketio.Client()
        self.sio.on('connect', self.on_connect)
        self.sio.on('disconnect', self.on_disconnect)
        self.sio.on('pass_record', self.on_pass_record)

    def reconnect(self):
        if self.lastContact == -1:
            startConnectTime = monotonic()
            print "Slave {0}: connecting to {1}...".format(self.id+1, self.address)
            while monotonic() < startConnectTime + self.info['timeout']:
                try:
                    self.sio.connect(self.address)
                    print "Slave {0}: connected to {1}".format(self.id+1, self.address)
                    return True
                except socketio.exceptions.ConnectionError:
                    gevent.sleep(0.1)
            print "Slave {0}: connection to {1} failed!".format(self.id+1, self.address)
            return False

    def emit(self, event, data = None):
        if self.reconnect():
            self.sio.emit(event, data)
            self.lastContact = monotonic()

    def on_connect(self):
        self.lastContact = monotonic()

    def on_disconnect(self):
        self.lastContact = -1

    def on_pass_record(self, data):
        self.lastContact = monotonic()
        node_index = data['node']
        pilot_id = Heat.query.filter_by( \
            heat_id=RACE.current_heat, node_index=node_index).one_or_none().pilot_id

        if pilot_id != PILOT_ID_NONE:

            split_ts = data['timestamp'] + (PROGRAM_START_MILLIS_OFFSET - 1000.0*RACE_START)
            last_lap_id = DB.session.query(DB.func.max(CurrentLap.lap_id)).filter_by(node_index=node_index).scalar()
            if last_lap_id is None: # first lap
                current_lap_id = 0
                last_lap_ts = 0
            else:
                current_lap_id = last_lap_id + 1
                last_lap_ts = CurrentLap.query.filter_by(node_index=node_index, lap_id=last_lap_id).one().lap_time_stamp

            split_id = self.id
            last_split_id = DB.session.query(DB.func.max(LapSplit.split_id)).filter_by(node_index=node_index, lap_id=current_lap_id).scalar()
            if last_split_id is None: # first split for this lap
                if split_id > 0:
                    server_log('Ignoring missing splits before {0} for node {1}'.format(split_id+1, node_index+1))
                last_split_ts = last_lap_ts
            else:
                if split_id > last_split_id:
                    if split_id > last_split_id + 1:
                        server_log('Ignoring missing splits between {0} and {1} for node {2}'.format(last_split_id+1, split_id+1, node_index+1))
                    last_split_ts = LapSplit.query.filter_by(node_index=node_index, lap_id=current_lap_id, split_id=last_split_id).one().split_time_stamp
                else:
                    server_log('Ignoring out-of-order split {0} for node {1}'.format(split_id+1, node_index+1))
                    last_split_ts = None

            if last_split_ts is not None:
                split_time = split_ts - last_split_ts
                split_speed = float(self.info['distance'])*1000.0/float(split_time) if 'distance' in self.info else None
                server_log('Split pass record: Node: {0}, Lap: {1}, Split time: {2}, Split speed: {3}' \
                    .format(node_index+1, current_lap_id+1, time_format(split_time), \
                    ('{0:.2f}'.format(split_speed) if split_speed <> None else 'None')))

                DB.session.add(LapSplit(node_index=node_index, pilot_id=pilot_id, lap_id=current_lap_id, split_id=split_id, \
                    split_time_stamp=split_ts, split_time=split_time, split_time_formatted=time_format(split_time), \
                    split_speed=split_speed))
                DB.session.commit()
                emit_current_laps() # update all laps on the race page
        else:
            server_log('Split pass record dismissed: Node: {0}, Frequency not defined' \
                .format(node_index+1))

class Cluster:
    def __init__(self):
        self.slaves = []

    def addSlave(self, slave):
        slave.emit('join_cluster')
        self.slaves.append(slave)

    def emit(self, event, data = None):
        for slave in self.slaves:
            gevent.spawn(slave.emit, event, data)

    def emitToMirrors(self, event, data = None):
        for slave in self.slaves:
            if slave.info['mode'] == Slave.MIRROR_MODE:
                gevent.spawn(slave.emit, event, data)

    def emitStatus(self):
        now = monotonic()
        SOCKET_IO.emit('cluster_status', {'slaves': [ \
            {'address': slave.address, \
            'last_contact': int(now-slave.lastContact) if slave.lastContact >= 0 else 'connection lost' \
            }] for slave in self.slaves})

CLUSTER = Cluster()
hasMirrors = False
for index, slave_info in enumerate(Config['GENERAL']['SLAVES']):
    if isinstance(slave_info, basestring):
        slave_info = {'address': slave_info, 'mode': Slave.TIMER_MODE}
    if 'timeout' not in slave_info:
        slave_info['timeout'] = Config['GENERAL']['SLAVE_TIMEOUT']
    isMirror = (slave_info['mode'] == Slave.MIRROR_MODE)
    if isMirror:
        hasMirrors = True
    elif hasMirrors:
        print '** Mirror slaves must be last - ignoring remaining slave config **'
        break
    slave = Slave(index, slave_info)
    CLUSTER.addSlave(slave)

#
# Translation functions
#

Languages = {}
# Load language file
try:
    with open(LANGUAGE_FILE_NAME, 'r') as f:
        Languages = json.load(f)
    print 'Language file imported'
except IOError:
    print 'No language file found, using defaults'
except ValueError:
    print 'Language file invalid, using defaults'

def __(text, domain=''):
    # return translated string
    if not domain:
        lang = getOption('currentLanguage')

    if lang:
        if lang in Languages:
            if text in Languages[lang]['values']:
                return Languages[lang]['values'][text]
    return text

def getLanguages():
    # get list of available languages
    langs = []
    for lang in Languages:
        l = {}
        l['id'] = lang
        l['name'] = Languages[lang]['name']
        langs.append(l)
    return langs

def getAllLanguages():
    # return full language dictionary
    return Languages

#
# Server Info
#

def buildServerInfo():
    serverInfo = {}

    serverInfo['about_html'] = "<ul>"

    # Release Version
    serverInfo['release_version'] = RELEASE_VERSION
    serverInfo['about_html'] += "<li>" + __("Version") + ": " + str(RELEASE_VERSION) + "</li>"

    # Server API
    serverInfo['server_api'] = SERVER_API
    serverInfo['about_html'] += "<li>" + __("Server API") + ": " + str(SERVER_API) + "</li>"

    # Server API
    serverInfo['json_api'] = JSON_API

    # Node API levels
    node_api_level = False
    serverInfo['node_api_match'] = True

    serverInfo['node_api_lowest'] = None
    serverInfo['node_api_levels'] = [None]

    if len(INTERFACE.nodes):
        if INTERFACE.nodes[0].api_level:
            node_api_level = INTERFACE.nodes[0].api_level
            serverInfo['node_api_lowest'] = node_api_level
            serverInfo['node_api_levels'] = []
            for node in INTERFACE.nodes:
                serverInfo['node_api_levels'].append(node.api_level)

                if node.api_level is not node_api_level:
                    serverInfo['node_api_match'] = False

                if node.api_level < serverInfo['node_api_lowest']:
                    serverInfo['node_api_lowest'] = node.api_level

    serverInfo['about_html'] += "<li>" + __("Node API") + ": "
    if node_api_level:
        if serverInfo['node_api_match']:
            serverInfo['about_html'] += str(node_api_level)
        else:
            serverInfo['about_html'] += "[ "
            for idx, level in enumerate(serverInfo['node_api_levels']):
                serverInfo['about_html'] += str(idx+1) + ":" + str(level) + " "
            serverInfo['about_html'] += "]"
    else:
        serverInfo['about_html'] += "None (Delta5)"

    serverInfo['about_html'] += "</li>"

    serverInfo['node_api_best'] = NODE_API_BEST
    if serverInfo['node_api_match'] is False or node_api_level < NODE_API_BEST:
        # Show Recommended API notice
        serverInfo['about_html'] += "<li><strong>" + __("Node Update Available") + ": " + str(NODE_API_BEST) + "</strong></li>"

    serverInfo['about_html'] += "</ul>"

    return serverInfo

#
# Database Models
#

class Pilot(DB.Model):
    id = DB.Column(DB.Integer, primary_key=True)
    callsign = DB.Column(DB.String(80), nullable=False)
    team = DB.Column(DB.String(80), nullable=False, default=DEF_TEAM_NAME)
    phonetic = DB.Column(DB.String(80), nullable=False)
    name = DB.Column(DB.String(120), nullable=False)

    def __repr__(self):
        return '<Pilot %r>' % self.id

class Heat(DB.Model):
    id = DB.Column(DB.Integer, primary_key=True)
    heat_id = DB.Column(DB.Integer, nullable=False)
    node_index = DB.Column(DB.Integer, nullable=False)
    pilot_id = DB.Column(DB.Integer, nullable=False)
    note = DB.Column(DB.String(80), nullable=True)
    class_id = DB.Column(DB.Integer, nullable=False)

    def __repr__(self):
        return '<Heat %r>' % self.heat_id

class RaceClass(DB.Model):
    id = DB.Column(DB.Integer, primary_key=True)
    name = DB.Column(DB.String(80), nullable=True)
    description = DB.Column(DB.String(256), nullable=True)
    format_id = DB.Column(DB.Integer, nullable=False)

    def __repr__(self):
        return '<RaceClass %r>' % self.id

class CurrentLap(DB.Model):
    id = DB.Column(DB.Integer, primary_key=True)
    node_index = DB.Column(DB.Integer, nullable=False)
    pilot_id = DB.Column(DB.Integer, nullable=False)
    lap_id = DB.Column(DB.Integer, nullable=False)
    lap_time_stamp = DB.Column(DB.Integer, nullable=False)
    lap_time = DB.Column(DB.Integer, nullable=False)
    lap_time_formatted = DB.Column(DB.Integer, nullable=False)
    source = DB.Column(DB.Integer, nullable=False)

    def __repr__(self):
        return '<CurrentLap %r>' % self.pilot_id

class LapSplit(DB.Model):
    id = DB.Column(DB.Integer, primary_key=True)
    node_index = DB.Column(DB.Integer, nullable=False)
    pilot_id = DB.Column(DB.Integer, nullable=False)
    lap_id = DB.Column(DB.Integer, nullable=False)
    split_id = DB.Column(DB.Integer, nullable=False)
    split_time_stamp = DB.Column(DB.Integer, nullable=False)
    split_time = DB.Column(DB.Integer, nullable=False)
    split_time_formatted = DB.Column(DB.Integer, nullable=False)
    split_speed = DB.Column(DB.Float, nullable=True)

    def __repr__(self):
        return '<LapSplit %r>' % self.pilot_id

class SavedRaceMeta(DB.Model):
    id = DB.Column(DB.Integer, primary_key=True)
    round_id = DB.Column(DB.Integer, nullable=False)
    heat_id = DB.Column(DB.Integer, nullable=False)
    class_id = DB.Column(DB.Integer, nullable=False)
    format_id = DB.Column(DB.Integer, nullable=False)
    start_time = DB.Column(DB.Integer, nullable=False) # internal monotonic time
    start_time_formatted = DB.Column(DB.String, nullable=False) # local human-readable time

    def __repr__(self):
        return '<SavedRaceMeta %r>' % self.id

class SavedPilotRace(DB.Model):
    id = DB.Column(DB.Integer, primary_key=True)
    race_id = DB.Column(DB.Integer, nullable=False)
    node_index = DB.Column(DB.Integer, nullable=False)
    pilot_id = DB.Column(DB.Integer, nullable=False)
    history_values = DB.Column(DB.String, nullable=True)
    history_times = DB.Column(DB.String, nullable=True)
    penalty_time = DB.Column(DB.Integer, nullable=False)
    penalty_desc = DB.Column(DB.String, nullable=True)
    enter_at = DB.Column(DB.Integer, nullable=False)
    exit_at = DB.Column(DB.Integer, nullable=False)

    def __repr__(self):
        return '<SavedPilotRace %r>' % self.id

class SavedRaceLap(DB.Model):
    id = DB.Column(DB.Integer, primary_key=True)
    race_id = DB.Column(DB.Integer, nullable=False)
    pilotrace_id = DB.Column(DB.Integer, nullable=False)
    node_index = DB.Column(DB.Integer, nullable=False)
    pilot_id = DB.Column(DB.Integer, nullable=False)
    lap_time_stamp = DB.Column(DB.Integer, nullable=False)
    lap_time = DB.Column(DB.Integer, nullable=False)
    lap_time_formatted = DB.Column(DB.String, nullable=False)
    source = DB.Column(DB.Integer, nullable=False)
    deleted = DB.Column(DB.Boolean, nullable=False)

    def __repr__(self):
        return '<SavedRaceLap %r>' % self.id

LAP_SOURCE_REALTIME = 0
LAP_SOURCE_MANUAL = 1
LAP_SOURCE_RECALC = 2

class Profiles(DB.Model):
    id = DB.Column(DB.Integer, primary_key=True)
    name = DB.Column(DB.String(80), nullable=False)
    description = DB.Column(DB.String(256), nullable=True)
    frequencies = DB.Column(DB.String(80), nullable=False)
    enter_ats = DB.Column(DB.String(80), nullable=True)
    exit_ats = DB.Column(DB.String(80), nullable=True)
    f_ratio = DB.Column(DB.Integer, nullable=True)

class RaceFormat(DB.Model):
    id = DB.Column(DB.Integer, primary_key=True)
    name = DB.Column(DB.String(80), nullable=False)
    race_mode = DB.Column(DB.Integer, nullable=False)
    race_time_sec = DB.Column(DB.Integer, nullable=False)
    start_delay_min = DB.Column(DB.Integer, nullable=False)
    start_delay_max = DB.Column(DB.Integer, nullable=False)
    number_laps_win = DB.Column(DB.Integer, nullable=False)
    win_condition = DB.Column(DB.Integer, nullable=False)
    team_racing_mode = DB.Column(DB.Boolean, nullable=False)

WIN_CONDITION_NONE = 0
WIN_CONDITION_MOST_LAPS = 1
WIN_CONDITION_FIRST_TO_LAP_X = 2
WIN_CONDITION_FASTEST_LAP = 3 # Not yet implemented
WIN_CONDITION_FASTEST_3_CONSECUTIVE = 4 # Not yet implemented

class GlobalSettings(DB.Model):
    id = DB.Column(DB.Integer, primary_key=True)
    option_name = DB.Column(DB.String(40), nullable=False)
    option_value = DB.Column(DB.String(256), nullable=False)

#
# Option helpers
#

def getOption(option, default_value=False):
    try:
        settings = GlobalSettings.query.filter_by(option_name=option).one_or_none()
        if settings:
            return settings.option_value
        else:
            return default_value
    except:
        return default_value

def setOption(option, value):
    settings = GlobalSettings.query.filter_by(option_name=option).one_or_none()
    if settings:
        settings.option_value = value
    else:
        DB.session.add(GlobalSettings(option_name=option, option_value=value))
    DB.session.commit()

def getCurrentRaceFormat():
    if RACE.format is None:
        val = int(getOption('currentFormat'))
        race_format = RaceFormat.query.get(val)
        # create a shared instance
        RACE.format = RHRaceFormat.copy(race_format)
        RACE.format.id = race_format.id
    return RACE.format

def getCurrentDbRaceFormat():
    if RACE.format is None or RHRaceFormat.isDbBased(RACE.format):
        val = int(getOption('currentFormat'))
        return RaceFormat.query.get(val)
    else:
        return None

def setCurrentRaceFormat(race_format):
    if RHRaceFormat.isDbBased(race_format): # stored in DB, not internal race format
        setOption('currentFormat', race_format.id)
        # create a shared instance
        RACE.format = RHRaceFormat.copy(race_format)
        RACE.format.id = race_format.id
    else:
        RACE.format = race_format

class RHRaceFormat():
    def __init__(self, name, race_mode, race_time_sec, start_delay_min, start_delay_max, number_laps_win, win_condition, team_racing_mode):
        self.name = name
        self.race_mode = race_mode
        self.race_time_sec = race_time_sec
        self.start_delay_min = start_delay_min
        self.start_delay_max = start_delay_max
        self.number_laps_win = number_laps_win
        self.win_condition = win_condition
        self.team_racing_mode = team_racing_mode

    @classmethod
    def copy(cls, race_format):
        return RHRaceFormat(name=race_format.name,
                            race_mode=race_format.race_mode,
                            race_time_sec=race_format.race_time_sec,
                            start_delay_min=race_format.start_delay_min,
                            start_delay_max=race_format.start_delay_max,
                            number_laps_win=race_format.number_laps_win,
                            win_condition=race_format.win_condition,
                            team_racing_mode=race_format.team_racing_mode)

    @classmethod
    def isDbBased(cls, race_format):
        return hasattr(race_format, 'id')

#
# LED Code
#

def isLedEnabled():
    return Pixel is not None

def signal_handler(signal, frame):
    if isLedEnabled():
        onoff(strip, Color(0,0,0))
        sys.exit(0)

# LED one color ON/OFF
def onoff(strip, color):
    if isLedEnabled():
        for i in range(strip.numPixels()):
            strip.setPixelColor(i, color)
        strip.show()

def theaterChase(strip, color, wait_ms=50, iterations=5):
    """Movie theater light style chaser animation."""
    if isLedEnabled():
        for j in range(iterations):
            for q in range(3):
                for i in range(0, strip.numPixels(), 3):
                    strip.setPixelColor(i+q, color)
                strip.show()
                time.sleep(wait_ms/1000.0)
                for i in range(0, strip.numPixels(), 3):
                    strip.setPixelColor(i+q, 0)

def wheel(pos):
    """Generate rainbow colors across 0-255 positions."""
    if isLedEnabled():
        if pos < 85:
            return Color(pos * 3, 255 - pos * 3, 0)
        elif pos < 170:
            pos -= 85
            return Color(255 - pos * 3, 0, pos * 3)
        else:
            pos -= 170
            return Color(0, pos * 3, 255 - pos * 3)

def rainbow(strip, wait_ms=2, iterations=1):
    """Draw rainbow that fades across all pixels at once."""
    if isLedEnabled():
        for j in range(256*iterations):
            for i in range(strip.numPixels()):
                strip.setPixelColor(i, wheel((i+j) & 255))
            strip.show()
            time.sleep(wait_ms/1000.0)

def rainbowCycle(strip, wait_ms=2, iterations=1):
    """Draw rainbow that uniformly distributes itself across all pixels."""
    if isLedEnabled():
        for j in range(256*iterations):
            for i in range(strip.numPixels()):
                strip.setPixelColor(i, wheel((int(i * 256 / strip.numPixels()) + j) & 255))
            strip.show()
            time.sleep(wait_ms/1000.0)

def theaterChaseRainbow(strip, wait_ms=25):
    """Rainbow movie theater light style chaser animation."""
    if isLedEnabled():
        for j in range(256):
            for q in range(3):
                for i in range(0, strip.numPixels(), 3):
                    strip.setPixelColor(i+q, wheel((i+j) % 255))
                strip.show()
                time.sleep(wait_ms/1000.0)
                for i in range(0, strip.numPixels(), 3):
                    strip.setPixelColor(i+q, 0)

#
# Authentication
#

def check_auth(username, password):
    '''Check if a username password combination is valid.'''
    return username == Config['GENERAL']['ADMIN_USERNAME'] and password == Config['GENERAL']['ADMIN_PASSWORD']

def authenticate():
    '''Sends a 401 response that enables basic auth.'''
    return Response(
        'Could not verify your access level for that URL.\n'
        'You have to login with proper credentials', 401,
        {'WWW-Authenticate': 'Basic realm="Login Required"'})

def requires_auth(f):
    @wraps(f)
    def decorated(*args, **kwargs):
        auth = request.authorization
        if not auth or not check_auth(auth.username, auth.password):
            return authenticate()
        return f(*args, **kwargs)
    return decorated

#
# Routes
#

@APP.route('/')
def index():
    '''Route to home page.'''
    return render_template('home.html', serverInfo=serverInfo, getOption=getOption, __=__)

@APP.route('/heats')
def heats():
    '''Route to heat summary page.'''
    return render_template('heats.html', serverInfo=serverInfo, getOption=getOption, __=__)

@APP.route('/results')
def results():
    '''Route to round summary page.'''
    return render_template('rounds.html', serverInfo=serverInfo, getOption=getOption, __=__)

@APP.route('/race')
@requires_auth
def race():
    '''Route to race management page.'''
    return render_template('race.html', serverInfo=serverInfo, getOption=getOption, __=__,
        num_nodes=RACE.num_nodes,
        current_heat=RACE.current_heat,
        heats=Heat, pilots=Pilot,
        frequencies=[node.frequency for node in INTERFACE.nodes])

@APP.route('/current')
def racepublic():
    '''Route to race management page.'''
    return render_template('racepublic.html', serverInfo=serverInfo, getOption=getOption, __=__,
        num_nodes=RACE.num_nodes)

@APP.route('/marshal')
@requires_auth
def marshal():
    '''Route to race management page.'''
    return render_template('marshal.html', serverInfo=serverInfo, getOption=getOption, __=__,
        num_nodes=RACE.num_nodes)

@APP.route('/settings')
@requires_auth
def settings():
    '''Route to settings page.'''

    return render_template('settings.html', serverInfo=serverInfo, getOption=getOption, __=__,
        num_nodes=RACE.num_nodes,
        ConfigFile=Config['GENERAL']['configFile'],
        Debug=Config['GENERAL']['DEBUG'])

@APP.route('/imdtabler')
def imdtabler():
    '''Route to IMDTabler page.'''

    return render_template('imdtabler.html', serverInfo=serverInfo, getOption=getOption, __=__)

# Debug Routes

@APP.route('/hardwarelog')
@requires_auth
def hardwarelog():
    '''Route to hardware log page.'''
    return render_template('hardwarelog.html', serverInfo=serverInfo, getOption=getOption, __=__)

@APP.route('/database')
@requires_auth
def database():
    '''Route to database page.'''
    return render_template('database.html', serverInfo=serverInfo, getOption=getOption, __=__,
        pilots=Pilot,
        heats=Heat,
        race_class=RaceClass,
        currentlaps=CurrentLap,
        savedraceMeta=SavedRaceMeta,
        savedraceLap=SavedRaceLap,
        profiles=Profiles,
        race_format=RaceFormat,
        globalSettings=GlobalSettings)

# JSON API

from sqlalchemy.ext.declarative import DeclarativeMeta

class AlchemyEncoder(json.JSONEncoder):
    def default(self, obj):
        if isinstance(obj.__class__, DeclarativeMeta):
            # an SQLAlchemy class
            fields = {}
            for field in [x for x in dir(obj) if not x.startswith('_') and x != 'metadata']:
                data = obj.__getattribute__(field)
                if field is not "query" \
                    and field is not "query_class":
                    try:
                        json.dumps(data) # this will fail on non-encodable values, like other classes
                        if field is "frequencies":
                            fields[field] = json.loads(data)["f"]
                        elif field is "enter_ats" or field is "exit_ats":
                            fields[field] = json.loads(data)["v"]
                        else:
                            fields[field] = data
                    except TypeError:
                        fields[field] = None
            # a json-encodable dict
            return fields

        return json.JSONEncoder.default(self, obj)

@APP.route('/api/pilot/all')
def api_pilot_all():
    pilots = Pilot.query.all()
    payload = []
    for pilot in pilots:
        payload.append(pilot)

    return json.dumps({"pilots": payload}, cls=AlchemyEncoder), 201, {'Content-Type': 'application/json', 'Access-Control-Allow-Origin': '*'}

@APP.route('/api/pilot/<int:pilot_id>')
def api_pilot(pilot_id):
    pilot = Pilot.query.get(pilot_id)

    return json.dumps({"pilot": pilot}, cls=AlchemyEncoder), 201, {'Content-Type': 'application/json', 'Access-Control-Allow-Origin': '*'}

@APP.route('/api/heat/all')
def api_heat_all():
    all_heats = {}
    for heat in Heat.query.with_entities(Heat.heat_id).distinct():
        heatdata = Heat.query.filter_by(heat_id=heat.heat_id, node_index=0).first()
        pilots = []
        for node in range(RACE.num_nodes):
            pilot_id = Heat.query.filter_by(heat_id=heat.heat_id, node_index=node).first().pilot_id
            pilots.append(pilot_id)
        heat_id = heatdata.heat_id
        note = heatdata.note
        race_class = heatdata.class_id
        has_race = SavedRaceMeta.query.filter_by(heat_id=heat.heat_id).first()
        if has_race:
            locked = True
        else:
            locked = False

        all_heats[heat_id] = {'pilots': pilots,
            'note': note,
            'heat_id': heat_id,
            'class_id': race_class,
            'locked': locked}

    return json.dumps({"heats": all_heats}, cls=AlchemyEncoder), 201, {'Content-Type': 'application/json', 'Access-Control-Allow-Origin': '*'}

@APP.route('/api/heat/<int:heat_id>')
def api_heat(heat_id):
    heatdata = Heat.query.filter_by(heat_id=heat_id, node_index=0).first()
    if heatdata:
        pilots = []
        for node in range(RACE.num_nodes):
            pilot_id = Heat.query.filter_by(heat_id=heat_id, node_index=node).first().pilot_id
            pilots.append(pilot_id)
        note = heatdata.note
        race_class = heatdata.class_id
        has_race = SavedRaceMeta.query.filter_by(heat_id=heat_id).first()
        if has_race:
            locked = True
        else:
            locked = False

        heat = {'pilots': pilots,
          'note': note,
          'heat_id': heat_id,
          'class_id': race_class,
          'locked': locked}
    else:
        heat = None

    payload = {
        'setup': heat,
        'leaderboard': calc_leaderboard(heat_id=heat_id)
    }

    return json.dumps({"heat": payload}, cls=AlchemyEncoder), 201, {'Content-Type': 'application/json', 'Access-Control-Allow-Origin': '*'}

@APP.route('/api/class/all')
def api_class_all():
    race_classes = RaceClass.query.all()
    payload = []
    for race_class in race_classes:
        payload.append(race_class)

    return json.dumps({"classes": payload}, cls=AlchemyEncoder), 201, {'Content-Type': 'application/json', 'Access-Control-Allow-Origin': '*'}

@APP.route('/api/class/<int:class_id>')
def api_class(class_id):
    race_class = RaceClass.query.get(class_id)

    return json.dumps({"class": race_class}, cls=AlchemyEncoder), 201, {'Content-Type': 'application/json', 'Access-Control-Allow-Origin': '*'}

@APP.route('/api/format/all')
def api_format_all():
    formats = RaceFormat.query.all()
    payload = []
    for race_format in formats:
        payload.append(race_format)

    return json.dumps({"formats": payload}, cls=AlchemyEncoder), 201, {'Content-Type': 'application/json', 'Access-Control-Allow-Origin': '*'}

@APP.route('/api/format/<int:format_id>')
def api_format(format_id):
    raceformat = RaceFormat.query.get(format_id)

    return json.dumps({"format": raceformat}, cls=AlchemyEncoder), 201, {'Content-Type': 'application/json', 'Access-Control-Allow-Origin': '*'}

@APP.route('/api/profile/all')
def api_profile_all():
    profiles = Profiles.query.all()
    payload = []
    for profile in profiles:
        payload.append(profile)

    return json.dumps({"profiles": payload}, cls=AlchemyEncoder), 201, {'Content-Type': 'application/json', 'Access-Control-Allow-Origin': '*'}

@APP.route('/api/profile/<int:profile_id>')
def api_profile(profile_id):
    profile = Profiles.query.get(profile_id)

    return json.dumps({"profile": profile}, cls=AlchemyEncoder), 201, {'Content-Type': 'application/json', 'Access-Control-Allow-Origin': '*'}

@APP.route('/api/race/current')
def api_race_current():
    query = CurrentLap.query.all()
    laps = []
    for lap in query:
        laps.append(lap)

    payload = {
        "raw_laps": laps,
        "leaderboard": calc_leaderboard(current_race=True)
    }

    return json.dumps({"race": payload}, cls=AlchemyEncoder), 201, {'Content-Type': 'application/json', 'Access-Control-Allow-Origin': '*'}

@APP.route('/api/race/all')
def api_race_all():
    heats = []
    for heat in SavedRaceMeta.query.with_entities(SavedRaceMeta.heat_id).distinct().order_by(SavedRaceMeta.heat_id):
        max_rounds = DB.session.query(DB.func.max(SavedRaceMeta.round_id)).filter_by(heat_id=heat.heat_id).scalar()
        heats.append({
            "id": heat.heat_id,
            "rounds": max_rounds
        })

    payload = {
        "heats": heats,
        "leaderboard": calc_leaderboard()
    }

    return json.dumps({"races": payload}, cls=AlchemyEncoder), 201, {'Content-Type': 'application/json', 'Access-Control-Allow-Origin': '*'}

@APP.route('/api/race/<int:heat_id>/<int:round_id>')
def api_race(heat_id, round_id):
    race = SavedRaceMeta.query.filter_by(heat_id=heat_id, round_id=round_id).one()

    pilotraces = []
    for pilotrace in SavedPilotRace.query.filter_by(race_id=race.id).all():
        laps = []
        for lap in SavedRaceLap.query.filter_by(pilotrace_id=pilotrace.id).all():
            laps.append({
                    'id': lap.id,
                    'lap_time_stamp': lap.lap_time_stamp,
                    'lap_time': lap.lap_time,
                    'lap_time_formatted': lap.lap_time_formatted,
                    'source': lap.source,
                    'deleted': lap.deleted
                })

        pilot_data = Pilot.query.filter_by(id=pilotrace.pilot_id).first()
        if pilot_data:
            nodepilot = pilot_data.callsign
        else:
            nodepilot = None

        pilotraces.append({
            'callsign': nodepilot,
            'pilot_id': pilotrace.pilot_id,
            'node_index': pilotrace.node_index,
            'laps': laps
        })
    payload = {
        'start_time_formatted': race.start_time_formatted,
        'nodes': pilotraces,
        'leaderboard': calc_leaderboard(heat_id=heat_id, round_id=round_id)
    }

    return json.dumps({"race": payload}, cls=AlchemyEncoder), 201, {'Content-Type': 'application/json', 'Access-Control-Allow-Origin': '*'}

@APP.route('/api/status')
def api_status():
    data = {
        "server_info": {
            "server_api": serverInfo['server_api'],
            "json_api": serverInfo['json_api'],
            "node_api_best": serverInfo['node_api_best'],
            "release_version": serverInfo['release_version'],
            "node_api_match": serverInfo['node_api_match'],
            "node_api_lowest": serverInfo['node_api_lowest'],
            "node_api_levels": serverInfo['node_api_levels']
        },
        "state": {
            "current_heat": RACE.current_heat,
            "num_nodes": RACE.num_nodes,
            "race_status": RACE.race_status,
            "currentProfile": getOption('currentProfile'),
            "currentFormat": getOption('currentFormat'),
        }
    }

    return json.dumps({"status": data}), 201, {'Content-Type': 'application/json', 'Access-Control-Allow-Origin': '*'}

@APP.route('/api/options')
def api_options():
    opt_query = GlobalSettings.query.all()
    options = {}
    if opt_query:
        for opt in opt_query:
            options[opt.option_name] = opt.option_value

        payload = options
    else:
        payload = None

    return json.dumps({"options": payload}, cls=AlchemyEncoder), 201, {'Content-Type': 'application/json', 'Access-Control-Allow-Origin': '*'}

#
# Socket IO Events
#

@SOCKET_IO.on('connect')
def connect_handler():
    '''Starts the interface and a heartbeat thread for rssi.'''
    server_log('Client connected')
    heartbeat_thread_function.iter_tracker = 0  # declare/init variables for HB function
    heartbeat_thread_function.imdtabler_flag = False
    INTERFACE.start()
    global HEARTBEAT_THREAD
    if HEARTBEAT_THREAD is None:
        HEARTBEAT_THREAD = gevent.spawn(heartbeat_thread_function)
        server_log('Heartbeat thread started')

@SOCKET_IO.on('disconnect')
def disconnect_handler():
    '''Emit disconnect event.'''
    server_log('Client disconnected')

# LiveTime compatible events

@SOCKET_IO.on('get_version')
def on_get_version():
    session['LiveTime'] = True
    ver_parts = RELEASE_VERSION.split('.')
    return {'major': ver_parts[0], 'minor': ver_parts[1]}

@SOCKET_IO.on('get_timestamp')
def on_get_timestamp():
    if RACE.race_status == RACE_STATUS_STAGING:
        now = RACE_START
    else:
        now = monotonic()
    return {'timestamp': monotonic_to_milliseconds(now)}

@SOCKET_IO.on('get_settings')
def on_get_settings():
    return {'nodes': [{
        'frequency': node.frequency,
        'trigger_rssi': node.enter_at_level
        } for node in INTERFACE.nodes
    ]}

@SOCKET_IO.on('reset_auto_calibration')
def on_reset_auto_calibration(data):
    on_stop_race()
    on_discard_laps()
    setCurrentRaceFormat(SLAVE_RACE_FORMAT)
    emit_race_format()
    setOption("MinLapSec", "0")
    setOption("MinLapBehavior", "0")
    on_stage_race()

# Cluster events

@SOCKET_IO.on('join_cluster')
def on_join_cluster():
    setCurrentRaceFormat(SLAVE_RACE_FORMAT)
    emit_race_format()
    setOption("MinLapSec", "0")
    setOption("MinLapBehavior", "0")
    server_log('Joined cluster')

# RotorHazard events

@SOCKET_IO.on('load_data')
def on_load_data(data):
    '''Allow pages to load needed data'''
    load_types = data['load_types']
    for load_type in load_types:
        if load_type == 'node_data':
            emit_node_data(nobroadcast=True)
        elif load_type == 'environmental_data':
            emit_environmental_data(nobroadcast=True)
        elif load_type == 'frequency_data':
            emit_frequency_data(nobroadcast=True)
        elif load_type == 'heat_data':
            emit_heat_data(nobroadcast=True)
        elif load_type == 'class_data':
            emit_class_data(nobroadcast=True)
        elif load_type == 'pilot_data':
            emit_pilot_data(nobroadcast=True)
        elif load_type == 'round_data':
            emit_round_data(nobroadcast=True)
        elif load_type == 'class_round_data':
            specific_class = data['specific_class']
            emit_specific_class_round_data(nobroadcast=True,specific_class=specific_class)
        elif load_type == 'race_format':
            emit_race_format(nobroadcast=True)
        elif load_type == 'node_tuning':
            emit_node_tuning(nobroadcast=True)
        elif load_type == 'enter_and_exit_at_levels':
            emit_enter_and_exit_at_levels(nobroadcast=True)
        elif load_type == 'min_lap':
            emit_min_lap(nobroadcast=True)
        elif load_type == 'leaderboard':
            emit_leaderboard(nobroadcast=True)
        elif load_type == 'leaderboard_cache':
            emit_leaderboard(nobroadcast=True, use_cache=True)
        elif load_type == 'current_laps':
            emit_current_laps(nobroadcast=True)
        elif load_type == 'race_status':
            emit_race_status(nobroadcast=True)
        elif load_type == 'current_heat':
            emit_current_heat(nobroadcast=True)
        elif load_type == 'team_racing_stat_if_enb':
            emit_team_racing_stat_if_enb(nobroadcast=True)
        elif load_type == 'race_list':
            emit_race_list(nobroadcast=True)
        elif load_type == 'language':
            emit_language(nobroadcast=True)
        elif load_type == 'all_languages':
            emit_all_languages(nobroadcast=True)
        elif load_type == 'imdtabler_page':
            emit_imdtabler_page(nobroadcast=True)
        elif load_type == 'cluster_status':
            CLUSTER.emitStatus()

@SOCKET_IO.on('broadcast_message')
def on_broadcast_message(data):
    emit_priority_message(data['message'], data['interrupt'])

# Settings socket io events

@SOCKET_IO.on('set_frequency')
def on_set_frequency(data):
    '''Set node frequency.'''
    CLUSTER.emit('set_frequency', data)
    if isinstance(data, basestring): # LiveTime compatibility
        data = json.loads(data)
    node_index = data['node']
    frequency = data['frequency']

    current_profile = int(getOption("currentProfile"))
    profile = Profiles.query.get(current_profile)
    freqs = json.loads(profile.frequencies)
    freqs["f"][node_index] = frequency
    profile.frequencies = json.dumps(freqs)

    DB.session.commit()

    '''Set node frequency.'''
    server_log('Frequency set: Node {0} Frequency {1}'.format(node_index+1, frequency))
    INTERFACE.set_frequency(node_index, frequency)
    if session.get('LiveTime', False):
        emit('frequency_set', data)
    else:
        emit_frequency_data()

@SOCKET_IO.on('set_frequency_preset')
def on_set_frequency_preset(data):
    ''' Apply preset frequencies '''
    CLUSTER.emit('set_frequency_preset', data)
    freqs = []
    if data['preset'] == 'All-N1':
        current_profile = int(getOption("currentProfile"))
        profile = Profiles.query.get(current_profile)
        profile_freqs = json.loads(profile.frequencies)
        frequency = profile_freqs["f"][0]
        for idx in range(RACE.num_nodes):
            freqs.append(frequency)
    else:
        if data['preset'] == 'RB-4':
            freqs = [5658, 5732, 5843, 5880, FREQUENCY_ID_NONE, FREQUENCY_ID_NONE, FREQUENCY_ID_NONE, FREQUENCY_ID_NONE]
        elif data['preset'] == 'RB-8':
            freqs = [5658, 5695, 5732, 5769, 5806, 5843, 5880, 5917]
        elif data['preset'] == 'IMD5C':
            freqs = [5658, 5695, 5760, 5800, 5885, FREQUENCY_ID_NONE, FREQUENCY_ID_NONE, FREQUENCY_ID_NONE]
        else: #IMD6C is default
            freqs = [5658, 5695, 5760, 5800, 5880, 5917, FREQUENCY_ID_NONE, FREQUENCY_ID_NONE]

    set_all_frequencies(freqs)
    emit_frequency_data()
    hardware_set_all_frequencies(freqs)

def set_all_frequencies(freqs):
    ''' Set frequencies for all nodes (but do not update hardware) '''
    # Set DB
    current_profile = int(getOption("currentProfile"))
    profile = Profiles.query.get(current_profile)
    profile_freqs = json.loads(profile.frequencies)

    for idx in range(RACE.num_nodes):
        profile_freqs["f"][idx] = freqs[idx]
        server_log('Frequency set: Node {0} Frequency {1}'.format(idx+1, freqs[idx]))

    profile.frequencies = json.dumps(profile_freqs)
    DB.session.commit()

def hardware_set_all_frequencies(freqs):
    '''do hardware update for frequencies'''
    for idx in range(RACE.num_nodes):
        INTERFACE.set_frequency(idx, freqs[idx])

@SOCKET_IO.on('set_enter_at_level')
def on_set_enter_at_level(data):
    '''Set node enter-at level.'''
    node_index = data['node']
    enter_at_level = data['enter_at_level']

    if not enter_at_level:
        server_log('Node enter-at set null; getting from node: Node {0}'.format(node_index+1))
        enter_at_level = INTERFACE.nodes[node_index].enter_at_level

    current_profile = int(getOption("currentProfile"))
    profile = Profiles.query.get(current_profile)
    enter_ats = json.loads(profile.enter_ats)
    enter_ats["v"][node_index] = enter_at_level
    profile.enter_ats = json.dumps(enter_ats)
    DB.session.commit()

    INTERFACE.set_enter_at_level(node_index, enter_at_level)
    server_log('Node enter-at set: Node {0} Level {1}'.format(node_index+1, enter_at_level))

@SOCKET_IO.on('set_exit_at_level')
def on_set_exit_at_level(data):
    '''Set node exit-at level.'''
    node_index = data['node']
    exit_at_level = data['exit_at_level']

    if not exit_at_level:
        server_log('Node exit-at set null; getting from node: Node {0}'.format(node_index+1))
        exit_at_level = INTERFACE.nodes[node_index].exit_at_level

    current_profile = int(getOption("currentProfile"))
    profile = Profiles.query.get(current_profile)
    exit_ats = json.loads(profile.exit_ats)
    exit_ats["v"][node_index] = exit_at_level
    profile.exit_ats = json.dumps(exit_ats)
    DB.session.commit()

    INTERFACE.set_exit_at_level(node_index, exit_at_level)
    server_log('Node exit-at set: Node {0} Level {1}'.format(node_index+1, exit_at_level))

def hardware_set_all_enter_ats(enter_at_levels):
    '''send update to nodes'''
    for idx in range(RACE.num_nodes):
        if enter_at_levels[idx]:
            INTERFACE.set_enter_at_level(idx, enter_at_levels[idx])
        else:
            on_set_enter_at_level({
                'node': idx,
                'enter_at_level': INTERFACE.nodes[idx].enter_at_level
                })

def hardware_set_all_exit_ats(exit_at_levels):
    '''send update to nodes'''
    for idx in range(RACE.num_nodes):
        if exit_at_levels[idx]:
            INTERFACE.set_exit_at_level(idx, exit_at_levels[idx])
        else:
            on_set_exit_at_level({
                'node': idx,
                'exit_at_level': INTERFACE.nodes[idx].exit_at_level
                })


@SOCKET_IO.on('set_language')
def on_set_language(data):
    '''Set interface language.'''
    setOption('currentLanguage', data['language'])
    DB.session.commit()

@SOCKET_IO.on('cap_enter_at_btn')
def on_cap_enter_at_btn(data):
    '''Capture enter-at level.'''
    node_index = data['node_index']
    if INTERFACE.start_capture_enter_at_level(node_index):
        server_log('Starting capture of enter-at level for node {0}'.format(node_index+1))

@SOCKET_IO.on('cap_exit_at_btn')
def on_cap_exit_at_btn(data):
    '''Capture exit-at level.'''
    node_index = data['node_index']
    if INTERFACE.start_capture_exit_at_level(node_index):
        server_log('Starting capture of exit-at level for node {0}'.format(node_index+1))

@SOCKET_IO.on('add_heat')
def on_add_heat():
    '''Adds the next available heat number to the database.'''
    max_heat_id = DB.session.query(DB.func.max(Heat.heat_id)).scalar()
    for node in range(RACE.num_nodes): # Add next heat with pilots 1 thru 5
        DB.session.add(Heat(heat_id=max_heat_id+1, node_index=node, pilot_id=node+1, class_id=CLASS_ID_NONE))
    DB.session.commit()
    server_log('Heat added: Heat {0}'.format(max_heat_id+1))
    emit_heat_data() # Settings page, new pilot position in heats

@SOCKET_IO.on('alter_heat')
def on_alter_heat(data):
    '''Update heat.'''
    heat = data['heat']
    node_index = data['node'] if 'node' in data else 0
    db_update = Heat.query.filter_by(heat_id=heat, node_index=node_index).one()
    if 'pilot' in data:
        db_update.pilot_id = data['pilot']
    if 'note' in data:
        global GENERAL_RESULTS_CACHE
        cachekey='event_results'
        if cachekey in GENERAL_RESULTS_CACHE.keys():
            GENERAL_RESULTS_CACHE[cachekey]['isvalid'] = 0
        db_update.note = data['note']
    if 'class' in data:
        db_update.class_id = data['class']
    DB.session.commit()
    server_log('Heat {0} Node {1} altered to {2}'.format(heat, node_index+1, data))
    emit_heat_data(noself=True) # Settings page, new pilot position in heats

@SOCKET_IO.on('generate_heats')
def on_generate_heats(data):
    '''Update heat.'''
    print 'generate heat'
    generator_input_class = int(data['generator_input_class'])
    pilots_per_heat = min(int(data['pilots_per_heat']),RACE.num_nodes)
    win_condition = data['win_condition']
    max_heat_id = DB.session.query(DB.func.max(Heat.heat_id)).scalar()


    if (win_condition == '1' ): 
        generate_type='by_race_time'
     
    if (win_condition == '3' ):
        generate_type='by_fastest_lap'
     
    if (win_condition == '4' ):
        generate_type='by_consecutives'

    #generate the class results if it has not already
    emit_specific_class_round_data(specific_class=str(generator_input_class))

    cachekey='class'+str(generator_input_class)
    # if the report is cached and valid, return that
    if cachekey in GENERAL_RESULTS_CACHE.keys():
        if (GENERAL_RESULTS_CACHE[cachekey]['isvalid'] == 1):
            class_results = GENERAL_RESULTS_CACHE[cachekey]['content']['classes'][generator_input_class]['leaderboard'][generate_type]
            max_heat_id = DB.session.query(DB.func.max(Heat.heat_id)).scalar()
            max_heat_id += 1
            assigned_pilots_in_heat = 1 
            heat_note = 'A' 
            for row in class_results:
                pilot_id= row['pilot_id'] 
                pilot= row['callsign'] 
                node_index = SavedPilotRace.query.filter_by(pilot_id=pilot_id).first().node_index
                
                # Check if the node_index is already taken if so, just find any open node that has no pilot in this heat 
                current_node_occupant = DB.session.query(DB.func.max(Heat.heat_id)).filter_by(heat_id=max_heat_id, node_index=node_index).scalar()
                if current_node_occupant is not None: # ie this node is taken
                    for checking_index  in range(pilots_per_heat): 
                        current_node_occupant = DB.session.query(DB.func.max(Heat.heat_id)).filter_by(heat_id=max_heat_id, node_index=checking_index).scalar()
                        if current_node_occupant is  None: # Not taken
                            node_index=checking_index

                print "generating heat "+  pilot + " id=" +str(pilot_id) + " node index ="+  str(node_index) +" "+ heat_note +"Main heat_id=" + str(max_heat_id) 
                DB.session.add(Heat(heat_id=max_heat_id, node_index=node_index, pilot_id=pilot_id, class_id=CLASS_ID_NONE,note=heat_note+"-Main"))
                DB.session.commit()
                assigned_pilots_in_heat += 1

                #iterate to the next heat if we have fully populated this one 
                
                if assigned_pilots_in_heat > pilots_per_heat:
                    # for odd reasons, the rest of the system wants heats fully populated
                    for checking_index  in range(RACE.num_nodes): 
                        current_node_occupant = DB.session.query(DB.func.max(Heat.heat_id)).filter_by(heat_id=max_heat_id, node_index=checking_index).scalar()
                        if current_node_occupant is  None: # Not taken
                            DB.session.add(Heat(heat_id=max_heat_id, node_index=checking_index, pilot_id=PILOT_ID_NONE, class_id=CLASS_ID_NONE, note=heat_note+"-Main"))
                            DB.session.commit()
                    max_heat_id += 1
                    assigned_pilots_in_heat = 1 
                    heat_note= chr(ord(heat_note) + 1 )


    emit_heat_data() 

@SOCKET_IO.on('add_race_class')
def on_add_race_class():
    '''Adds the next available pilot id number in the database.'''
    new_race_class = RaceClass(name='New class', format_id=0)
    DB.session.add(new_race_class)
    DB.session.flush()
    DB.session.refresh(new_race_class)
    new_race_class.name = __('Class %d') % (new_race_class.id)
    new_race_class.description = __('Class %d') % (new_race_class.id)
    DB.session.commit()
    server_log('Class added: Class {0}'.format(new_race_class))
    emit_class_data()
    emit_heat_data() # Update class selections in heat displays

@SOCKET_IO.on('alter_race_class')
def on_alter_race_class(data):
    '''Update race class.'''
    race_class = data['class_id']
    db_update = RaceClass.query.get(race_class)
    if 'class_name' in data:
        global GENERAL_RESULTS_CACHE 
        cachekey='event_results'
        if cachekey in GENERAL_RESULTS_CACHE.keys():
            GENERAL_RESULTS_CACHE[cachekey]['isvalid'] = 0
        db_update.name = data['class_name']
    if 'class_format' in data:
        db_update.format_id = data['class_format']
    if 'class_description' in data:
        db_update.description = data['class_description']
    DB.session.commit()
    server_log('Altered race class {0} to {1}'.format(race_class, data))
    emit_class_data(noself=True)
    if 'class_name' in data:
        emit_heat_data() # Update class names in heat displays
    if 'class_format' in data:
        emit_current_heat(noself=True) # in case race operator is a different client, update locked format dropdown

@SOCKET_IO.on('add_pilot')
def on_add_pilot():
    '''Adds the next available pilot id number in the database.'''
    new_pilot = Pilot(name='New Pilot',
                           callsign='New Callsign',
                           team=DEF_TEAM_NAME,
                           phonetic = '')
    DB.session.add(new_pilot)
    DB.session.flush()
    DB.session.refresh(new_pilot)
    new_pilot.name = __('Pilot %d Name') % (new_pilot.id)
    new_pilot.callsign = __('Callsign %d') % (new_pilot.id)
    new_pilot.team = DEF_TEAM_NAME
    new_pilot.phonetic = ''
    DB.session.commit()
    server_log('Pilot added: Pilot {0}'.format(new_pilot.id))
    emit_pilot_data()

@SOCKET_IO.on('alter_pilot')
def on_alter_pilot(data):
    '''Update pilot.'''
    global GENERAL_RESULTS_CACHE 
    pilot_id = data['pilot_id']
    db_update = Pilot.query.get(pilot_id)
    if 'callsign' in data:
        cachekey='event_results'
        if cachekey in GENERAL_RESULTS_CACHE.keys():
            GENERAL_RESULTS_CACHE[cachekey]['isvalid'] = 0
        db_update.callsign = data['callsign']
    if 'team_name' in data:
        db_update.team = data['team_name']
    if 'phonetic' in data:
        db_update.phonetic = data['phonetic']
    if 'name' in data:
        cachekey='event_results'
        if cachekey in GENERAL_RESULTS_CACHE.keys():
            GENERAL_RESULTS_CACHE[cachekey]['isvalid'] = 0
        db_update.name = data['name']
    DB.session.commit()
    server_log('Altered pilot {0} to {1}'.format(pilot_id, data))
    emit_pilot_data(noself=True) # Settings page, new pilot settings
    if 'callsign' in data:
        emit_heat_data() # Settings page, new pilot callsign in heats
    if 'phonetic' in data:
        emit_heat_data() # Settings page, new pilot phonetic in heats. Needed?

@SOCKET_IO.on('add_profile')
def on_add_profile():
    '''Adds new profile in the database.'''
    current_profile = int(getOption("currentProfile"))
    profile = Profiles.query.get(current_profile)
    new_freqs = {}
    new_freqs["f"] = default_frequencies()

    new_profile = Profiles(name=__('New Profile'),
                           description = __('New Profile'),
                           frequencies = json.dumps(new_freqs),
                           enter_ats = profile.enter_ats,
                           exit_ats = profile.exit_ats,
                           f_ratio = 100)
    DB.session.add(new_profile)
    DB.session.flush()
    DB.session.refresh(new_profile)
    new_profile.name = __('Profile %s') % new_profile.id
    DB.session.commit()
    on_set_profile(data={ 'profile': new_profile.id })

@SOCKET_IO.on('delete_profile')
def on_delete_profile():
    '''Delete profile'''
    if (DB.session.query(Profiles).count() > 1): # keep one profile
        current_profile = int(getOption("currentProfile"))
        profile = Profiles.query.get(current_profile)
        DB.session.delete(profile)
        DB.session.commit()
        first_profile_id = Profiles.query.first().id
        setOption("currentProfile", first_profile_id)
        on_set_profile(data={ 'profile': first_profile_id })

@SOCKET_IO.on('alter_profile')
def on_alter_profile(data):
    ''' update profile '''
    current_profile = int(getOption("currentProfile"))
    profile = Profiles.query.get(current_profile)
    if 'profile_name' in data:
        profile.name = data['profile_name']
    if 'profile_description' in data:
        profile.description = data['profile_description']
    DB.session.commit()
    server_log('Altered current profile to %s' % (data))
    emit_node_tuning(noself=True)

@SOCKET_IO.on("set_profile")
def on_set_profile(data, emit_vals=True):
    ''' set current profile '''
    CLUSTER.emit('set_profile', data)
    profile_val = int(data['profile'])
    profile = Profiles.query.get(profile_val)
    if profile:
        setOption("currentProfile", data['profile'])
        server_log("Set Profile to '%s'" % profile_val)
        # set freqs, enter_ats, and exit_ats
        freqs_loaded = json.loads(profile.frequencies)
        freqs = freqs_loaded["f"]

        if profile.enter_ats:
            enter_ats_loaded = json.loads(profile.enter_ats)
            enter_ats = enter_ats_loaded["v"]
        else: #handle null data by copying in hardware values
            enter_at_levels = {}
            enter_at_levels["v"] = [node.enter_at_level for node in INTERFACE.nodes]
            enter_levels_serial = json.dumps(enter_at_levels)
            profile.enter_ats = enter_levels_serial
            enter_ats = enter_at_levels["v"]

        if profile.exit_ats:
            exit_ats_loaded = json.loads(profile.exit_ats)
            exit_ats = exit_ats_loaded["v"]
        else: #handle null data by copying in hardware values
            exit_at_levels = {}
            exit_at_levels["v"] = [node.exit_at_level for node in INTERFACE.nodes]
            exit_levels_serial = json.dumps(exit_at_levels)
            profile.exit_ats = exit_levels_serial
            exit_ats = exit_at_levels["v"]

        DB.session.commit()
        if emit_vals:
            emit_node_tuning()
            emit_enter_and_exit_at_levels()
            emit_frequency_data()

        hardware_set_all_frequencies(freqs)
        hardware_set_all_enter_ats(enter_ats)
        hardware_set_all_exit_ats(exit_ats)

    else:
        server_log('Invalid set_profile value: ' + str(profile_val))

@SOCKET_IO.on('backup_database')
def on_backup_database():
    '''Backup database.'''
    bkp_name = backup_db_file(True)  # make copy of DB file
         # read DB data and convert to Base64
    with open(bkp_name, mode='rb') as file:
        file_content = base64.encodestring(file.read())
    emit_payload = {
        'file_name': os.path.basename(bkp_name),
        'file_data' : file_content
    }
    SOCKET_IO.emit('database_bkp_done', emit_payload)

@SOCKET_IO.on('delete_last_heat')
def on_delete_last_heat():
    '''Delete last heat of the db'''
    db_delete_last_heat()

@SOCKET_IO.on('reset_database')
def on_reset_database(data):
    '''Reset database.'''
    global GENERAL_RESULTS_CACHE
    cachekey='event_results'
    if cachekey in GENERAL_RESULTS_CACHE.keys():
        GENERAL_RESULTS_CACHE[cachekey]['isvalid'] = 0

    reset_type = data['reset_type']
    if reset_type == 'races':
        db_reset_saved_races()
        db_reset_current_laps()
    elif reset_type == 'heats':
        db_reset_heats()
        db_reset_saved_races()
        db_reset_current_laps()
    elif reset_type == 'classes':
        db_reset_heats()
        db_reset_classes()
        db_reset_saved_races()
        db_reset_current_laps()
    elif reset_type == 'pilots':
        db_reset_pilots()
        db_reset_heats()
        db_reset_saved_races()
        db_reset_current_laps()
    elif reset_type == 'all':
        db_reset_pilots()
        db_reset_heats()
        db_reset_classes()
        db_reset_saved_races()
        db_reset_current_laps()
    emit_heat_data()
    emit_pilot_data()
    emit_race_format()
    emit_class_data()
    emit_current_laps()
    emit_round_data_notify()
    emit('reset_confirm')

@SOCKET_IO.on('shutdown_pi')
def on_shutdown_pi():
    '''Shutdown the raspberry pi.'''
    CLUSTER.emit('shutdown_pi')
    emit_priority_message(__('Server has shut down.'), True)
    server_log('Shutdown pi')
    time.sleep(1);
    os.system("sudo shutdown now")

@SOCKET_IO.on("set_min_lap")
def on_set_min_lap(data):
    min_lap = data['min_lap']
    setOption("MinLapSec", data['min_lap'])
    server_log("set min lap time to %s seconds" % min_lap)
    emit_min_lap(noself=True)

@SOCKET_IO.on("set_min_lap_behavior")
def on_set_min_lap_behavior(data):
    min_lap_behavior = data['min_lap_behavior']
    setOption("MinLapBehavior", data['min_lap_behavior'])
    server_log("set min lap behavior to %s" % min_lap_behavior)
    emit_min_lap(noself=True)

@SOCKET_IO.on("set_race_format")
def on_set_race_format(data):
    ''' set current race_format '''
    if RACE.race_status == RACE_STATUS_READY: # prevent format change if race running
        race_format_val = data['race_format']
        race_format = RaceFormat.query.get(race_format_val)
        DB.session.flush()
        setCurrentRaceFormat(race_format)
        DB.session.commit()
        emit_race_format()
        server_log("set race format to '%s' (%s)" % (race_format.name, race_format.id))
        CLUSTER.emitToMirrors('set_race_format', data)
    else:
        emit_priority_message(__('Format change prevented by active race: Stop and save/discard laps'), False, nobroadcast=True)
        server_log("Format change prevented by active race")
        emit_race_format()

@SOCKET_IO.on('add_race_format')
def on_add_race_format():
    '''Adds new format in the database by duplicating an existing one.'''
    source_format = getCurrentRaceFormat()
    new_format = RaceFormat(name=__('Copy of %s') % source_format.name,
                             race_mode=source_format.race_mode,
                             race_time_sec=source_format.race_time_sec ,
                             start_delay_min=source_format.start_delay_min,
                             start_delay_max=source_format.start_delay_max,
                             number_laps_win=source_format.number_laps_win,
                             win_condition=source_format.win_condition,
                             team_racing_mode=source_format.team_racing_mode)
    DB.session.add(new_format)
    DB.session.flush()
    DB.session.refresh(new_format)
    DB.session.commit()
    on_set_race_format(data={ 'race_format': new_format.id })

@SOCKET_IO.on('delete_race_format')
def on_delete_race_format():
    '''Delete profile'''
    if RACE.race_status == RACE_STATUS_READY: # prevent format change if race running
        raceformat = getCurrentDbRaceFormat()
        if raceformat and (DB.session.query(RaceFormat).count() > 1): # keep one format
            DB.session.delete(raceformat)
            DB.session.commit()
            first_raceFormat = RaceFormat.query.first()
            setCurrentRaceFormat(first_raceFormat)
            emit_race_format()
    else:
        emit_priority_message(__('Format change prevented by active race: Stop and save/discard laps'), False, nobroadcast=True)
        server_log("Format change prevented by active race")

@SOCKET_IO.on('alter_race_format')
def on_alter_race_format(data):
    ''' update race format '''
    race_format = getCurrentDbRaceFormat()
    if race_format:
        emit = False
        if 'format_name' in data:
            race_format.name = data['format_name']
            emit = True
        if 'race_mode' in data:
            race_format.race_mode = data['race_mode']
        if 'race_time' in data:
            race_format.race_time_sec = data['race_time']
        if 'start_delay_min' in data:
            race_format.start_delay_min = data['start_delay_min']
        if 'start_delay_max' in data:
            race_format.start_delay_max = data['start_delay_max']
        if 'number_laps_win' in data:
            race_format.number_laps_win = data['number_laps_win']
        if 'win_condition' in data:
            race_format.win_condition = data['win_condition']
        if 'team_racing_mode' in data:
            race_format.team_racing_mode = (True if data['team_racing_mode'] else False)
        DB.session.commit()
        setCurrentRaceFormat(race_format)
        server_log('Altered race format to %s' % (data))
        if emit:
            emit_race_format()
            emit_class_data()

# Race management socket io events

@SOCKET_IO.on('schedule_race')
def on_schedule_race(data):
    global RACE_SCHEDULED
    global RACE_SCHEDULED_TIME

    RACE_SCHEDULED_TIME = monotonic() + (data['m'] * 60) + data['s']
    RACE_SCHEDULED = True

    SOCKET_IO.emit('race_scheduled', {
        'scheduled': RACE_SCHEDULED,
        'scheduled_at': RACE_SCHEDULED_TIME
        })

    emit_priority_message(__("Next race begins in {0:01d}:{1:02d}".format(data['m'], data['s'])), True)

@SOCKET_IO.on('cancel_schedule_race')
def cancel_schedule_race():
    global RACE_SCHEDULED

    RACE_SCHEDULED = False

    SOCKET_IO.emit('race_scheduled', {
        'scheduled': RACE_SCHEDULED,
        'scheduled_at': RACE_SCHEDULED_TIME
        })

    emit_priority_message(__("Scheduled race cancelled"), False)

@SOCKET_IO.on('get_pi_time')
def on_get_pi_time():
    # never broadcasts to all (client must make request)
    emit('pi_time', {
        'pi_time_s': monotonic()
    })

@SOCKET_IO.on('stage_race')
def on_stage_race():
    CLUSTER.emit('stage_race')
    if RACE.race_status == RACE_STATUS_READY: # only initiate staging if ready
        '''Common race start events (do early to prevent processing delay when start is called)'''
        global RACE_START
        global RACE_START_TOKEN
        global LAST_RACE_CACHE_VALID
        INTERFACE.enable_calibration_mode() # Nodes reset triggers on next pass

        onoff(strip, Color(255,128,0)) #ORANGE for STAGING
        clear_laps() # Clear laps before race start
        LAST_RACE_CACHE_VALID = False # invalidate last race results cache
        RACE.timer_running = 0 # indicate race timer not running
        RACE.race_status = RACE_STATUS_STAGING
        INTERFACE.set_race_status(RACE_STATUS_STAGING)
        emit_current_laps() # Race page, blank laps to the web client
        emit_leaderboard() # Race page, blank leaderboard to the web client
        emit_race_status()

        race_format = getCurrentRaceFormat()
        if race_format.team_racing_mode:
            check_emit_team_racing_status()  # Show initial team-racing status info
        MIN = min(race_format.start_delay_min, race_format.start_delay_max) # in case values are reversed
        MAX = max(race_format.start_delay_min, race_format.start_delay_max)
        DELAY = random.randint(MIN, MAX) + 1 # Add 1 for prestage

        RACE_START = monotonic() + DELAY
        RACE_START_TOKEN = random.random()
        gevent.spawn(race_start_thread, RACE_START_TOKEN)

        SOCKET_IO.emit('stage_ready', {
            'hide_stage_timer': MIN != MAX,
            'silent_countdown': MAX == 0,
            'race_mode': race_format.race_mode,
            'race_time_sec': race_format.race_time_sec,
            'pi_starts_at_s': RACE_START
        }) # Announce staging with chosen delay

def race_start_thread(start_token):
    global Race_laps_winner_name

    # non-blocking delay before time-critical code
    while (monotonic() < RACE_START - 2):
        gevent.sleep(0.1)

    if RACE.race_status == RACE_STATUS_STAGING and \
        RACE_START_TOKEN == start_token:
        # Only start a race if it is not already in progress
        # Null this thread if token has changed (race stopped/started quickly)

        # create blocking delay until race start
        while monotonic() < RACE_START:
            pass

        # do time-critical tasks
        onoff(strip, Color(0,255,0)) #GREEN for GO

        # do secondary start tasks (small delay is acceptable)
        RACE.start_time = datetime.now()

        for node in INTERFACE.nodes:
            node.history_values = [] # clear race history
            node.history_times = []
            node.under_min_lap_count = 0

        RACE.race_status = RACE_STATUS_RACING # To enable registering passed laps
        INTERFACE.set_race_status(RACE_STATUS_RACING)
        RACE.timer_running = 1 # indicate race timer is running
        Race_laps_winner_name = None  # name of winner in first-to-X-laps race
        emit_race_status() # Race page, to set race button states
        server_log('Race started at {0} ({1:13f})'.format(RACE_START, monotonic_to_milliseconds(RACE_START)))

@SOCKET_IO.on('stop_race')
def on_stop_race():
    '''Stops the race and stops registering laps.'''
    global RACE_END

    CLUSTER.emit('stop_race')
    if RACE.race_status == RACE_STATUS_RACING:
        global RACE_DURATION_MS # To redefine main program variable
        RACE_END = monotonic() # Update the race end time stamp
        delta_time = RACE_END - RACE_START
        milli_sec = delta_time * 1000.0
        RACE_DURATION_MS = milli_sec

        server_log('Race stopped at {0} ({1:13f}), duration {2}ms'.format(RACE_END, monotonic_to_milliseconds(RACE_END), RACE_DURATION_MS))

        min_laps_list = []  # show nodes with laps under minimum (if any)
        for node in INTERFACE.nodes:
            if node.under_min_lap_count > 0:
                min_laps_list.append('Node {0} Count={1}'.format(node.index+1, node.under_min_lap_count))
        if len(min_laps_list) > 0:
            server_log('Nodes with laps under minimum:  ' + ', '.join(min_laps_list))

        RACE.race_status = RACE_STATUS_DONE # To stop registering passed laps, waiting for laps to be cleared
        INTERFACE.set_race_status(RACE_STATUS_DONE)
    else:
        server_log('No active race to stop')
        RACE.race_status = RACE_STATUS_READY # Go back to ready state
        INTERFACE.set_race_status(RACE_STATUS_READY)

    RACE.timer_running = 0 # indicate race timer not running
    RACE_SCHEDULED = False # also stop any deferred start

    SOCKET_IO.emit('stop_timer') # Loop back to race page to start the timer counting up
    emit_race_status() # Race page, to set race button states
    onoff(strip, Color(255,0,0)) #RED ON

@SOCKET_IO.on('save_laps')
def on_save_laps():
    '''Save current laps data to the database.'''
    global GENERAL_RESULTS_CACHE
    cachekey='event_results'
    if cachekey in GENERAL_RESULTS_CACHE.keys():
        GENERAL_RESULTS_CACHE[cachekey]['isvalid'] = 0
    race_format = getCurrentRaceFormat()
    heat = Heat.query.filter_by(heat_id=RACE.current_heat, node_index=0).first()

    cachekey='class'+str(heat.class_id)
    if cachekey in GENERAL_RESULTS_CACHE.keys():
        GENERAL_RESULTS_CACHE[cachekey]['isvalid'] = 0

    cachekey='race_list'
    if cachekey in GENERAL_RESULTS_CACHE.keys():
        GENERAL_RESULTS_CACHE[cachekey]['isvalid'] = 0

    # Get the last saved round for the current heat
    max_round = DB.session.query(DB.func.max(SavedRaceMeta.round_id)) \
            .filter_by(heat_id=RACE.current_heat).scalar()
    if max_round is None:
        max_round = 0
    # Loop through laps to copy to saved races
    current_profile = int(getOption("currentProfile"))
    profile = Profiles.query.get(current_profile)
    profile_freqs = json.loads(profile.frequencies)

    new_race = SavedRaceMeta( \
        round_id=max_round+1, \
        heat_id=RACE.current_heat, \
        class_id=heat.class_id, \
        format_id=getOption('currentFormat'), \
        start_time = RACE_START, \
        start_time_formatted = RACE.start_time.strftime("%Y-%m-%d %H:%M:%S")
    )
    DB.session.add(new_race)
    DB.session.flush()
    DB.session.refresh(new_race)

    for node_index in range(RACE.num_nodes):
        if profile_freqs["f"][node_index] != FREQUENCY_ID_NONE:
            pilot_id = Heat.query.filter_by(heat_id=RACE.current_heat, node_index=node_index).first().pilot_id

            if pilot_id != PILOT_ID_NONE:
                new_pilotrace = SavedPilotRace( \
                    race_id=new_race.id, \
                    node_index=node_index, \
                    pilot_id=pilot_id, \
                    history_values=json.dumps(INTERFACE.nodes[node_index].history_values), \
                    history_times=json.dumps(INTERFACE.nodes[node_index].history_times), \
                    penalty_time=0, \
                    enter_at=INTERFACE.nodes[node_index].enter_at_level, \
                    exit_at=INTERFACE.nodes[node_index].exit_at_level
                )
                DB.session.add(new_pilotrace)
                DB.session.flush()
                DB.session.refresh(new_pilotrace)

                for lap in CurrentLap.query.filter_by(node_index=node_index).all():
                    DB.session.add(SavedRaceLap( \
                        race_id=new_race.id, \
                        pilotrace_id=new_pilotrace.id, \
                        node_index=node_index, \
                        pilot_id=pilot_id, \
                        lap_time_stamp=lap.lap_time_stamp, \
                        lap_time=lap.lap_time, \
                        lap_time_formatted=lap.lap_time_formatted, \
                        source = lap.source, \
                        deleted = False
                    ))

    DB.session.commit()
    server_log('Current laps saved: Heat {0} Round {1}'.format(RACE.current_heat, max_round+1))
    on_discard_laps() # Also clear the current laps
    emit_round_data_notify() # live update rounds page

@SOCKET_IO.on('resave_laps')
def on_resave_laps(data):

    global GENERAL_RESULTS_CACHE
    cachekey='event_results'
    if cachekey in GENERAL_RESULTS_CACHE.keys():
        GENERAL_RESULTS_CACHE[cachekey]['isvalid'] = 0

    heat_id = data['heat_id']
    round_id = data['round_id']
    callsign = data['callsign']

    race_id = data['race_id']
    pilotrace_id = data['pilotrace_id']
    node = data['node']
    pilot_id = data['pilot_id']
    laps = data['laps']
    enter_at = data['enter_at']
    exit_at = data['exit_at']

    heat = Heat.query.filter_by(heat_id=heat_id, node_index=0).first()
    print 'heat classid ' + str(heat.class_id)
    cachekey='class'+str(heat.class_id)
    if cachekey in GENERAL_RESULTS_CACHE.keys():
        GENERAL_RESULTS_CACHE[cachekey]['isvalid'] = 0

    cachekey='race_list'
    if cachekey in GENERAL_RESULTS_CACHE.keys():
        GENERAL_RESULTS_CACHE[cachekey]['isvalid'] = 0

    Pilotrace = SavedPilotRace.query.filter_by(id=pilotrace_id).one()
    Pilotrace.enter_at = enter_at
    Pilotrace.exit_at = exit_at

    SavedRaceLap.query.filter_by(pilotrace_id=pilotrace_id).delete()

    for lap in laps:
        tmp_lap_time_formatted = lap['lap_time']
        if isinstance(tmp_lap_time_formatted, float):
            tmp_lap_time_formatted = time_format(lap['lap_time'])
        DB.session.add(SavedRaceLap( \
            race_id=race_id, \
            pilotrace_id=pilotrace_id, \
            node_index=node, \
            pilot_id=pilot_id, \
            lap_time_stamp=lap['lap_time_stamp'], \
            lap_time=lap['lap_time'], \
            lap_time_formatted=tmp_lap_time_formatted,\
            source = lap['source'], \
            deleted = lap['deleted']
        ))

    DB.session.commit()
    message = __('Race times adjusted for: Heat {0} Round {1} / {2}').format(heat_id, round_id, callsign)
    emit_priority_message(message, False)
    emit_round_data_notify()
    server_log(message)

@SOCKET_IO.on('discard_laps')
def on_discard_laps():
    '''Clear the current laps without saving.'''
    CLUSTER.emit('discard_laps')
    clear_laps()
    RACE.race_status = RACE_STATUS_READY # Flag status as ready to start next race
    INTERFACE.set_race_status(RACE_STATUS_READY)
    emit_current_laps() # Race page, blank laps to the web client
    emit_leaderboard() # Race page, blank leaderboard to the web client
    emit_race_status() # Race page, to set race button states
    race_format = getCurrentRaceFormat()
    if race_format.team_racing_mode:
        check_emit_team_racing_status()  # Show team-racing status info
    else:
        emit_team_racing_status('')  # clear any displayed "Winner is" text

def clear_laps():
    '''Clear the current laps table.'''
    global LAST_RACE_CACHE
    global LAST_RACE_CACHE_VALID
    global Race_laps_winner_name
    LAST_RACE_CACHE = calc_leaderboard(current_race=True)
    LAST_RACE_CACHE_VALID = True
    Race_laps_winner_name = None  # clear winner in first-to-X-laps race
    DB.session.query(CurrentLap).delete() # Clear out the current laps table
    DB.session.query(LapSplit).delete()
    DB.session.commit()
    server_log('Current laps cleared')

@SOCKET_IO.on('set_current_heat')
def on_set_current_heat(data):
    '''Update the current heat variable.'''
    new_heat_id = data['heat']
    RACE.current_heat = new_heat_id
    server_log('Current heat set: Heat {0}'.format(new_heat_id))
    emit_current_heat() # Race page, to update heat selection button
    emit_leaderboard() # Race page, to update callsigns in leaderboard
    race_format = getCurrentRaceFormat()
    if race_format.team_racing_mode:
        check_emit_team_racing_status()  # Show initial team-racing status info

@SOCKET_IO.on('recover_pass')
def on_recover_pass(data):
    node_index = data['node']

    # define catch window
    start_time = monotonic() - int(getOption('MinLapSec'))

    history_values = INTERFACE.nodes[node_index].history_values
    history_times = INTERFACE.nodes[node_index].history_times

    if len(history_values):
        start_index = bisect.bisect_left(history_times, start_time)

        if start_index <= len(history_values):
            if data['method'] == 'max': # catch missed pass
                max_idx_local = max(xrange(len(history_values[start_index:])), key=history_values[start_index:].__getitem__)
                max_idx = start_index + max_idx_local
                max_rssi = history_values[max_idx]
                max_rssi_time = history_times[max_idx]

                server_log('Recovering pass: Node {0} / Pass {1}'.format(node_index + 1, max_rssi_time))

                # record best lap possible regardless of data validity (client asked for one)
                INTERFACE.intf_simulate_lap(node_index, max_rssi_time)

                new_enterat = max_rssi - int(getOption("HistoryMaxOffset"))

                if new_enterat > INTERFACE.nodes[node_index].node_nadir_rssi:
                    if new_enterat < INTERFACE.nodes[node_index].node_peak_rssi:
                        if new_enterat >= INTERFACE.nodes[node_index].exit_at_level + int(getOption("HistoryMinOffset")):
                            on_set_enter_at_level({
                                'node': node_index,
                                'enter_at_level': new_enterat
                            })
                        else:
                            emit_priority_message(__('No tuning adjustment made on node {0}: Requested Enterat of {1} is too close or below ExitAt.').format(node_index + 1, new_enterat), False, nobroadcast=True)
                            server_log('Skipping EnterAt adjustment: new RSSI of {0} too close to ExitAt {1}' \
                                .format(new_enterat, INTERFACE.nodes[node_index].exit_at_level))

                    else:
                        emit_priority_message(__('Tuning adjust failed on node {0}: Bad RSSI value ').format(node_index + 1), False, nobroadcast=True)
                        server_log('Skipping EnterAt adjustment: new RSSI of {0} not below Node Peak {1}' \
                            .format(new_enterat, INTERFACE.nodes[node_index].node_peak_rssi))
                else:
                    emit_priority_message(__('Tuning adjust failed on node {0}: Bad RSSI value').format(node_index + 1), False, nobroadcast=True)
                    server_log('Skipping EnterAt adjustment: new RSSI of {0} not above Node Nadir {1}' \
                        .format(new_enterat, INTERFACE.nodes[node_index].node_nadir_rssi))

            elif data['method'] == 'min': # force end crossing
                server_log('Force end crossing: Node {0}'.format(node_index + 1))

                # end crossing now
                if INTERFACE.nodes[node_index].crossing_flag:
                    INTERFACE.force_end_crossing(node_index)

                    min_idx_local = min(xrange(len(history_values[start_index:])), key=history_values[start_index:].__getitem__)
                    min_idx = start_index + min_idx_local
                    min_rssi = history_values[min_idx]
                    min_rssi_time = history_times[min_idx]

                    new_exitat = min_rssi + int(getOption("HistoryMinOffset"))

                    if new_exitat > INTERFACE.nodes[node_index].node_nadir_rssi:
                        if new_exitat < INTERFACE.nodes[node_index].node_peak_rssi:
                            if new_exitat >= INTERFACE.nodes[node_index].enter_at_level:
                                if new_exitat + int(getOption("HistoryMaxOffset")) < INTERFACE.nodes[node_index].node_peak_rssi:
                                    on_set_enter_at_level({
                                        'node': node_index,
                                        'enter_at_level': new_exitat + int(getOption("HistoryMaxOffset"))
                                    })
                                    emit_priority_message(__('WARNING: Force end on node {0} required increase of EnterAt. EnterAt may be improperly calibrated.').format(node_index + 1), False, nobroadcast=True)
                                    server_log('Forced end required EnterAt adjustment')
                                else:
                                    emit_priority_message(__('WARNING: Force end adjustment on node {0} failed: insufficient RSSI range.').format(node_index + 1), False, nobroadcast=True)
                                    server_log('Skipping EnterAt adjustment: adjustment required, but would have set above NodePeak')
                            else:
                                emit_priority_message(__('Force end failed on node {0}: Bad RSSI value.').format(node_index + 1), False, nobroadcast=True)
                                server_log('Skipping ExitAt adjustment: RSSI of {0} under Node Peak {1}' \
                                    .format(min_rssi, INTERFACE.nodes[node_index].node_peak_rssi))

                        on_set_exit_at_level({
                            'node': node_index,
                            'exit_at_level': new_exitat
                        })
                    else:
                        emit_priority_message(__('Force end failed on node {0}: Bad RSSI value').format(node_index + 1), False, nobroadcast=True)
                        server_log('Skipping ExitAt adjustment: RSSI of {0} above Node Nadir {1}' \
                            .format(min_rssi, INTERFACE.nodes[node_index].node_nadir_rssi))
                else:
                    emit_priority_message(__('Cannot force end: Node {0} is not crossing').format(node_index + 1), False, nobroadcast=True)
                    server_log('Skipping ExitAt adjustment: Node {0} is not crossing'.format(node_index + 1))

            emit_enter_and_exit_at_levels()
        else:
            emit_priority_message(__('Cannot perform operation on Node {0}: Not enough history').format(node_index + 1), False, nobroadcast=True)
            server_log('Cannot perform operation on Node {0}: Not enough history'.format(node_index + 1))
    else:
        emit_priority_message(__('Cannot perform operation on Node {0}: Not enough history').format(node_index + 1), False, nobroadcast=True)
        server_log('Cannot perform operation on Node {0}: Not enough history'.format(node_index + 1))


@SOCKET_IO.on('delete_lap')
def on_delete_lap(data):
    '''Delete a false lap.'''
    node_index = data['node']
    lap_id = data['lapid']
    max_lap = DB.session.query(DB.func.max(CurrentLap.lap_id)) \
        .filter_by(node_index=node_index).scalar()
    if lap_id is not max_lap:
        # Update the lap_time for the next lap
        previous_lap = CurrentLap.query.filter_by(node_index=node_index, lap_id=lap_id-1).one()
        next_lap = CurrentLap.query.filter_by(node_index=node_index, lap_id=lap_id+1).one()
        next_lap.lap_time = next_lap.lap_time_stamp - previous_lap.lap_time_stamp
        next_lap.lap_time_formatted = time_format(next_lap.lap_time)
        # Delete the false lap
        CurrentLap.query.filter_by(node_index=node_index, lap_id=lap_id).delete()
        # Update lap numbers
        for lap in CurrentLap.query.filter(CurrentLap.node_index==node_index, CurrentLap.lap_id>lap_id).all():
            lap.lap_id = lap.lap_id - 1
        # Update splits
        last_split_id = DB.session.query(DB.func.max(LapSplit.split_id)).filter_by(lap_id=lap_id-1).scalar()
        if last_split_id:
            LapSplit.query.filter(LapSplit.node_index==node_index, LapSplit.lap_id==lap_id, LapSplit.split_id<=last_split_id).delete()
            for split in LapSplit.query.filter(LapSplit.node_index==node_index, LapSplit.lap_id==lap_id, LapSplit.split_id>last_split_id).all():
                split.lap_id = split.lap_id - 1
            for split in LapSplit.query.filter(LapSplit.node_index==node_index, LapSplit.lap_id>lap_id).all():
                split.lap_id = split.lap_id - 1
    else:
        # Delete the false lap
        CurrentLap.query.filter(CurrentLap.node_index==node_index, CurrentLap.lap_id==lap_id).delete()
        # Merge splits
        last_split_id = DB.session.query(DB.func.max(LapSplit.split_id)).filter_by(lap_id=lap_id-1).scalar()
        if last_split_id:
            LapSplit.query.filter(LapSplit.node_index==node_index, LapSplit.lap_id==lap_id, LapSplit.split_id<=last_split_id).delete()
            for split in LapSplit.query.filter(LapSplit.node_index==node_index, LapSplit.lap_id==lap_id, LapSplit.split_id>last_split_id).all():
                split.lap_id = split.lap_id - 1
    DB.session.commit()
    server_log('Lap deleted: Node {0} Lap {1}'.format(node_index+1, lap_id))
    emit_current_laps() # Race page, update web client
    emit_leaderboard() # Race page, update web client
    race_format = getCurrentRaceFormat()
    if race_format.team_racing_mode:
        # update team-racing status info
        if race_format.win_condition != WIN_CONDITION_MOST_LAPS:  # if not Most Laps Wins race
            if race_format.number_laps_win > 0:  # if number-laps-win race
                t_laps_dict, team_name, pilot_team_dict = get_team_laps_info(-1, race_format.number_laps_win)
                check_team_laps_win(t_laps_dict, race_format.number_laps_win, pilot_team_dict)
            else:
                t_laps_dict = get_team_laps_info()[0]
        else:  # if Most Laps Wins race enabled
            t_laps_dict, t_name, pilot_team_dict = get_team_laps_info()
            if ms_from_race_start() > race_format.race_time_sec*1000:  # if race done
                check_most_laps_win(node_index, t_laps_dict, pilot_team_dict)
        check_emit_team_racing_status(t_laps_dict)

@SOCKET_IO.on('simulate_lap')
def on_simulate_lap(data):
    '''Simulates a lap (for debug testing).'''
    node_index = data['node']
    server_log('Simulated lap: Node {0}'.format(node_index+1))
    INTERFACE.intf_simulate_lap(node_index, 0)

@SOCKET_IO.on('LED_solid')
def on_LED_solid(data):
    '''LED Solid Color'''
    led_red = data['red']
    led_green = data['green']
    led_blue = data['blue']
    onoff(strip, Color(led_red,led_green,led_blue))

@SOCKET_IO.on('LED_chase')
def on_LED_chase(data):
    '''LED Solid Color'''
    led_red = data['red']
    led_green = data['green']
    led_blue = data['blue']
    theaterChase(strip, Color(led_red,led_green,led_blue))

@SOCKET_IO.on('LED_RB')
def on_LED_RB():
    rainbow(strip) #Rainbow

@SOCKET_IO.on('LED_RBCYCLE')
def on_LED_RBCYCLE():
    rainbowCycle(strip) #Rainbow Cycle

@SOCKET_IO.on('LED_RBCHASE')
def on_LED_RBCHASE():
    theaterChaseRainbow(strip) #Rainbow Chase

@SOCKET_IO.on('LED_brightness')
def on_LED_brightness(data):
    '''Change LED Brightness'''
    brightness = data['brightness']
    strip.setBrightness(brightness)
    strip.show()
    setOption("ledBrightness", brightness)

@SOCKET_IO.on('set_option')
def on_set_option(data):
    setOption(data['option'], data['value'])

@SOCKET_IO.on('get_race_scheduled')
def get_race_elapsed():
    # never broadcasts to all

    emit('race_scheduled', {
        'scheduled': RACE_SCHEDULED,
        'scheduled_at': RACE_SCHEDULED_TIME
    })

@SOCKET_IO.on('imdtabler_update_freqs')
def imdtabler_update_freqs(data):
    ''' Update IMDTabler page with new frequencies list '''
    emit_imdtabler_data(data['freq_list'].replace(',',' ').split())


# Socket io emit functions

def emit_priority_message(message, interrupt=False, **params):
    ''' Emits message to all clients '''
    emit_payload = {
        'message': message,
        'interrupt': interrupt
    }
    if ('nobroadcast' in params):
        emit('priority_message', emit_payload)
    else:
        SOCKET_IO.emit('priority_message', emit_payload)

def emit_race_status(**params):
    '''Emits race status.'''
    race_format = getCurrentRaceFormat()

    emit_payload = {
            'race_status': RACE.race_status,
            'race_mode': race_format.race_mode,
            'race_time_sec': race_format.race_time_sec,
            'hide_stage_timer': race_format.start_delay_min != race_format.start_delay_max,
            'silent_countdown': race_format.start_delay_max == 0,
            'pi_starts_at_s': RACE_START
        }
    if ('nobroadcast' in params):
        emit('race_status', emit_payload)
    else:
        SOCKET_IO.emit('race_status', emit_payload)

def emit_frequency_data(**params):
    '''Emits node data.'''
    profile_freqs = json.loads(Profiles.query.get(int(getOption("currentProfile"))).frequencies)
    emit_payload = {
            'frequency': profile_freqs["f"][:RACE.num_nodes]
        }
    if ('nobroadcast' in params):
        emit('frequency_data', emit_payload)
    else:
        SOCKET_IO.emit('frequency_data', emit_payload)
    # if IMDTabler.java available then trigger call to
    #  'emit_imdtabler_rating' via heartbeat function:
    if Use_imdtabler_jar_flag:
        heartbeat_thread_function.imdtabler_flag = True

def emit_node_data(**params):
    '''Emits node data.'''
    emit_payload = {
            'node_peak_rssi': [node.node_peak_rssi for node in INTERFACE.nodes],
            'node_nadir_rssi': [node.node_nadir_rssi for node in INTERFACE.nodes],
            'pass_peak_rssi': [node.pass_peak_rssi for node in INTERFACE.nodes],
            'pass_nadir_rssi': [node.pass_nadir_rssi for node in INTERFACE.nodes],
            'debug_pass_count': [node.debug_pass_count for node in INTERFACE.nodes]
        }
    if ('nobroadcast' in params):
        emit('node_data', emit_payload)
    else:
        SOCKET_IO.emit('node_data', emit_payload)

def emit_environmental_data(**params):
    '''Emits environmental data.'''
    emit_payload = []
    for sensor in INTERFACE.sensors:
        emit_payload.append({sensor.name: sensor.getReadings()})

    if ('nobroadcast' in params):
        emit('environmental_data', emit_payload)
    else:
        SOCKET_IO.emit('environmental_data', emit_payload)

def emit_enter_and_exit_at_levels(**params):
    '''Emits enter-at and exit-at levels for nodes.'''
    current_profile = int(getOption("currentProfile"))
    profile = Profiles.query.get(current_profile)
    profile_enter_ats = json.loads(profile.enter_ats)
    profile_exit_ats = json.loads(profile.exit_ats)

    emit_payload = {
        'enter_at_levels': profile_enter_ats["v"][:RACE.num_nodes],
        'exit_at_levels': profile_exit_ats["v"][:RACE.num_nodes]
    }
    if ('nobroadcast' in params):
        emit('enter_and_exit_at_levels', emit_payload)
    else:
        SOCKET_IO.emit('enter_and_exit_at_levels', emit_payload)

def emit_node_tuning(**params):
    '''Emits node tuning values.'''
    current_profile = int(getOption("currentProfile"))
    tune_val = Profiles.query.get(current_profile)
    emit_payload = {
        'profile_ids': [profile.id for profile in Profiles.query.all()],
        'profile_names': [profile.name for profile in Profiles.query.all()],
        'current_profile': current_profile,
        'profile_name': tune_val.name,
        'profile_description': tune_val.description
    }
    if ('nobroadcast' in params):
        emit('node_tuning', emit_payload)
    else:
        SOCKET_IO.emit('node_tuning', emit_payload)

def emit_language(**params):
    '''Emits race status.'''
    emit_payload = {
            'language': getOption("currentLanguage"),
            'languages': getLanguages()
        }
    if ('nobroadcast' in params):
        emit('language', emit_payload)
    else:
        SOCKET_IO.emit('language', emit_payload)

def emit_all_languages(**params):
    '''Emits full language dictionary.'''
    emit_payload = {
            'languages': getAllLanguages()
        }
    if ('nobroadcast' in params):
        emit('all_languages', emit_payload)
    else:
        SOCKET_IO.emit('all_languages', emit_payload)

def emit_min_lap(**params):
    '''Emits current minimum lap.'''
    emit_payload = {
        'min_lap': getOption('MinLapSec'),
        'min_lap_behavior': getOption("MinLapBehavior")
    }
    if ('nobroadcast' in params):
        emit('min_lap', emit_payload)
    else:
        SOCKET_IO.emit('min_lap', emit_payload)

def emit_race_format(**params):
    '''Emits race format values.'''
    race_format = getCurrentRaceFormat()
    is_db_race_format = RHRaceFormat.isDbBased(race_format)
    has_race = not is_db_race_format or SavedRaceMeta.query.filter_by(format_id=race_format.id).first()
    if has_race:
        locked = True
    else:
        locked = False

    emit_payload = {
        'format_ids': [raceformat.id for raceformat in RaceFormat.query.all()],
        'format_names': [raceformat.name for raceformat in RaceFormat.query.all()],
        'current_format': race_format.id if is_db_race_format else None,
        'format_name': race_format.name,
        'race_mode': race_format.race_mode,
        'race_time_sec': race_format.race_time_sec,
        'start_delay_min': race_format.start_delay_min,
        'start_delay_max': race_format.start_delay_max,
        'number_laps_win': race_format.number_laps_win,
        'win_condition': race_format.win_condition,
        'team_racing_mode': 1 if race_format.team_racing_mode else 0,
        'locked': locked
    }
    if ('nobroadcast' in params):
        emit('race_format', emit_payload)
    else:
        SOCKET_IO.emit('race_format', emit_payload)
        emit_team_racing_stat_if_enb()
        emit_leaderboard()

def emit_current_laps(**params):
    '''Emits current laps.'''
    global LAST_RACE_LAPS_CACHE
    if 'use_cache' in params and LAST_RACE_CACHE_VALID:
        emit_payload = LAST_RACE_LAPS_CACHE
    else:
        current_laps = []
        # for node in DB.session.query(CurrentLap.node_index).distinct():
        for node in range(RACE.num_nodes):
            node_laps = []
            last_lap_id = -1
            for lap in CurrentLap.query.filter_by(node_index=node).order_by(CurrentLap.lap_id).all():
                splits = get_splits(node, lap.lap_id, True)
                node_laps.append({
                    'lap_id': lap.lap_id,
                    'lap_raw': lap.lap_time,
                    'lap_time': lap.lap_time_formatted,
                    'lap_time_stamp': lap.lap_time_stamp,
                    'splits': splits
                })
                last_lap_id = lap.lap_id
            splits = get_splits(node, last_lap_id+1, False)
            if splits:
                node_laps.append({
                    'lap_id': last_lap_id+1,
                    'lap_time': '',
                    'lap_time_stamp': 0,
                    'splits': splits
                })
            current_laps.append({
                'laps': node_laps
            })
        current_laps = {'node_index': current_laps}
        emit_payload = current_laps
        LAST_RACE_LAPS_CACHE = current_laps

    if ('nobroadcast' in params):
        emit('current_laps', emit_payload)
    else:
        SOCKET_IO.emit('current_laps', emit_payload)

def get_splits(node, lap_id, lapCompleted):
    splits = []
    for slave_index in range(len(CLUSTER.slaves)):
        split = LapSplit.query.filter_by(node_index=node,lap_id=lap_id,split_id=slave_index).one_or_none()
        if split:
            split_payload = {
                'split_id': slave_index,
                'split_raw': split.split_time,
                'split_time': split.split_time_formatted,
                'split_speed': '{0:.2f}'.format(split.split_speed) if split.split_speed <> None else '-'
            }
        elif lapCompleted:
            split_payload = {
                'split_id': slave_index,
                'split_time': '-'
            }
        else:
            break
        splits.append(split_payload)

    return splits

def emit_race_list(**params):
    '''Emits race listing'''
    # if the report is cached and valid, return that
    cachekey='race_list'
    if cachekey in GENERAL_RESULTS_CACHE.keys():
        if (GENERAL_RESULTS_CACHE[cachekey]['isvalid'] == 1):
            if ('nobroadcast' in params):
                emit('race_list', GENERAL_RESULTS_CACHE[cachekey]['content'])
            else:
                SOCKET_IO.emit('race_list', GENERAL_RESULTS_CACHE[cachekey]['content'])
            return
   
    heats = {}
    for heat in SavedRaceMeta.query.with_entities(SavedRaceMeta.heat_id).distinct().order_by(SavedRaceMeta.heat_id):
        heatnote = Heat.query.filter_by( heat_id=heat.heat_id ).first().note

        rounds = {}
        for round in SavedRaceMeta.query.distinct().filter_by(heat_id=heat.heat_id).order_by(SavedRaceMeta.round_id):
            pilotraces = []
            for pilotrace in SavedPilotRace.query.filter_by(race_id=round.id).all():
                laps = []
                for lap in SavedRaceLap.query.filter_by(pilotrace_id=pilotrace.id).order_by(SavedRaceLap.lap_time_stamp).all():
                    laps.append({
                            'id': lap.id,
                            'lap_time_stamp': lap.lap_time_stamp,
                            'lap_time': lap.lap_time,
                            'lap_time_formatted': lap.lap_time_formatted,
                            'source': lap.source,
                            'deleted': lap.deleted
                        })

                pilot_data = Pilot.query.filter_by(id=pilotrace.pilot_id).first()
                if pilot_data:
                    nodepilot = pilot_data.callsign
                else:
                    nodepilot = None

                pilotraces.append({
                    'pilotrace_id': pilotrace.id,
                    'callsign': nodepilot,
                    'pilot_id': pilotrace.pilot_id,
                    'node_index': pilotrace.node_index,
                    'history_values': json.loads(pilotrace.history_values),
                    'history_times': json.loads(pilotrace.history_times),
                    'laps': laps,
                    'enter_at': pilotrace.enter_at,
                    'exit_at': pilotrace.exit_at,
                })
            rounds[round.round_id] = {
                'race_id': round.id,
                'class_id': round.class_id,
                'format_id': round.format_id,
                'start_time': round.start_time,
                'start_time_formatted': round.start_time_formatted,
                'pilotraces': pilotraces
            }
        heats[heat.heat_id] = {
            'heat_id': heat.heat_id,
            'note': heatnote,
            'rounds': rounds,
        }

    '''
    heats_by_class = {}
    heats_by_class[CLASS_ID_NONE] = [heat.heat_id for heat in Heat.query.filter_by(class_id=CLASS_ID_NONE,node_index=0).all()]
    for race_class in RaceClass.query.all():
        heats_by_class[race_class.id] = [heat.heat_id for heat in Heat.query.filter_by(class_id=race_class.id,node_index=0).all()]

    current_classes = {}
    for race_class in RaceClass.query.all():
        current_class = {}
        current_class['id'] = race_class.id
        current_class['name'] = race_class.name
        current_class['description'] = race_class.name
        current_classes[race_class.id] = current_class
    '''

    emit_payload = {
        'heats': heats,
        # 'heats_by_class': heats_by_class,
        # 'classes': current_classes,
    }
    cachekey='race_list'
    if cachekey in GENERAL_RESULTS_CACHE.keys():
        GENERAL_RESULTS_CACHE[cachekey]['isvalid'] = 1
        GENERAL_RESULTS_CACHE[cachekey]['content'] = emit_payload
    else:
        newReport = {}
        newReport[cachekey] = {}
        newReport[cachekey]['isvalid'] = 1
        newReport[cachekey]['content'] = emit_payload
        GENERAL_RESULTS_CACHE.update(newReport)


    if ('nobroadcast' in params):
        emit('race_list', emit_payload)
    else:
        SOCKET_IO.emit('race_list', emit_payload)

def emit_round_data_notify(**params):
    '''Let clients know round data is updated so they can request it.'''
    SOCKET_IO.emit('round_data_notify')

def emit_round_data(**params):
    '''Emits saved races to rounds page.'''
    global GENERAL_RESULTS_CACHE

    cachekey='event_results'
    if (cachekey in GENERAL_RESULTS_CACHE.keys()) and  (GENERAL_RESULTS_CACHE[cachekey]['isvalid'] == 1):
       emit_payload = GENERAL_RESULTS_CACHE[cachekey]['content']

    else:
        heats = {}
        for heat in SavedRaceMeta.query.with_entities(SavedRaceMeta.heat_id).distinct().order_by(SavedRaceMeta.heat_id):
            heatnote = Heat.query.filter_by( heat_id=heat.heat_id ).first().note

            rounds = []
            for round in SavedRaceMeta.query.distinct().filter_by(heat_id=heat.heat_id).order_by(SavedRaceMeta.round_id):
                pilotraces = []
                for pilotrace in SavedPilotRace.query.filter_by(race_id=round.id).all():
                    laps = []
                    for lap in SavedRaceLap.query.filter_by(pilotrace_id=pilotrace.id).all():
                        laps.append({
                                'id': lap.id,
                                'lap_time_stamp': lap.lap_time_stamp,
                                'lap_time': lap.lap_time,
                                'lap_time_formatted': lap.lap_time_formatted,
                                'source': lap.source,
                                'deleted': lap.deleted
                            })

                    pilot_data = Pilot.query.filter_by(id=pilotrace.pilot_id).first()
                    if pilot_data:
                        nodepilot = pilot_data.callsign
                    else:
                        nodepilot = None

                    pilotraces.append({
                        'callsign': nodepilot,
                        'pilot_id': pilotrace.pilot_id,
                        'node_index': pilotrace.node_index,
                        'laps': laps
                    })
                rounds.append({
                    'id': round.round_id,
                    'start_time_formatted': round.start_time_formatted,
                    'nodes': pilotraces,
                    'leaderboard': calc_leaderboard(heat_id=heat.heat_id, round_id=round.round_id)
                })
            heats[heat.heat_id] = {
                'heat_id': heat.heat_id,
                'note': heatnote,
                'rounds': rounds,
                'leaderboard': calc_leaderboard(heat_id=heat.heat_id)
            }

        heats_by_class = {}
        heats_by_class[CLASS_ID_NONE] = [heat.heat_id for heat in Heat.query.filter_by(class_id=CLASS_ID_NONE,node_index=0).all()]
        for race_class in RaceClass.query.all():
            heats_by_class[race_class.id] = [heat.heat_id for heat in Heat.query.filter_by(class_id=race_class.id,node_index=0).all()]

        current_classes = {}
        for race_class in RaceClass.query.all():
            current_class = {}
            current_class['id'] = race_class.id
            current_class['name'] = race_class.name
            current_class['description'] = race_class.name
            current_class['leaderboard'] = calc_leaderboard(class_id=race_class.id)
            current_classes[race_class.id] = current_class

        emit_payload = {
            'heats': heats,
            'heats_by_class': heats_by_class,
            'classes': current_classes,
            'event_leaderboard': calc_leaderboard()
        }

        cachekey='event_results'
        if cachekey in GENERAL_RESULTS_CACHE.keys():
            GENERAL_RESULTS_CACHE[cachekey]['isvalid'] = 1
            GENERAL_RESULTS_CACHE[cachekey]['content'] = emit_payload
        else:
            newReport = {}
            newReport[cachekey] = {}
            newReport[cachekey]['isvalid'] = 1
            newReport[cachekey]['content'] = emit_payload
            GENERAL_RESULTS_CACHE.update(newReport)

    if ('nobroadcast' in params):
        emit('round_data', emit_payload)
    else:
        SOCKET_IO.emit('round_data', emit_payload)

def emit_specific_class_round_data(**params):
    '''Emits saved races to rounds page.'''
    global GENERAL_RESULTS_CACHE 

    if ('specific_class' in params):
        specific_class = params['specific_class']
    else:
        specific_class = CLASS_ID_NONE
 
    cachekey='class'+specific_class
    # if the report is cached and valid, return that
    if cachekey in GENERAL_RESULTS_CACHE.keys():
        if (GENERAL_RESULTS_CACHE[cachekey]['isvalid'] == 1):
            if ('nobroadcast' in params):
                emit('class_round_data', GENERAL_RESULTS_CACHE[cachekey]['content'])
            else:
                SOCKET_IO.emit('class_round_data', GENERAL_RESULTS_CACHE[cachekey]['content'])
            return
   
    heats = {}
    for heat in SavedRaceMeta.query.with_entities(SavedRaceMeta.heat_id).distinct().filter_by(class_id=specific_class).order_by(SavedRaceMeta.heat_id):
        heatnote = Heat.query.filter_by( heat_id=heat.heat_id ).first().note

        rounds = []
        for round in SavedRaceMeta.query.distinct().filter_by(heat_id=heat.heat_id,class_id=specific_class).order_by(SavedRaceMeta.round_id):
            pilotraces = []
            for pilotrace in SavedPilotRace.query.filter_by(race_id=round.id).all():
                laps = []
                for lap in SavedRaceLap.query.filter_by(pilotrace_id=pilotrace.id).all():
                    laps.append({
                                'id': lap.id,
                                'lap_time_stamp': lap.lap_time_stamp,
                                'lap_time': lap.lap_time,
                                'lap_time_formatted': lap.lap_time_formatted,
                                'source': lap.source,
                                'deleted': lap.deleted
                        })

                pilot_data = Pilot.query.filter_by(id=pilotrace.pilot_id).first()
                if pilot_data:
                        nodepilot = pilot_data.callsign
                else:
                        nodepilot = None

                pilotraces.append({
                        'callsign': nodepilot,
                        'pilot_id': pilotrace.pilot_id,
                        'node_index': pilotrace.node_index,
                        'laps': laps
                })
            rounds.append({
                'id': round.round_id,
                'start_time_formatted': round.start_time_formatted,
                'nodes': pilotraces
            })
        heats[heat.heat_id] = {
            'heat_id': heat.heat_id,
            'note': heatnote,
            'rounds': rounds
        }

    heats_by_class = {}
    heats_by_class[CLASS_ID_NONE] = [heat.heat_id for heat in Heat.query.filter_by(class_id=CLASS_ID_NONE,node_index=0).all()]
    for race_class in RaceClass.query.filter_by(id=specific_class).all():
        heats_by_class[race_class.id] = [heat.heat_id for heat in Heat.query.filter_by(class_id=race_class.id,node_index=0).all()]

    current_classes = {}
    for race_class in RaceClass.query.filter_by(id=specific_class).all():
        current_class = {}
        current_class['id'] = race_class.id
        current_class['name'] = race_class.name
        current_class['description'] = race_class.name
        current_class['leaderboard'] = calc_leaderboard(class_id=race_class.id)
        current_classes[race_class.id] = current_class

    emit_payload = {
        'classes': current_classes
    }

    cachekey='class'+specific_class
    if cachekey in GENERAL_RESULTS_CACHE.keys():
        GENERAL_RESULTS_CACHE[cachekey]['isvalid'] = 1
        GENERAL_RESULTS_CACHE[cachekey]['content'] = emit_payload
    else:
        newReport = {}
        newReport[cachekey] = {}
        newReport[cachekey]['isvalid'] = 1
        newReport[cachekey]['content'] = emit_payload
        GENERAL_RESULTS_CACHE.update(newReport)

    if ('nobroadcast' in params):
        emit('class_round_data', emit_payload)
    else:
        SOCKET_IO.emit('class_round_data', emit_payload)

def calc_leaderboard(**params):
    ''' Generates leaderboards '''
    USE_CURRENT = False
    USE_ROUND = None
    USE_HEAT = None
    USE_CLASS = None

    if ('current_race' in params):
        USE_CURRENT = True

    if ('class_id' in params):
        USE_CLASS = params['class_id']
    elif ('round_id' in params and 'heat_id' in params):
        USE_ROUND = params['round_id']
        USE_HEAT = params['heat_id']
    elif ('heat_id' in params):
        USE_ROUND = None
        USE_HEAT = params['heat_id']

    # Get profile (current), frequencies (current), race query (saved), and race format (all)
    if USE_CURRENT:
        current_profile = int(getOption("currentProfile"))
        profile = Profiles.query.get(current_profile)
        profile_freqs = json.loads(profile.frequencies)

        race_format = getCurrentRaceFormat()
    else:
        if USE_CLASS:
            race_query = SavedRaceMeta.query.filter_by(class_id=USE_CLASS)
            current_format = RaceClass.query.get(USE_CLASS).format_id
        elif USE_HEAT:
            if USE_ROUND:
                race_query = SavedRaceMeta.query.filter_by(heat_id=USE_HEAT, round_id=USE_ROUND)
                current_format = race_query.first().format_id
            else:
                race_query = SavedRaceMeta.query.filter_by(heat_id=USE_HEAT)
                heat_class = race_query.first().class_id
                if heat_class:
                    current_format = RaceClass.query.get(heat_class).format_id
                else:
                    current_format = None
        else:
            race_query = SavedRaceMeta.query
            current_format = None

        selected_races = race_query.all()
        racelist = [r.id for r in selected_races]

        if current_format:
            race_format = RaceFormat.query.get(current_format)
        else:
            race_format = None

    # Get the pilot ids for all relevant races
    # Add pilot callsigns
    # Add pilot team names
    # Get total laps for each pilot
    # Get hole shot laps
    pilot_ids = []
    callsigns = []
    team_names = []
    max_laps = []
    holeshots = []

    for pilot in Pilot.query.filter(Pilot.id != PILOT_ID_NONE):
        if USE_CURRENT:
            stat_query = DB.session.query(DB.func.count(CurrentLap.lap_id)) \
                .filter(CurrentLap.pilot_id == pilot.id, \
                    CurrentLap.lap_id != 0)
            max_lap = stat_query.scalar()
            current_heat = Heat.query.filter_by(heat_id=RACE.current_heat, pilot_id=pilot.id).first()
            if current_heat and profile_freqs["f"][current_heat.node_index] != FREQUENCY_ID_NONE:
                pilot_ids.append(pilot.id)
                callsigns.append(pilot.callsign)
                team_names.append(pilot.team)
                max_laps.append(max_lap)
        else:
            # find hole shots
            holeshot_laps = []
            for race in racelist:
                pilotraces = SavedPilotRace.query \
                    .filter(SavedPilotRace.pilot_id == pilot.id, \
                    SavedPilotRace.race_id == race \
                    ).all()

                for pilotrace in pilotraces:
                    holeshot_lap = SavedRaceLap.query \
                        .filter(SavedRaceLap.pilotrace_id == pilotrace.id, \
                            SavedRaceLap.deleted != 1, \
                            ).order_by(SavedRaceLap.lap_time_stamp).first()

                    if holeshot_lap:
                        holeshot_laps.append(holeshot_lap.id)

            # get total laps
            stat_query = DB.session.query(DB.func.count(SavedRaceLap.id)) \
                .filter(SavedRaceLap.pilot_id == pilot.id, \
                    SavedRaceLap.deleted != 1, \
                    SavedRaceLap.race_id.in_(racelist), \
                    ~SavedRaceLap.id.in_(holeshot_laps))

            max_lap = stat_query.scalar()
            if max_lap > 0:
                pilot_ids.append(pilot.id)
                callsigns.append(pilot.callsign)
                team_names.append(pilot.team)
                max_laps.append(max_lap)
                holeshots.append(holeshot_laps)

    total_time = []
    last_lap = []
    average_lap = []
    fastest_lap = []
    consecutives = []
    fastest_lap_round = []
    fastest_lap_heat = []

    for i, pilot in enumerate(pilot_ids):
        # Get the total race time for each pilot
        if max_laps[i] is 0:
            total_time.append(0) # Add zero if no laps completed
        else:
            if USE_CURRENT:
                stat_query = DB.session.query(DB.func.sum(CurrentLap.lap_time)) \
                    .filter_by(pilot_id=pilot)
            else:
                stat_query = DB.session.query(DB.func.sum(SavedRaceLap.lap_time)) \
                    .filter(SavedRaceLap.pilot_id == pilot, \
                        SavedRaceLap.deleted != 1, \
                        SavedRaceLap.race_id.in_(racelist))

            total_time.append(stat_query.scalar())

        # Get the last lap for each pilot (current race only)
        if max_laps[i] is 0:
            last_lap.append(None) # Add zero if no laps completed
        else:
            if USE_CURRENT:
                stat_query = CurrentLap.query \
                    .filter_by(pilot_id=pilot) \
                    .order_by(-CurrentLap.lap_id)
                last_lap.append(stat_query.first().lap_time)
            else:
                last_lap.append(None)

        # Get the average lap time for each pilot
        if max_laps[i] is 0:
            average_lap.append(0) # Add zero if no laps completed
        else:
            if USE_CURRENT:
                stat_query = DB.session.query(DB.func.avg(CurrentLap.lap_time)) \
                    .filter(CurrentLap.pilot_id == pilot, CurrentLap.lap_id != 0)
            else:
                stat_query = DB.session.query(DB.func.avg(SavedRaceLap.lap_time)) \
                    .filter(SavedRaceLap.pilot_id == pilot, \
                        SavedRaceLap.deleted != 1, \
                        SavedRaceLap.race_id.in_(racelist), \
                        ~SavedRaceLap.id.in_(holeshots[i]))

            avg_lap = stat_query.scalar()
            average_lap.append(avg_lap)

        # Get the fastest lap time for each pilot
        if max_laps[i] is 0:
            fastest_lap.append(0) # Add zero if no laps completed
            fastest_lap_round.append(0) # Add zero if no laps completed
            fastest_lap_heat.append(0) # Add zero if no laps completed
        else:
            if USE_CURRENT:
                stat_query = DB.session.query(DB.func.min(CurrentLap.lap_time),CurrentLap.lap_time) \
                    .filter(CurrentLap.pilot_id == pilot, CurrentLap.lap_id != 0).one()
                fastest_lap_round.append(0)
                fastest_lap_heat.append(0)
            else:
                stat_query = DB.session.query(DB.func.min(SavedRaceLap.lap_time),SavedRaceLap.lap_time,SavedRaceLap.race_id) \
                    .filter(SavedRaceLap.pilot_id == pilot, \
                        SavedRaceLap.deleted != 1, \
                        SavedRaceLap.race_id.in_(racelist), \
<<<<<<< HEAD
                        ~SavedRaceLap.id.in_(holeshots[i]))
                fround = DB.session.query(SavedRaceMeta.round_id,SavedRaceMeta.heat_id).filter(SavedRaceMeta.id==stat_query.race_id).first()
                fheat = DB.session.query( Heat.note).filter_by(heat_id=fround.heat_id).first()
=======
                        ~SavedRaceLap.id.in_(holeshots[i])).one()
                fround = DB.session.query(SavedRaceMeta.round_id,SavedRaceMeta.heat_id).filter(SavedRaceMeta.id==stat_query.race_id).first()
                fheat = DB.session.query( Heat.note).filter_by(heat_id=fround.heat_id).first()

>>>>>>> 1210c64a
                fastest_lap_round.append(fround.round_id)
                fastest_lap_heat.append(fheat.note)

            fastest_lap.append(stat_query.lap_time)

        # find best consecutive 3 laps
        if max_laps[i] < 3:
            consecutives.append(None)
        else:
            all_consecutives = []

            if USE_CURRENT:
                thisrace = DB.session.query(CurrentLap.lap_time) \
                    .filter(CurrentLap.lap_id != 0, \
                    CurrentLap.pilot_id == pilot).all()

                for j in range(len(thisrace) - 2):
                    all_consecutives.append(thisrace[j].lap_time + thisrace[j+1].lap_time + thisrace[j+2].lap_time)

            else:
                for race_id in racelist:
                    thisrace = DB.session.query(SavedRaceLap.lap_time) \
                        .filter(SavedRaceLap.pilot_id == pilot, \
                            SavedRaceLap.race_id == race_id, \
                            SavedRaceLap.deleted != 1, \
                            ~SavedRaceLap.id.in_(holeshots[i]) \
                            ).all()

                    if len(thisrace) >= 3:
                        for j in range(len(thisrace) - 2):
                            all_consecutives.append(thisrace[j].lap_time + thisrace[j+1].lap_time + thisrace[j+2].lap_time)

            # Sort consecutives
            all_consecutives = sorted(all_consecutives, key = lambda x: (x is None, x))
            # Get lowest not-none value (if any)

            if all_consecutives:
                consecutives.append(all_consecutives[0])
            else:
                consecutives.append(None)

    # Combine for sorting
    leaderboard = zip(callsigns, max_laps, total_time, average_lap, fastest_lap, team_names, consecutives, fastest_lap_round, fastest_lap_heat, pilot_ids)

    # Reverse sort max_laps x[1], then sort on total time x[2]
    leaderboard_by_race_time = sorted(leaderboard, key = lambda x: (-x[1], x[2]))

    leaderboard_total_data = []
    for i, row in enumerate(leaderboard_by_race_time, start=1):
        leaderboard_total_data.append({
            'position': i,
            'callsign': row[0],
            'laps': row[1],
            'behind': (leaderboard_by_race_time[0][1] - row[1]),
            'total_time': time_format(row[2]),
            'average_lap': time_format(row[3]),
            'fastest_lap': time_format(row[4]),
            'team_name': row[5],
            'consecutives': time_format(row[6]),
            'pilot_id': row[9],
        })

    # Sort fastest_laps x[4]
    leaderboard_by_fastest_lap = sorted(leaderboard, key = lambda x: (x[4] if x[4] > 0 else float('inf')))

    leaderboard_fast_lap_data = []
    for i, row in enumerate(leaderboard_by_fastest_lap, start=1):
        leaderboard_fast_lap_data.append({
            'position': i,
            'callsign': row[0],
            'total_time': time_format(row[2]),
            'average_lap': time_format(row[3]),
            'fastest_lap': time_format(row[4]),
            'team_name': row[5],
            'consecutives': time_format(row[6]),
            'fastest_lap_round': row[7],
            'fastest_lap_heat': row[8],
            'pilot_id': row[9],
        })

    # Sort consecutives x[6]
    leaderboard_by_consecutives = sorted(leaderboard, key = lambda x: (x[6] if x[6] > 0 else float('inf')))

    leaderboard_consecutives_data = []
    for i, row in enumerate(leaderboard_by_consecutives, start=1):
        leaderboard_consecutives_data.append({
            'position': i,
            'callsign': row[0],
            'total_time': time_format(row[2]),
            'average_lap': time_format(row[3]),
            'fastest_lap': time_format(row[4]),
            'team_name': row[5],
            'consecutives': time_format(row[6]),
            'pilot_id': row[9],
        })

    leaderboard_output = {
        'by_race_time': leaderboard_total_data,
        'by_fastest_lap': leaderboard_fast_lap_data,
        'by_consecutives': leaderboard_consecutives_data
    }

    if race_format:
        leaderboard_output['meta'] = {
            'win_condition': race_format.win_condition,
            'team_racing_mode': race_format.team_racing_mode,
        }
    else:
        leaderboard_output['meta'] = {
            'win_condition': WIN_CONDITION_NONE,
            'team_racing_mode': False
        }

    return leaderboard_output

def emit_leaderboard(**params):
    '''Emits leaderboard.'''
    if 'use_cache' in params and LAST_RACE_CACHE_VALID:
        emit_payload = LAST_RACE_CACHE
    else:
        emit_payload = calc_leaderboard(current_race=True)

    if ('nobroadcast' in params):
        emit('leaderboard', emit_payload)
    else:
        SOCKET_IO.emit('leaderboard', emit_payload)

def emit_heat_data(**params):
    '''Emits heat data.'''
    current_heats = {}
    for heat in Heat.query.with_entities(Heat.heat_id).distinct():
        heatdata = Heat.query.filter_by(heat_id=heat.heat_id, node_index=0).one()
        pilots = []
        for node in range(RACE.num_nodes):
            pilot_id = Heat.query.filter_by(heat_id=heat.heat_id, node_index=node).one().pilot_id
            pilots.append(pilot_id)
        heat_id = heatdata.heat_id
        note = heatdata.note
        race_class = heatdata.class_id
        has_race = SavedRaceMeta.query.filter_by(heat_id=heat.heat_id).first()
        if has_race:
            locked = True
        else:
            locked = False

        current_heats[heat_id] = {'pilots': pilots,
            'note': note,
            'heat_id': heat_id,
            'class_id': race_class,
            'locked': locked}

    current_classes = []
    for race_class in RaceClass.query.all():
        current_class = {}
        current_class['id'] = race_class.id
        current_class['name'] = race_class.name
        current_class['description'] = race_class.description
        current_classes.append(current_class)

    pilots = []
    for pilot in Pilot.query.all():
        pilots.append({
            'pilot_id': pilot.id,
            'callsign': pilot.callsign,
            'name': pilot.name
            })

    emit_payload = {
        'heats': current_heats,
        'pilot_data': pilots,
        'classes': current_classes,
    }
    if ('nobroadcast' in params):
        emit('heat_data', emit_payload)
    elif ('noself' in params):
        emit('heat_data', emit_payload, broadcast=True, include_self=False)
    else:
        SOCKET_IO.emit('heat_data', emit_payload)

def emit_class_data(**params):
    '''Emits class data.'''
    current_classes = []
    for race_class in RaceClass.query.all():
        current_class = {}
        current_class['id'] = race_class.id
        current_class['name'] = race_class.name
        current_class['description'] = race_class.description
        current_class['format'] = race_class.format_id

        has_race = SavedRaceMeta.query.filter_by(class_id=race_class.id).one_or_none()
        if has_race:
            current_class['locked'] = True
        else:
            current_class['locked'] = False

        current_classes.append(current_class)

    formats = []
    for race_format in RaceFormat.query.all():
        raceformat = {}
        raceformat['id'] = race_format.id
        raceformat['name'] = race_format.name
        formats.append(raceformat)

    emit_payload = {
        'classes': current_classes,
        'formats': formats
    }
    if ('nobroadcast' in params):
        emit('class_data', emit_payload)
    elif ('noself' in params):
        emit('class_data', emit_payload, broadcast=True, include_self=False)
    else:
        SOCKET_IO.emit('class_data', emit_payload)

def emit_pilot_data(**params):
    '''Emits pilot data.'''
    pilots_list = []
    for pilot in Pilot.query.all():
        opts_str = '' # create team-options string for each pilot, with current team selected
        for name in TEAM_NAMES_LIST:
            opts_str += '<option value="' + name + '"'
            if name == pilot.team:
                opts_str += ' selected'
            opts_str += '>' + name + '</option>'

        pilots_list.append({
            'pilot_id': pilot.id,
            'callsign': pilot.callsign,
            'team': pilot.team,
            'phonetic': pilot.phonetic,
            'name': pilot.name,
            'team_options': opts_str
        })

    emit_payload = {
        'pilots': pilots_list
    }
    if ('nobroadcast' in params):
        emit('pilot_data', emit_payload)
    elif ('noself' in params):
        emit('pilot_data', emit_payload, broadcast=True, include_self=False)
    else:
        SOCKET_IO.emit('pilot_data', emit_payload)

    emit_heat_data()

def emit_current_heat(**params):
    '''Emits the current heat.'''
    callsigns = []
                             # dict for current heat with key=node_index, value=pilot_id
    node_pilot_dict = dict(Heat.query.with_entities(Heat.node_index, Heat.pilot_id). \
                      filter(Heat.heat_id==RACE.current_heat, Heat.pilot_id!=PILOT_ID_NONE).all())
    for node_index in range(RACE.num_nodes):
        pilot_id = node_pilot_dict.get(node_index)
        if pilot_id:
            pilot = Pilot.query.get(pilot_id)
            if pilot:
                callsigns.append(pilot.callsign)
            else:
                callsigns.append(None)
        else:
            callsigns.append(None)

    heat_data = Heat.query.filter_by(heat_id=RACE.current_heat, node_index=0).one()

    heat_note = heat_data.note

    heat_format = None
    if heat_data.class_id != CLASS_ID_NONE:
        heat_format = RaceClass.query.get(heat_data.class_id).format_id

    emit_payload = {
        'current_heat': RACE.current_heat,
        'callsign': callsigns,
        'heat_note': heat_note,
        'heat_format': heat_format
    }
    if ('nobroadcast' in params):
        emit('current_heat', emit_payload)
    else:
        SOCKET_IO.emit('current_heat', emit_payload)

def get_team_laps_info(cur_pilot_id=-1, num_laps_win=0):
    '''Calculates and returns team-racing info.'''
              # create dictionary with key=pilot_id, value=team_name
    pilot_team_dict = {}
    profile_freqs = json.loads(Profiles.query.get(int(getOption("currentProfile"))).frequencies)
                             # dict for current heat with key=node_index, value=pilot_id
    node_pilot_dict = dict(Heat.query.with_entities(Heat.node_index, Heat.pilot_id). \
                      filter(Heat.heat_id==RACE.current_heat, Heat.pilot_id!=PILOT_ID_NONE).all())
    for node in INTERFACE.nodes:
        if profile_freqs["f"][node.index] != FREQUENCY_ID_NONE:
            pilot_id = node_pilot_dict.get(node.index)
            if pilot_id:
                pilot_team_dict[pilot_id] = Pilot.query.filter_by(id=pilot_id).one().team
    #server_log('DEBUG get_team_laps_info pilot_team_dict: {0}'.format(pilot_team_dict))

    t_laps_dict = {}  # create dictionary (key=team_name, value=[lapCount,timestamp]) with initial zero laps
    for team_name in pilot_team_dict.values():
        if len(team_name) > 0 and team_name not in t_laps_dict:
            t_laps_dict[team_name] = [0, 0]

              # iterate through list of laps, sorted by lap timestamp
    for item in sorted(CurrentLap.query.with_entities(CurrentLap.lap_time_stamp, CurrentLap.lap_id, \
                                                      CurrentLap.pilot_id).all()):
        if item[1] > 0:  # current lap is > 0
            team_name = pilot_team_dict[item[2]]
            if team_name in t_laps_dict:
                t_laps_dict[team_name][0] += 1       # increment lap count for team
                if num_laps_win == 0 or t_laps_dict[team_name][0] <= num_laps_win:
                    t_laps_dict[team_name][1] = item[0]  # update lap_time_stamp (if not past winning lap)
                #server_log('DEBUG get_team_laps_info team[{0}]={1} item: {2}'.format(team_name, t_laps_dict[team_name], item))
    #server_log('DEBUG get_team_laps_info t_laps_dict: {0}'.format(t_laps_dict))

    if cur_pilot_id >= 0:  # determine name for 'cur_pilot_id' if given
        cur_team_name = pilot_team_dict[cur_pilot_id]
    else:
        cur_team_name = None

    return t_laps_dict, cur_team_name, pilot_team_dict

def check_emit_team_racing_status(t_laps_dict=None, **params):
    '''Checks and emits team-racing status info.'''
              # if not passed in then determine number of laps for each team
    if t_laps_dict is None:
        t_laps_dict = get_team_laps_info()[0]
    disp_str = ''
    for t_name in sorted(t_laps_dict.keys()):
        disp_str += ' <span class="team-laps">Team ' + t_name + ' Lap: ' + str(t_laps_dict[t_name][0]) + '</span>'
    if Race_laps_winner_name is not None:
        if Race_laps_winner_name is not RACE_STATUS_TIED_STR and \
                Race_laps_winner_name is not RACE_STATUS_CROSSING:
            disp_str += '<span class="team-winner">Winner is Team ' + Race_laps_winner_name + '</span>'
        else:
            disp_str += '<span class="team-winner">' + Race_laps_winner_name + '</span>'
    #server_log('Team racing status: ' + disp_str)
    emit_team_racing_status(disp_str)

def emit_team_racing_stat_if_enb(**params):
    '''Emits team-racing status info if team racing is enabled.'''
    race_format = getCurrentRaceFormat()
    if race_format.team_racing_mode:
        check_emit_team_racing_status(**params)
    else:
        emit_team_racing_status('')

def emit_team_racing_status(disp_str, **params):
    '''Emits given team-racing status info.'''
    emit_payload = {'team_laps_str': disp_str}
    if ('nobroadcast' in params):
        emit('team_racing_status', emit_payload)
    else:
        SOCKET_IO.emit('team_racing_status', emit_payload)

def check_pilot_laps_win(pass_node_index, num_laps_win):
    '''Checks if a pilot has completed enough laps to win.'''
    win_pilot_id = -1
    win_lap_tstamp = 0
    profile_freqs = json.loads(Profiles.query.get(int(getOption("currentProfile"))).frequencies)
                             # dict for current heat with key=node_index, value=pilot_id
    node_pilot_dict = dict(Heat.query.with_entities(Heat.node_index, Heat.pilot_id). \
                      filter(Heat.heat_id==RACE.current_heat, Heat.pilot_id!=PILOT_ID_NONE).all())
    for node in INTERFACE.nodes:
        if profile_freqs["f"][node.index] != FREQUENCY_ID_NONE:
            pilot_id = node_pilot_dict.get(node.index)
            if pilot_id:
                lap_id = DB.session.query(DB.func.max(CurrentLap.lap_id)) \
                        .filter_by(node_index=node.index).scalar()
                if lap_id is None:
                    lap_id = 0
                            # if (other) pilot crossing for possible winning lap then wait
                            #  in case lap time turns out to be earliest:
                if node.crossing_flag and node.index != pass_node_index and lap_id == num_laps_win - 1:
                    server_log('check_pilot_laps_win waiting for crossing, Node {0}'.format(node.index+1))
                    return -1
                if lap_id >= num_laps_win:
                    lap_data = CurrentLap.query.filter_by(node_index=node.index, lap_id=num_laps_win).one()
                    #server_log('DEBUG check_pilot_laps_win Node {0} pilot_id={1} tstamp={2}'.format(node.index+1, pilot_id, lap_data.lap_time_stamp))
                             # save pilot_id for earliest lap time:
                    if win_pilot_id < 0 or lap_data.lap_time_stamp < win_lap_tstamp:
                        win_pilot_id = pilot_id
                        win_lap_tstamp = lap_data.lap_time_stamp
    #server_log('DEBUG check_pilot_laps_win returned win_pilot_id={0}'.format(win_pilot_id))
    return win_pilot_id

def check_team_laps_win(t_laps_dict, num_laps_win, pilot_team_dict, pass_node_index=-1):
    '''Checks if a team has completed enough laps to win.'''
    global Race_laps_winner_name
         # make sure there's not a pilot in the process of crossing for a winning lap
    if Race_laps_winner_name is None and pilot_team_dict:
        profile_freqs = None
                                  # dict for current heat with key=node_index, value=pilot_id
        node_pilot_dict = dict(Heat.query.with_entities(Heat.node_index, Heat.pilot_id). \
                          filter(Heat.heat_id==RACE.current_heat, Heat.pilot_id!=PILOT_ID_NONE).all())
        for node in INTERFACE.nodes:  # check if (other) pilot node is crossing gate
            if node.crossing_flag and node.index != pass_node_index:
                if not profile_freqs:
                    profile_freqs = json.loads(Profiles.query.get( \
                                               int(getOption("currentProfile"))).frequencies)
                if profile_freqs["f"][node.index] != FREQUENCY_ID_NONE:  # node is enabled
                    pilot_id = node_pilot_dict.get(node.index)
                    if pilot_id:  # node has pilot assigned to it
                        team_name = pilot_team_dict[pilot_id]
                        if team_name:
                            ent = t_laps_dict[team_name]  # entry for team [lapCount,timestamp]
                                        # if pilot crossing for possible winning lap then wait
                                        #  in case lap time turns out to be earliest:
                            if ent and ent[0] == num_laps_win - 1:
                                server_log('check_team_laps_win waiting for crossing, Node {0}'.format(node.index+1))
                                return
    win_name = None
    win_tstamp = -1
         # for each team, check if team has enough laps to win (and, if more
         #  than one has enough laps, pick team with earliest timestamp)
    for team_name in t_laps_dict.keys():
        ent = t_laps_dict[team_name]  # entry for team [lapCount,timestamp]
        if ent[0] >= num_laps_win and (win_tstamp < 0 or ent[1] < win_tstamp):
            win_name = team_name
            win_tstamp = ent[1]
    #server_log('DEBUG check_team_laps_win win_name={0} tstamp={1}'.format(win_name,win_tstamp))
    Race_laps_winner_name = win_name

def check_most_laps_win(pass_node_index=-1, t_laps_dict=None, pilot_team_dict=None):
    '''Checks if pilot or team has most laps for a win.'''
    global Race_laps_winner_name

    race_format = getCurrentRaceFormat()
    if race_format.team_racing_mode: # team racing mode enabled

             # if not passed in then determine number of laps for each team
        if t_laps_dict is None:
            t_laps_dict, t_name, pilot_team_dict = get_team_laps_info()

        max_lap_count = -1
        win_name = None
        win_tstamp = -1
        tied_flag = False
        num_max_lap = 0
             # find team with most laps
        for team_name in t_laps_dict.keys():
            ent = t_laps_dict[team_name]  # entry for team [lapCount,timestamp]
            if ent[0] >= max_lap_count:
                if ent[0] > max_lap_count:  # if team has highest lap count found so far
                    max_lap_count = ent[0]
                    win_name = team_name
                    win_tstamp = ent[1]
                    tied_flag = False
                    num_max_lap = 1
                else:  # if team is tied for highest lap count found so far
                    # not waiting for crossing
                    if pass_node_index >= 0 and Race_laps_winner_name is not RACE_STATUS_CROSSING:
                        num_max_lap += 1  # count number of teams at max lap
                        if ent[1] < win_tstamp:  # this team has earlier lap time
                            win_name = team_name
                            win_tstamp = ent[1]
                    else:  # waiting for crossing
                        tied_flag = True
        #server_log('DEBUG check_most_laps_win tied={0} win_name={1} tstamp={2}'.format(tied_flag,win_name,win_tstamp))

        if tied_flag or max_lap_count <= 0:
            Race_laps_winner_name = RACE_STATUS_TIED_STR  # indicate status tied
            check_emit_team_racing_status(t_laps_dict)
            emit_phonetic_text('Race tied', 'race_winner')
            return  # wait for next 'pass_record_callback()' event

        if win_name:  # if a team looks like the winner

            # make sure there's not a pilot in the process of crossing for a winning lap
            if (Race_laps_winner_name is None or Race_laps_winner_name is RACE_STATUS_TIED_STR or \
                                Race_laps_winner_name is RACE_STATUS_CROSSING) and pilot_team_dict:
                profile_freqs = None
                node_pilot_dict = None  # dict for current heat with key=node_index, value=pilot_id
                for node in INTERFACE.nodes:  # check if (other) pilot node is crossing gate
                    if node.index != pass_node_index:  # if node is for other pilot
                        if node.crossing_flag:
                            if not profile_freqs:
                                profile_freqs = json.loads(Profiles.query.get( \
                                                int(getOption("currentProfile"))).frequencies)
                            if profile_freqs["f"][node.index] != FREQUENCY_ID_NONE:  # node is enabled
                                if not node_pilot_dict:
                                    node_pilot_dict = dict(Heat.query.with_entities(Heat.node_index, Heat.pilot_id). \
                                              filter(Heat.heat_id==RACE.current_heat, Heat.pilot_id!=PILOT_ID_NONE).all())
                                pilot_id = node_pilot_dict.get(node.index)
                                if pilot_id:  # node has pilot assigned to it
                                    team_name = pilot_team_dict[pilot_id]
                                    if team_name:
                                        ent = t_laps_dict[team_name]  # entry for team [lapCount,timestamp]
                                                    # if pilot crossing for possible winning lap then wait
                                                    #  in case lap time turns out to be earliest:
                                        if ent and ent[0] == max_lap_count - 1:
                                            # allow race tied when gate crossing completes
                                            if pass_node_index < 0:
                                                Race_laps_winner_name = RACE_STATUS_CROSSING
                                            else:  # if called from 'pass_record_callback()' then no more ties
                                                Race_laps_winner_name = RACE_STATUS_TIED_STR
                                            server_log('check_most_laps_win waiting for crossing, Node {0}'.\
                                                                                  format(node.index+1))
                                            return

            # if race currently tied and more than one team at max lap
            #  then don't stop the tied race in progress
            if (Race_laps_winner_name is not RACE_STATUS_TIED_STR) or num_max_lap <= 1:
                Race_laps_winner_name = win_name  # indicate a team has won
                check_emit_team_racing_status(t_laps_dict)
                emit_phonetic_text('Race done, winner is team ' + Race_laps_winner_name, 'race_winner')

        else:    # if no team looks like the winner
            Race_laps_winner_name = RACE_STATUS_TIED_STR  # indicate status tied

    else:  # not team racing mode

        pilots_list = []  # (lap_id, lap_time_stamp, pilot_id, node)
        max_lap_id = 0
        num_max_lap = 0
        profile_freqs = json.loads(Profiles.query.get(int(getOption("currentProfile"))).frequencies)
                                  # dict for current heat with key=node_index, value=pilot_id
        node_pilot_dict = dict(Heat.query.with_entities(Heat.node_index, Heat.pilot_id). \
                          filter(Heat.heat_id==RACE.current_heat, Heat.pilot_id!=PILOT_ID_NONE).all())
        for node in INTERFACE.nodes:  # load per-pilot data into 'pilots_list'
            if profile_freqs["f"][node.index] != FREQUENCY_ID_NONE:
                pilot_id = node_pilot_dict.get(node.index)
                if pilot_id:
                    lap_id = DB.session.query(DB.func.max(CurrentLap.lap_id)) \
                            .filter_by(node_index=node.index).scalar()
                    if lap_id > 0:
                        lap_data = CurrentLap.query.filter_by(node_index=node.index, lap_id=lap_id).one_or_none()
                        if lap_data:
                            pilots_list.append((lap_id, lap_data.lap_time_stamp, pilot_id, node))
                            if lap_id > max_lap_id:
                                max_lap_id = lap_id
                                num_max_lap = 1
                            elif lap_id == max_lap_id:
                                num_max_lap += 1  # count number of nodes at max lap
        #server_log('DEBUG check_most_laps_win pass_node_index={0} max_lap={1}'.format(pass_node_index, max_lap_id))

        if max_lap_id <= 0:  # if no laps then bail out
            Race_laps_winner_name = RACE_STATUS_TIED_STR  # indicate status tied
            if pass_node_index < 0:  # if called from 'race_time_finished()'
                emit_team_racing_status(Race_laps_winner_name)
                emit_phonetic_text('Race tied', 'race_winner')
            return

        # if any (other) pilot is in the process of crossing the gate and within one lap of
        #  winning then bail out (and wait for next 'pass_record_callback()' event)
        pass_node_lap_id = -1
        for item in pilots_list:
            if item[3].index != pass_node_index:  # if node is for other pilot
                if item[3].crossing_flag and item[0] >= max_lap_id - 1:
                    # if called from 'race_time_finished()' then allow race tied after crossing
                    if pass_node_index < 0:
                        Race_laps_winner_name = RACE_STATUS_CROSSING
                    else:  # if called from 'pass_record_callback()' then no more ties
                        Race_laps_winner_name = RACE_STATUS_TIED_STR
                    server_log('check_most_laps_win waiting for crossing, Node {0}'.format(item[3].index+1))
                    return
            else:
                pass_node_lap_id = item[0]  # save 'lap_id' for node/pilot that caused current lap pass

        # if race currently tied and called from 'pass_record_callback()'
        #  and current-pass pilot is not only one at max lap
        #  then clear 'pass_node_index' so pass will not stop a tied race in progress
        if Race_laps_winner_name is RACE_STATUS_TIED_STR and pass_node_index >= 0 and \
                (pass_node_lap_id < max_lap_id or (pass_node_lap_id == max_lap_id and num_max_lap > 1)):
            pass_node_index = -1

        # check for pilots with max laps; if more than one then select one with
        #  earliest lap time (if called from 'pass_record_callback()' fn) or
        #  indicate status tied (if called from 'race_time_finished()' fn)
        win_pilot_id = -1
        win_lap_tstamp = 0
        for item in pilots_list:
            if item[0] == max_lap_id:
                if win_pilot_id < 0:  # this is first one so far at max_lap
                    win_pilot_id = item[2]
                    win_lap_tstamp = item[1]
                else:  # other pilots found at max_lap
                             # if called from 'pass_record_callback()' and not waiting for crossing
                    if pass_node_index >= 0 and Race_laps_winner_name is not RACE_STATUS_CROSSING:
                        if item[1] < win_lap_tstamp:  # this pilot has earlier lap time
                            win_pilot_id = item[2]
                            win_lap_tstamp = item[1]
                    else:  # called from 'race_time_finished()' or was waiting for crossing
                        if Race_laps_winner_name is not RACE_STATUS_TIED_STR:
                            Race_laps_winner_name = RACE_STATUS_TIED_STR  # indicate status tied
                            emit_team_racing_status(Race_laps_winner_name)
                            emit_phonetic_text('Race tied', 'race_winner')
                        return  # wait for next 'pass_record_callback()' event
        #server_log('DEBUG check_most_laps_win win_pilot_id={0}'.format(win_pilot_id))

        if win_pilot_id >= 0:
            win_callsign = Pilot.query.filter_by(id=win_pilot_id).one().callsign
            Race_laps_winner_name = win_callsign  # indicate a pilot has won
            emit_team_racing_status('Winner is ' + Race_laps_winner_name)
            win_phon_name = Pilot.query.filter_by(id=win_pilot_id).one().phonetic
            if len(win_phon_name) <= 0:  # if no phonetic then use callsign
                win_phon_name = win_callsign
            emit_phonetic_text('Race done, winner is ' + win_phon_name, 'race_winner')
        else:
            Race_laps_winner_name = RACE_STATUS_TIED_STR  # indicate status tied

def emit_phonetic_data(pilot_id, lap_id, lap_time, team_name, team_laps, **params):
    '''Emits phonetic data.'''
    raw_time = lap_time
    phonetic_time = phonetictime_format(lap_time)
    phonetic_name = Pilot.query.get(pilot_id).phonetic
    callsign = Pilot.query.get(pilot_id).callsign
    pilot_id = Pilot.query.get(pilot_id).id
    emit_payload = {
        'pilot': phonetic_name,
        'callsign': callsign,
        'pilot_id': pilot_id,
        'lap': lap_id,
        'raw_time': raw_time,
        'phonetic': phonetic_time,
        'team_name' : team_name,
        'team_laps' : team_laps
    }
    if ('nobroadcast' in params):
        emit('phonetic_data', emit_payload)
    else:
        SOCKET_IO.emit('phonetic_data', emit_payload)

def emit_first_pass_registered(node_idx, **params):
    '''Emits when first pass (lap 0) is registered during a race'''
    emit_payload = {
        'node_index': node_idx,
    }
    if ('nobroadcast' in params):
        emit('first_pass_registered', emit_payload)
    else:
        SOCKET_IO.emit('first_pass_registered', emit_payload)

def emit_phonetic_text(text_str, domain=False, **params):
    '''Emits given phonetic text.'''
    emit_payload = {
        'text': text_str,
        'domain': domain
    }
    if ('nobroadcast' in params):
        emit('phonetic_text', emit_payload)
    else:
        SOCKET_IO.emit('phonetic_text', emit_payload)

def emit_enter_at_level(node, **params):
    '''Emits enter-at level for given node.'''
    emit_payload = {
        'node_index': node.index,
        'level': node.enter_at_level
    }
    if ('nobroadcast' in params):
        emit('node_enter_at_level', emit_payload)
    else:
        SOCKET_IO.emit('node_enter_at_level', emit_payload)

def emit_exit_at_level(node, **params):
    '''Emits exit-at level for given node.'''
    emit_payload = {
        'node_index': node.index,
        'level': node.exit_at_level
    }
    if ('nobroadcast' in params):
        emit('node_exit_at_level', emit_payload)
    else:
        SOCKET_IO.emit('node_exit_at_level', emit_payload)

def emit_node_crossing_change(node, **params):
    '''Emits crossing-flag change for given node.'''
    emit_payload = {
        'node_index': node.index,
        'crossing_flag': node.crossing_flag
    }
    if ('nobroadcast' in params):
        emit('node_crossing_change', emit_payload)
    else:
        SOCKET_IO.emit('node_crossing_change', emit_payload)

def emit_imdtabler_page(**params):
    '''Emits IMDTabler page, using current profile frequencies.'''
    if Use_imdtabler_jar_flag:
        try:                          # get IMDTabler version string
            imdtabler_ver = subprocess.check_output( \
                                'java -jar ' + IMDTABLER_JAR_NAME + ' -v', shell=True).rstrip()
            profile_freqs = json.loads(Profiles.query.get(int(getOption("currentProfile"))).frequencies)
            fi_list = list(OrderedDict.fromkeys(profile_freqs['f']))  # remove duplicates
            fs_list = []
            for val in fi_list:  # convert list of integers to list of strings
                if val > 0:      # drop any zero entries
                    fs_list.append(str(val))
            emit_imdtabler_data(fs_list, imdtabler_ver)
        except Exception as ex:
            server_log('emit_imdtabler_page exception:  ' + str(ex))

def emit_imdtabler_data(fs_list, imdtabler_ver=None, **params):
    '''Emits IMDTabler data for given frequencies.'''
    try:
        imdtabler_data = None
        if len(fs_list) > 2:  # if 3+ then invoke jar; get response
            imdtabler_data = subprocess.check_output( \
                        'java -jar ' + IMDTABLER_JAR_NAME + ' -t ' + ' '.join(fs_list), shell=True)
    except Exception as ex:
        imdtabler_data = None
        server_log('emit_imdtabler_data exception:  ' + str(ex))
    emit_payload = {
        'freq_list': ' '.join(fs_list),
        'table_data': imdtabler_data,
        'version_str': imdtabler_ver
    }
    if ('nobroadcast' in params):
        emit('imdtabler_data', emit_payload)
    else:
        SOCKET_IO.emit('imdtabler_data', emit_payload)

def emit_imdtabler_rating():
    '''Emits IMDTabler rating for current profile frequencies.'''
    try:
        profile_freqs = json.loads(Profiles.query.get(int(getOption("currentProfile"))).frequencies)
        imd_val = None
        fi_list = list(OrderedDict.fromkeys(profile_freqs['f']))  # remove duplicates
        fs_list = []
        for val in fi_list:  # convert list of integers to list of strings
            if val > 0:      # drop any zero entries
                fs_list.append(str(val))
        if len(fs_list) > 2:
            imd_val = subprocess.check_output(  # invoke jar; get response
                        'java -jar ' + IMDTABLER_JAR_NAME + ' -r ' + ' '.join(fs_list), shell=True).rstrip()
    except Exception as ex:
        imd_val = None
        server_log('emit_imdtabler_rating exception:  ' + str(ex))
    emit_payload = {
            'imd_rating': imd_val
        }
    SOCKET_IO.emit('imdtabler_rating', emit_payload)


#
# Program Functions
#

def heartbeat_thread_function():
    '''Allow time for connection handshake to terminate before emitting data'''
    gevent.sleep(0.010)

    '''Emits current rssi data.'''
    while True:
        node_data = INTERFACE.get_heartbeat_json()

        SOCKET_IO.emit('heartbeat', node_data)
        heartbeat_thread_function.iter_tracker += 1

        # check if race timer is finished
        if RACE.timer_running:
            check_race_time_expired()

        # update displayed IMD rating after freqs changed:
        if heartbeat_thread_function.imdtabler_flag and \
                (heartbeat_thread_function.iter_tracker % 5) == 0:
            heartbeat_thread_function.imdtabler_flag = False
            emit_imdtabler_rating()

        # emit rest of node data, but less often:
        if (heartbeat_thread_function.iter_tracker % 20) == 0:
            emit_node_data()

        # emit cluster status less often:
        if (heartbeat_thread_function.iter_tracker % 20) == 10:
            CLUSTER.emitStatus()

        # emit environment data less often:
        if (heartbeat_thread_function.iter_tracker % 100) == 0:
            INTERFACE.update_environmental_data()
            emit_environmental_data()

        # check if race is to be started
        global RACE_SCHEDULED
        if RACE_SCHEDULED:
            if monotonic() > RACE_SCHEDULED_TIME:
                on_stage_race()
                RACE_SCHEDULED = False

        gevent.sleep(0.100)

def ms_from_race_start():
    '''Return milliseconds since race start.'''
    delta_time = monotonic() - RACE_START
    milli_sec = delta_time * 1000.0
    return milli_sec

def ms_to_race_scheduled():
    '''Return milliseconds since race start.'''
    if RACE_SCHEDULED:
        delta_time = monotonic() - RACE_SCHEDULED_TIME
        milli_sec = delta_time * 1000.0
        return milli_sec
    else:
        return None

def ms_from_program_start():
    '''Returns the elapsed milliseconds since the start of the program.'''
    delta_time = monotonic() - PROGRAM_START
    milli_sec = delta_time * 1000.0
    return milli_sec

def time_format(millis):
    '''Convert milliseconds to 00:00.000'''
    if millis is None:
        return None

    millis = int(millis)
    minutes = millis / 60000
    over = millis % 60000
    seconds = over / 1000
    over = over % 1000
    milliseconds = over
    return '{0:01d}:{1:02d}.{2:03d}'.format(minutes, seconds, milliseconds)

def phonetictime_format(millis):
    '''Convert milliseconds to phonetic'''
    millis = int(millis + 50)  # round to nearest tenth of a second
    minutes = millis / 60000
    over = millis % 60000
    seconds = over / 1000
    over = over % 1000
    tenths = over / 100

    if minutes > 0:
        return '{0:01d} {1:02d}.{2:01d}'.format(minutes, seconds, tenths)
    else:
        return '{0:01d}.{1:01d}'.format(seconds, tenths)

def time_format_mmss(millis):
    '''Convert milliseconds to 00:00'''
    if millis is None:
        return None

    millis = int(millis)
    minutes = millis / 60000
    over = millis % 60000
    seconds = over / 1000
    over = over % 1000
    return '{0:01d}:{1:02d}'.format(minutes, seconds)

def check_race_time_expired():
    race_format = getCurrentRaceFormat()
    if race_format and race_format.race_mode == 0: # count down
        if monotonic() >= RACE_START + race_format.race_time_sec:
            RACE.timer_running = 0 # indicate race timer no longer running
            if race_format.win_condition == WIN_CONDITION_MOST_LAPS:  # Most Laps Wins Enabled
                check_most_laps_win()  # check if pilot or team has most laps for win

def pass_record_callback(node, lap_timestamp_absolute, source):
    '''Handles pass records from the nodes.'''

    server_log('Raw pass record: Node: {0}, MS Since Lap: {1}'.format(node.index+1, lap_timestamp_absolute))
    node.debug_pass_count += 1
    emit_node_data() # For updated triggers and peaks

    global Race_laps_winner_name
    profile_freqs = json.loads(Profiles.query.get(int(getOption("currentProfile"))).frequencies)
    if profile_freqs["f"][node.index] != FREQUENCY_ID_NONE:
        # always count laps if race is running, otherwise test if lap should have counted before race end (RACE_DURATION_MS is invalid while race is in progress)
        if RACE.race_status is RACE_STATUS_RACING \
            or (RACE.race_status is RACE_STATUS_DONE and \
                lap_timestamp_absolute < RACE_END):

            # Get the current pilot id on the node
            pilot_id = Heat.query.filter_by( \
                heat_id=RACE.current_heat, node_index=node.index).one().pilot_id

            # reject passes before race start and with disabled (no-pilot) nodes
            if pilot_id != PILOT_ID_NONE:
                if lap_timestamp_absolute >= RACE_START:

                    lap_time_stamp = (lap_timestamp_absolute - RACE_START)
                    lap_time_stamp *= 1000 # store as milliseconds

                    # Get the last completed lap from the database
                    last_lap_id = DB.session.query(DB.func.max(CurrentLap.lap_id)) \
                        .filter_by(node_index=node.index).scalar()

                    if last_lap_id is None: # No previous laps, this is the first pass
                        # Lap zero represents the time from the launch pad to flying through the gate
                        lap_time = lap_time_stamp
                        lap_id = 0
                    else: # This is a normal completed lap
                        # Find the time stamp of the last lap completed
                        last_lap_time_stamp = CurrentLap.query.filter_by( \
                            node_index=node.index, lap_id=last_lap_id).one().lap_time_stamp
                        # New lap time is the difference between the current time stamp and the last
                        lap_time = lap_time_stamp - last_lap_time_stamp
                        lap_id = last_lap_id + 1

                    race_format = getCurrentRaceFormat()
                    min_lap = int(getOption("MinLapSec"))
                    min_lap_behavior = int(getOption("MinLapBehavior"))

                    lap_ok_flag = True
                    if lap_id != 0:  # if initial lap then always accept and don't check lap time; else:
                        if lap_time < (min_lap * 1000):  # if lap time less than minimum
                            node.under_min_lap_count += 1
                            server_log('Pass record under lap minimum ({3}): Node={0}, Lap={1}, LapTime={2}, Count={4}' \
                                       .format(node.index+1, lap_id, time_format(lap_time), min_lap, node.under_min_lap_count))
                            if min_lap_behavior != 0:  # if behavior is 'Discard New Short Laps'
                                lap_ok_flag = False

                    if lap_ok_flag:
                        SOCKET_IO.emit('pass_record', {
                            'node': node.index,
                            'frequency': node.frequency,
                            'timestamp': lap_time_stamp + monotonic_to_milliseconds(RACE_START)
                        })
                        # Add the new lap to the database
                        DB.session.add(CurrentLap(node_index=node.index, pilot_id=pilot_id, lap_id=lap_id, \
                            lap_time_stamp=lap_time_stamp, lap_time=lap_time, \
                            lap_time_formatted=time_format(lap_time), source=source))
                        DB.session.commit()

                        #server_log('Pass record: Node: {0}, Lap: {1}, Lap time: {2}' \
                        #    .format(node.index+1, lap_id, time_format(lap_time)))
                        emit_current_laps() # update all laps on the race page
                        emit_leaderboard() # update leaderboard

                        if race_format.team_racing_mode: # team racing mode enabled

                            # if win condition is first-to-x-laps and x is valid
                            #  then check if a team has enough laps to win
                            if race_format.win_condition == WIN_CONDITION_FIRST_TO_LAP_X and race_format.number_laps_win > 0:
                                t_laps_dict, team_name, pilot_team_dict = \
                                    get_team_laps_info(pilot_id, race_format.number_laps_win)
                                team_laps = t_laps_dict[team_name][0]
                                check_team_laps_win(t_laps_dict, race_format.number_laps_win, pilot_team_dict, node.index)
                            else:
                                t_laps_dict, team_name, pilot_team_dict = get_team_laps_info(pilot_id)
                                team_laps = t_laps_dict[team_name][0]
                            check_emit_team_racing_status(t_laps_dict)

                            if lap_id > 0:   # send phonetic data to be spoken
                                emit_phonetic_data(pilot_id, lap_id, lap_time, team_name, team_laps)

                                # if Most Laps Wins race is tied then check for winner
                                if race_format.win_condition == WIN_CONDITION_MOST_LAPS:
                                    if Race_laps_winner_name is RACE_STATUS_TIED_STR or \
                                                Race_laps_winner_name is RACE_STATUS_CROSSING:
                                        check_most_laps_win(node.index, t_laps_dict, pilot_team_dict)

                                # if a team has won the race and this is the winning lap
                                elif Race_laps_winner_name is not None and \
                                            team_name == Race_laps_winner_name and \
                                            team_laps >= race_format.number_laps_win:
                                    emit_phonetic_text('Winner is team ' + Race_laps_winner_name, 'race_winner')
                            elif lap_id == 0:
                                emit_first_pass_registered(node.index) # play first-pass sound

                        else:  # not team racing mode
                            if lap_id > 0:
                                                # send phonetic data to be spoken
                                if race_format.win_condition != WIN_CONDITION_FIRST_TO_LAP_X or race_format.number_laps_win <= 0:
                                    emit_phonetic_data(pilot_id, lap_id, lap_time, None, None)

                                                     # if Most Laps Wins race is tied then check for winner
                                    if race_format.win_condition == WIN_CONDITION_MOST_LAPS:
                                        if Race_laps_winner_name is RACE_STATUS_TIED_STR or \
                                                    Race_laps_winner_name is RACE_STATUS_CROSSING:
                                            check_most_laps_win(node.index)

                                else:           # need to check if any pilot has enough laps to win
                                    if race_format.win_condition == WIN_CONDITION_FIRST_TO_LAP_X:
                                        win_pilot_id = check_pilot_laps_win(node.index, race_format.number_laps_win)
                                        if win_pilot_id >= 0:  # a pilot has won the race
                                            win_callsign = Pilot.query.get(win_pilot_id).callsign
                                            emit_team_racing_status('Winner is ' + win_callsign)
                                            emit_phonetic_data(pilot_id, lap_id, lap_time, None, None)

                                            if Race_laps_winner_name is None:
                                                    # a pilot has won the race and has not yet been announced
                                                win_phon_name = Pilot.query.get(win_pilot_id).phonetic
                                                if len(win_phon_name) <= 0:  # if no phonetic then use callsign
                                                    win_phon_name = win_callsign
                                                Race_laps_winner_name = win_callsign  # call out winner (once)
                                                emit_phonetic_text('Winner is ' + win_phon_name, 'race_winner')

                                        else:  # no pilot has won the race; send phonetic data to be spoken
                                            emit_phonetic_data(pilot_id, lap_id, lap_time, None, None)
                                    else:  # other win conditions
                                            emit_phonetic_data(pilot_id, lap_id, lap_time, None, None)
                            elif lap_id == 0:
                                emit_first_pass_registered(node.index) # play first-pass sound

                else:
                    server_log('Pass record dismissed: Node: {0}, Race not started' \
                        .format(node.index+1))
            else:
                server_log('Pass record dismissed: Node: {0}, Pilot not defined' \
                    .format(node.index+1))
    else:
        server_log('Pass record dismissed: Node: {0}, Frequency not defined' \
            .format(node.index+1))

def new_enter_or_exit_at_callback(node, is_enter_at_flag):
    if is_enter_at_flag:
        server_log('Finished capture of enter-at level for node {0}, level={1}, count={2}'.format(node.index+1, node.enter_at_level, node.cap_enter_at_count))
        on_set_enter_at_level({
            'node': node.index,
            'enter_at_level': node.enter_at_level
        })
        emit_enter_at_level(node)
    else:
        server_log('Finished capture of exit-at level for node {0}, level={1}, count={2}'.format(node.index+1, node.exit_at_level, node.cap_exit_at_count))
        on_set_exit_at_level({
            'node': node.index,
            'exit_at_level': node.exit_at_level
        })
        emit_exit_at_level(node)

def node_crossing_callback(node):
    if node.crossing_flag:
        if node.index==0:
            onoff(strip, Color(0,31,255)) # Blue
        elif node.index==1:
            onoff(strip, Color(255,63,0)) # Orange
        elif node.index==2:
            onoff(strip, Color(127,255,0)) # Light Green
        elif node.index==3:
            onoff(strip, Color(255,255,0)) # Yellow
        elif node.index==4:
            onoff(strip, Color(127,0,255)) # Purple
        elif node.index==5:
            onoff(strip, Color(255,0,127)) # Pink
        elif node.index==6:
            onoff(strip, Color(63,255,63)) # Mint
        elif node.index==7:
            onoff(strip, Color(0,191,255)) # Sky
    emit_node_crossing_change(node)

# set callback functions invoked by interface module
INTERFACE.pass_record_callback = pass_record_callback
INTERFACE.new_enter_or_exit_at_callback = new_enter_or_exit_at_callback
INTERFACE.node_crossing_callback = node_crossing_callback

def server_log(message):
    '''Messages emitted from the server script.'''
    print message
    SOCKET_IO.emit('hardware_log', message)

def hardware_log_callback(message):
    '''Message emitted from the interface class.'''
    print message
    SOCKET_IO.emit('hardware_log', message)

INTERFACE.hardware_log_callback = hardware_log_callback

def default_frequencies():
    '''Set node frequencies, R1367 for 4, IMD6C+ for 5+.'''
    if RACE.num_nodes < 5:
        freqs = [5658, 5732, 5843, 5880, FREQUENCY_ID_NONE, FREQUENCY_ID_NONE, FREQUENCY_ID_NONE, FREQUENCY_ID_NONE]
    else:
        freqs = [5658, 5695, 5760, 5800, 5880, 5917, FREQUENCY_ID_NONE, FREQUENCY_ID_NONE]
    return freqs

def assign_frequencies():
    '''Assign frequencies to nodes'''
    current_profile = int(getOption("currentProfile"))
    profile = Profiles.query.get(current_profile)
    freqs = json.loads(profile.frequencies)

    for idx in range(RACE.num_nodes):
        INTERFACE.set_frequency(idx, freqs["f"][idx])
        server_log('Frequency set: Node {0} Frequency {1}'.format(idx+1, freqs["f"][idx]))
    DB.session.commit()

def db_init():
    '''Initialize database.'''
    db_reset_pilots()
    db_reset_heats()
    db_reset_current_laps()
    db_reset_saved_races()
    db_reset_profile()
    db_reset_race_formats()
    db_reset_options_defaults()
    assign_frequencies()
    server_log('Database initialized')

def db_reset():
    '''Resets database.'''
    db_reset_pilots()
    db_reset_heats()
    db_reset_current_laps()
    db_reset_saved_races()
    db_reset_profile()
    db_reset_race_formats()
    assign_frequencies()
    server_log('Database reset')

def db_reset_pilots():
    '''Resets database pilots to default.'''
    DB.session.query(Pilot).delete()
    for node in range(RACE.num_nodes):
        DB.session.add(Pilot(callsign='Callsign {0}'.format(node+1), \
            name='Pilot {0} Name'.format(node+1), team=DEF_TEAM_NAME, phonetic=''))
    DB.session.commit()
    server_log('Database pilots reset')

def db_reset_heats():
    '''Resets database heats to default.'''
    DB.session.query(Heat).delete()
    for node in range(RACE.num_nodes):
        if node == 0:
            DB.session.add(Heat(heat_id=1, node_index=node, class_id=CLASS_ID_NONE, note='', pilot_id=node+1))
        else:
            DB.session.add(Heat(heat_id=1, node_index=node, class_id=CLASS_ID_NONE, pilot_id=node+1))
    DB.session.commit()
    server_log('Database heats reset')

def db_delete_last_heat():
    '''deletes last heat'''

    heat_count = DB.session.query(DB.func.max(Heat.heat_id)).scalar()
    has_race = SavedRaceMeta.query.filter_by(heat_id=heat_count).first()

    if (not has_race) and  (heat_count > 1):
        DB.session.query(Heat).filter(Heat.heat_id == heat_count).delete()
        DB.session.commit()
        server_log('Admin deleted last heat ' + str(heat_count))
        emit_heat_data()
    else:
        server_log('Database can not delete last heat')

def db_reset_classes():
    '''Resets database race classes to default.'''
    DB.session.query(RaceClass).delete()
    DB.session.commit()
    server_log('Database race classes reset')

def db_reset_current_laps():
    '''Resets database current laps to default.'''
    DB.session.query(CurrentLap).delete()
    DB.session.commit()
    server_log('Database current laps reset')

def db_reset_saved_races():
    '''Resets database saved races to default.'''
    DB.session.query(SavedRaceMeta).delete()
    DB.session.query(SavedPilotRace).delete()
    DB.session.query(SavedRaceLap).delete()
    DB.session.commit()
    server_log('Database saved races reset')

def db_reset_profile():
    '''Set default profile'''
    DB.session.query(Profiles).delete()

    new_freqs = {}
    new_freqs["f"] = default_frequencies()

    template = {}
    template["v"] = [None, None, None, None, None, None, None, None]

    DB.session.add(Profiles(name=__("Outdoor"),
                             description = __("Medium filtering"),
                             frequencies = json.dumps(new_freqs),
                             enter_ats = json.dumps(template),
                             exit_ats = json.dumps(template),
                             f_ratio=100))
    DB.session.add(Profiles(name=__("Indoor"),
                             description = __("Strong filtering"),
                             frequencies = json.dumps(new_freqs),
                             enter_ats = json.dumps(template),
                             exit_ats = json.dumps(template),
                             f_ratio=10))
    DB.session.commit()
    setOption("currentProfile", 1)
    server_log("Database set default profiles")

def db_reset_race_formats():
    DB.session.query(RaceFormat).delete()
    DB.session.add(RaceFormat(name=__("MultiGP Standard"),
                             race_mode=0,
                             race_time_sec=120,
                             start_delay_min=2,
                             start_delay_max=5,
                             number_laps_win=0,
                             win_condition=WIN_CONDITION_MOST_LAPS,
                             team_racing_mode=False))
    DB.session.add(RaceFormat(name=__("Whoop Sprint"),
                             race_mode=0,
                             race_time_sec=90,
                             start_delay_min=2,
                             start_delay_max=5,
                             number_laps_win=0,
                             win_condition=WIN_CONDITION_MOST_LAPS,
                             team_racing_mode=False))
    DB.session.add(RaceFormat(name=__("Limited Class"),
                             race_mode=0,
                             race_time_sec=210,
                             start_delay_min=2,
                             start_delay_max=5,
                             number_laps_win=0,
                             win_condition=WIN_CONDITION_MOST_LAPS,
                             team_racing_mode=False))
    DB.session.add(RaceFormat(name=__("First to 3 Laps"),
                             race_mode=1,
                             race_time_sec=0,
                             start_delay_min=2,
                             start_delay_max=5,
                             number_laps_win=3,
                             win_condition=WIN_CONDITION_FIRST_TO_LAP_X,
                             team_racing_mode=False))
    DB.session.add(RaceFormat(name=__("Open Practice"),
                             race_mode=1,
                             race_time_sec=0,
                             start_delay_min=3,
                             start_delay_max=3,
                             number_laps_win=0,
                             win_condition=WIN_CONDITION_NONE,
                             team_racing_mode=False))
    DB.session.add(RaceFormat(name=__("Team / Most Laps Wins"),
                             race_mode=0,
                             race_time_sec=120,
                             start_delay_min=2,
                             start_delay_max=5,
                             number_laps_win=0,
                             win_condition=WIN_CONDITION_MOST_LAPS,
                             team_racing_mode=True))
    DB.session.add(RaceFormat(name=__("Team / First to 7 Laps"),
                             race_mode=0,
                             race_time_sec=120,
                             start_delay_min=2,
                             start_delay_max=5,
                             number_laps_win=7,
                             win_condition=WIN_CONDITION_FIRST_TO_LAP_X,
                             team_racing_mode=True))
    DB.session.commit()
    setCurrentRaceFormat(RaceFormat.query.first())
    server_log("Database reset race formats")

def db_reset_options_defaults():
    DB.session.query(GlobalSettings).delete()
    setOption("server_api", SERVER_API)
    # group identifiers
    setOption("timerName", __("RotorHazard"))
    setOption("timerLogo", "")
    # group colors
    setOption("hue_0", "212")
    setOption("sat_0", "55")
    setOption("lum_0_low", "29.2")
    setOption("lum_0_high", "46.7")
    setOption("contrast_0_low", "#ffffff")
    setOption("contrast_0_high", "#ffffff")

    setOption("hue_1", "25")
    setOption("sat_1", "85.3")
    setOption("lum_1_low", "37.6")
    setOption("lum_1_high", "54.5")
    setOption("contrast_1_low", "#ffffff")
    setOption("contrast_1_high", "#000000")
    # timer state
    setOption("currentLanguage", "")
    setOption("currentProfile", "1")
    setCurrentRaceFormat(RaceFormat.query.first())
    # minimum lap
    setOption("MinLapSec", "10")
    setOption("MinLapBehavior", "0")
    # pass catching settings
    setOption("HistoryExpireDuration", "10000")
    setOption("HistoryMaxOffset", "10")
    setOption("HistoryMinOffset", "10")
    # event information
    setOption("eventName", __("FPV Race"))
    setOption("eventDescription", "")
    # LED settings
    setOption("ledBrightness", "32")

    server_log("Reset global settings")

def backup_db_file(copy_flag):
    DB.session.close()
    try:     # generate timestamp from last-modified time of database file
        time_str = datetime.fromtimestamp(os.stat(DB_FILE_NAME).st_mtime).strftime('%Y%m%d_%H%M%S')
    except:  # if error then use 'now' timestamp
        time_str = datetime.now().strftime('%Y%m%d_%H%M%S')
    try:
        (dbname, dbext) = os.path.splitext(DB_FILE_NAME)
        bkp_name = DB_BKP_DIR_NAME + '/' + dbname + '_' + time_str + dbext
        if copy_flag:
            if not os.path.exists(DB_BKP_DIR_NAME):
                os.makedirs(DB_BKP_DIR_NAME)
            shutil.copy2(DB_FILE_NAME, bkp_name);
            server_log('Copied database file to:  ' + bkp_name)
        else:
            os.renames(DB_FILE_NAME, bkp_name);
            server_log('Moved old database file to:  ' + bkp_name)
    except Exception as ex:
        server_log('Error backing up database file:  ' + str(ex))
    return bkp_name

def query_table_data(class_type, filter_crit=None, filter_value=0):
    try:
        if filter_crit is None:
            return class_type.query.all()
        return class_type.query.filter(filter_crit==filter_value).all()
    except Exception:
        server_log('Unable to read "{0}" table from previous database'.format(class_type.__name__))

def restore_table(class_type, table_query_data, match_name='name'):
    if table_query_data:
        try:
            for row_data in table_query_data:
                if (class_type is not Pilot) or getattr(row_data, 'callsign', '') != '-' or \
                                              getattr(row_data, 'name', '') != '-None-':
                    db_update = class_type.query.filter(getattr(class_type,match_name)==getattr(row_data,match_name)).first()
                    if db_update is None:
                        new_data = class_type()
                        for col in class_type.__table__.columns.keys():
                            if col != 'id':
                                setattr(new_data, col, getattr(row_data, col))
                        #server_log('DEBUG row_data add:  ' + str(getattr(new_data, match_name)))
                        DB.session.add(new_data)
                    else:
                        #server_log('DEBUG row_data update:  ' + str(getattr(row_data, match_name)))
                        for col in class_type.__table__.columns.keys():
                            if col != 'id':
                                setattr(db_update, col, getattr(row_data, col))
                    DB.session.flush()
            server_log('Database table "{0}" restored'.format(class_type.__name__))
        except Exception as ex:
            server_log('Error restoring "{0}" table from previous database:  {1}'.format(class_type.__name__, ex))

def recover_database():
    try:
        server_log('Recovering data from previous database')
        pilot_query_data = query_table_data(Pilot)
        raceFormat_query_data = query_table_data(RaceFormat)
        profiles_query_data = query_table_data(Profiles)
        raceClass_query_data = query_table_data(RaceClass)
        heat_query_data = query_table_data(Heat, Heat.heat_id, 1)

        carryoverOpts = [
            "timerName",
            "timerLogo",
            "hue_0",
            "sat_0",
            "lum_0_low",
            "lum_0_high",
            "contrast_0_low",
            "contrast_0_high",
            "hue_1",
            "sat_1",
            "lum_1_low",
            "lum_1_high",
            "contrast_1_low",
            "contrast_1_high",
            "currentLanguage",
            "currentProfile",
            "currentFormat",
            "MinLapSec",
        ]
        carryOver = {}
        for opt in carryoverOpts:
            val = getOption(opt, None)
            if val is not None:
                carryOver[opt] = val

        # RSSI reduced by half for 2.0.0
        if int(getOption('server_api')) < 23:
            for profile in profiles_query_data:
                if profile.enter_ats:
                    enter_ats = json.loads(profile.enter_ats)
                    enter_ats["v"] = [val/2 for val in enter_ats["v"]]
                    profile.enter_ats = json.dumps(enter_ats)
                if profile.exit_ats:
                    exit_ats = json.loads(profile.exit_ats)
                    exit_ats["v"] = [val/2 for val in exit_ats["v"]]
                    profile.exit_ats = json.dumps(exit_ats)

    except Exception as ex:
        server_log('Error reading data from previous database:  ' + str(ex))

    backup_db_file(False)  # rename and move DB file
    db_init()
    try:
        if pilot_query_data:
            DB.session.query(Pilot).delete()
            restore_table(Pilot, pilot_query_data, 'callsign')
        restore_table(RaceFormat, raceFormat_query_data)
        restore_table(Profiles, profiles_query_data)
        restore_table(RaceClass, raceClass_query_data)
        if heat_query_data and len(heat_query_data) == RACE.num_nodes:
            DB.session.query(Heat).delete()
            restore_table(Heat, heat_query_data, 'node_index')

        for opt in carryOver:
            setOption(opt, carryOver[opt])
        server_log('UI Options restored')

    except Exception as ex:
        server_log('Error while writing data from previous database:  ' + str(ex))

    DB.session.commit()

def expand_heats():
    for heat_ids in Heat.query.with_entities(Heat.heat_id).distinct():
        for node in range(RACE.num_nodes):
            heat_row = Heat.query.filter_by(heat_id=heat_ids.heat_id, node_index=node)
            if not heat_row.count():
                DB.session.add(Heat(heat_id=heat_ids.heat_id, node_index=node, pilot_id=PILOT_ID_NONE, class_id=CLASS_ID_NONE))

    DB.session.commit()

#
# Program Initialize
#

# Save number of nodes found
RACE.num_nodes = len(INTERFACE.nodes)
if RACE.num_nodes == 0:
    print '*** WARNING: NO RECEIVER NODES FOUND ***'
else:
    print 'Number of nodes found: {0}'.format(RACE.num_nodes)

# Delay to get I2C addresses through interface class initialization
gevent.sleep(0.500)

# if no DB file then create it now (before "__()" fn used in 'buildServerInfo()')
db_inited_flag = False
if not os.path.exists(DB_FILE_NAME):
    server_log('No database.db file found; creating initial database')
    db_init()
    db_inited_flag = True

# collect server info for About panel
serverInfo = buildServerInfo()
server_log('Release: {0} / Server API: {1} / Latest Node API: {2}'.format(RELEASE_VERSION, SERVER_API, NODE_API_BEST))
if serverInfo['node_api_match'] is False:
    server_log('** WARNING: Node API mismatch. **')

if serverInfo['node_api_lowest'] < NODE_API_SUPPORTED:
    server_log('** WARNING: Node firmware is out of date and may not function properly **')
elif serverInfo['node_api_lowest'] < NODE_API_BEST:
    server_log('** NOTICE: Node firmware update is available **')
elif serverInfo['node_api_lowest'] > NODE_API_BEST:
    server_log('** WARNING: Node firmware is newer than this server version supports **')

if not db_inited_flag:
    if int(getOption('server_api')) < SERVER_API:
        server_log('Old server API version; resetting database')
        recover_database()
    elif not Heat.query.count():
        server_log('Heats are empty; resetting database')
        recover_database()
    elif not Profiles.query.count():
        server_log('Profiles are empty; resetting database')
        recover_database()
    elif not RaceFormat.query.count():
        server_log('Formats are empty; resetting database')
        recover_database()

# Expand heats (if number of nodes increases)
expand_heats()

# internal slave race format for LiveTime (needs to be created after initial DB setup)
global SLAVE_RACE_FORMAT
SLAVE_RACE_FORMAT = RHRaceFormat(name=__("Slave"),
                         race_mode=1,
                         race_time_sec=0,
                         start_delay_min=0,
                         start_delay_max=0,
                         number_laps_win=0,
                         win_condition=WIN_CONDITION_NONE,
                         team_racing_mode=False)

# Import IMDTabler
if os.path.exists(IMDTABLER_JAR_NAME):  # if 'IMDTabler.jar' is available
    try:
        java_ver = subprocess.check_output('java -version', stderr=subprocess.STDOUT, shell=True)
        server_log('Found installed:  ' + java_ver.split('\n')[0])
    except:
        java_ver = None
        server_log('Unable to find java; for IMDTabler functionality try:')
        server_log('sudo apt-get install oracle-java8-jdk')
    if java_ver:
        try:
            imdtabler_ver = subprocess.check_output( \
                        'java -jar ' + IMDTABLER_JAR_NAME + ' -v', \
                        stderr=subprocess.STDOUT, shell=True).rstrip()
            Use_imdtabler_jar_flag = True  # indicate IMDTabler.jar available
            server_log('Found installed:  ' + imdtabler_ver)
        except Exception as ex:
            server_log('Error checking IMDTabler:  ' + str(ex))
else:
    server_log('IMDTabler lib not found at: ' + IMDTABLER_JAR_NAME)


# Clear any current laps from the database on each program start
# DB session commit needed to prevent 'application context' errors
db_reset_current_laps()

# Send initial profile values to nodes
current_profile = int(getOption("currentProfile"))
on_set_profile({'profile': current_profile}, False)

# Set current heat on startup
if Heat.query.first():
    RACE.current_heat = Heat.query.first().heat_id

# Create LED object with appropriate configuration.
try:
    pixelModule = importlib.import_module('rpi_ws281x')
    Pixel = getattr(pixelModule, 'Adafruit_NeoPixel')
    print 'LED: selecting library "rpi_ws2812x"'
except ImportError:
    pass

try:
    pixelModule = importlib.import_module('neopixel')
    Pixel = getattr(pixelModule, 'Adafruit_NeoPixel')
    print 'LED: selecting library "neopixel" (older)'
except ImportError:
    pass

if Pixel != None:
    Color = getattr(pixelModule, 'Color')
    led_strip_config = Config['LED']['LED_STRIP']
    if led_strip_config == 'RGB':
        led_strip = 0x00100800
    elif led_strip_config == 'RBG':
        led_strip = 0x00100008
    elif led_strip_config == 'GRB':
        led_strip = 0x00081000
    elif led_strip_config == 'GBR':
        led_strip = 0x00080010
    elif led_strip_config == 'BRG':
        led_strip = 0x00001008
    elif led_strip_config == 'BGR':
        led_strip = 0x00000810
    else:
        print 'LED: disabled (Invalid LED_STRIP value: {0})'.format(led_strip_config)
        Pixel = None
    print 'LED: hardware GPIO enabled'
else:
    try:
        pixelModule = importlib.import_module('ANSIPixel')
        Pixel = getattr(pixelModule, 'ANSIPixel')
        Color = getattr(pixelModule, 'Color')
        led_strip = None
        print 'LED: simulated via ANSIPixel (no physical LED support enabled)'
    except ImportError:
        strip = None
        Color = lambda r, g, b:None
        led_strip = None
        print 'LED: disabled (no modules available)'

if isLedEnabled():
    # note: any calls to 'getOption()' need to happen after the DB initialization,
    #       otherwise it causes problems when run with no existing DB file
    strip = Pixel(Config['LED']['LED_COUNT'], Config['LED']['LED_PIN'], Config['LED']['LED_FREQ_HZ'], Config['LED']['LED_DMA'], Config['LED']['LED_INVERT'], int(getOption("ledBrightness")), Config['LED']['LED_CHANNEL'], led_strip)
    # Intialize the library (must be called once before other functions).
    strip.begin()

def start(port_val = Config['GENERAL']['HTTP_PORT']):
    print "Running http server at port " + str(port_val)
    try:
        SOCKET_IO.run(APP, host='0.0.0.0', port=port_val, debug=True, use_reloader=False)
    except KeyboardInterrupt:
        print "Server terminated by keyboard interrupt"
    except Exception as ex:
        print "Server exception:  " + str(ex)

# Start HTTP server
if __name__ == '__main__':
    start()<|MERGE_RESOLUTION|>--- conflicted
+++ resolved
@@ -2978,16 +2978,10 @@
                     .filter(SavedRaceLap.pilot_id == pilot, \
                         SavedRaceLap.deleted != 1, \
                         SavedRaceLap.race_id.in_(racelist), \
-<<<<<<< HEAD
-                        ~SavedRaceLap.id.in_(holeshots[i]))
-                fround = DB.session.query(SavedRaceMeta.round_id,SavedRaceMeta.heat_id).filter(SavedRaceMeta.id==stat_query.race_id).first()
-                fheat = DB.session.query( Heat.note).filter_by(heat_id=fround.heat_id).first()
-=======
                         ~SavedRaceLap.id.in_(holeshots[i])).one()
                 fround = DB.session.query(SavedRaceMeta.round_id,SavedRaceMeta.heat_id).filter(SavedRaceMeta.id==stat_query.race_id).first()
                 fheat = DB.session.query( Heat.note).filter_by(heat_id=fround.heat_id).first()
 
->>>>>>> 1210c64a
                 fastest_lap_round.append(fround.round_id)
                 fastest_lap_heat.append(fheat.note)
 
