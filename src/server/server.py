'''RotorHazard server script'''
<<<<<<< HEAD
RELEASE_VERSION = "2.0.2" # Public release version code
=======
from __builtin__ import True
RELEASE_VERSION = "2.0.0" # Public release version code
>>>>>>> 87fa4308
SERVER_API = 23 # Server API version
NODE_API_SUPPORTED = 18 # Minimum supported node version
NODE_API_BEST = 18 # Most recent node API
JSON_API = 2 # JSON API version

import os
import sys
import shutil
import base64
import subprocess
import importlib
import bisect
import socketio
from monotonic import monotonic
from datetime import datetime
from functools import wraps
from collections import OrderedDict

from flask import Flask, render_template, request, Response, session
from flask_socketio import SocketIO, emit
from flask_sqlalchemy import SQLAlchemy

import gevent
import gevent.monkey
gevent.monkey.patch_all()

import random
import json

# LED imports
import time
import signal

sys.path.append('../interface')
sys.path.append('/home/pi/RotorHazard/src/interface')  # Needed to run on startup

from RHRace import get_race_state

APP = Flask(__name__, static_url_path='/static')
APP.config['SECRET_KEY'] = 'secret!'

HEARTBEAT_THREAD = None

PILOT_ID_NONE = 0  # indicator value for no pilot configured
HEAT_ID_NONE = 0  # indicator value for practice heat
CLASS_ID_NONE = 0  # indicator value for unclassified heat
FREQUENCY_ID_NONE = 0  # indicator value for node disabled

EVENT_RESULTS_CACHE = {} # Cache of results page leaderboards
EVENT_RESULTS_CACHE_VALID = False # Whether cache is valid (False = regenerate cache)

LAST_RACE_CACHE = {} # Cache of current race after clearing
LAST_RACE_LAPS_CACHE = {} # Cache of current race after clearing
LAST_RACE_CACHE_VALID = False # Whether cache is valid (False = regenerate cache)

DB_FILE_NAME = 'database.db'
DB_BKP_DIR_NAME = 'db_bkp'
CONFIG_FILE_NAME = 'config.json'
LANGUAGE_FILE_NAME = 'language.json'
IMDTABLER_JAR_NAME = 'static/IMDTabler.jar'

TEAM_NAMES_LIST = [str(unichr(i)) for i in range(65, 91)]  # list of 'A' to 'Z' strings
DEF_TEAM_NAME = 'A'  # default team

BASEDIR = os.getcwd()
APP.config['SQLALCHEMY_DATABASE_URI'] = 'sqlite:///' + os.path.join(BASEDIR, DB_FILE_NAME)
APP.config['SQLALCHEMY_TRACK_MODIFICATIONS'] = False
DB = SQLAlchemy(APP)

Config = {}
Config['GENERAL'] = {}
Config['LED'] = {}

# LED strip configuration:
Config['LED']['LED_COUNT']      = 150      # Number of LED pixels.
Config['LED']['LED_PIN']        = 10      # GPIO pin connected to the pixels (10 uses SPI /dev/spidev0.0).
Config['LED']['LED_FREQ_HZ']    = 800000  # LED signal frequency in hertz (usually 800khz)
Config['LED']['LED_DMA']        = 10      # DMA channel to use for generating signal (try 10)
Config['LED']['LED_BRIGHTNESS'] = 255     # Set to 0 for darkest and 255 for brightest
Config['LED']['LED_INVERT']     = False   # True to invert the signal (when using NPN transistor level shift)
Config['LED']['LED_CHANNEL']    = 0       # set to '1' for GPIOs 13, 19, 41, 45 or 53
Config['LED']['LED_STRIP']      = 'GRB'   # Strip type and colour ordering

# other default configurations
Config['GENERAL']['HTTP_PORT'] = 5000
Config['GENERAL']['ADMIN_USERNAME'] = 'admin'
Config['GENERAL']['ADMIN_PASSWORD'] = 'rotorhazard'
Config['GENERAL']['SLAVES'] = []
Config['GENERAL']['SLAVE_TIMEOUT'] = 300 # seconds
Config['GENERAL']['DEBUG'] = False
Config['GENERAL']['CORS_ALLOWED_HOSTS'] = '*'

Config['GENERAL']['NODE_DRIFT_CALC_TIME'] = 10

# override defaults above with config from file
try:
    with open(CONFIG_FILE_NAME, 'r') as f:
        ExternalConfig = json.load(f)
    Config['GENERAL'].update(ExternalConfig['GENERAL'])
    Config['LED'].update(ExternalConfig['LED'])
    Config['GENERAL']['configFile'] = 1
    print 'Configuration file imported'
    APP.config['SECRET_KEY'] = Config['GENERAL']['SECRET_KEY']
except IOError:
    Config['GENERAL']['configFile'] = 0
    print 'No configuration file found, using defaults'
except ValueError:
    Config['GENERAL']['configFile'] = -1
    print 'Configuration file invalid, using defaults'

# start SocketIO service
SOCKET_IO = SocketIO(APP, async_mode='gevent', cors_allowed_origins=Config['GENERAL']['CORS_ALLOWED_HOSTS'])

try:
    interfaceModule = importlib.import_module('RHInterface')
except ImportError:
    interfaceModule = importlib.import_module('MockInterface')
INTERFACE = interfaceModule.get_hardware_interface()
RACE = get_race_state() # For storing race management variables

def diff_milliseconds(t2, t1):
    dt = t2 - t1
    ms = round((dt.days * 24 * 60 * 60 + dt.seconds) * 1000 + dt.microseconds / 1000.0)
    return ms

EPOCH_START = datetime(1970, 1, 1)
PROGRAM_START_TIMESTAMP = diff_milliseconds(datetime.now(), EPOCH_START)
print 'Program started at {0:13f}'.format(PROGRAM_START_TIMESTAMP)
PROGRAM_START = monotonic()
PROGRAM_START_MILLIS_OFFSET = 1000.0*PROGRAM_START - PROGRAM_START_TIMESTAMP

def monotonic_to_milliseconds(secs):
    return 1000.0*secs - PROGRAM_START_MILLIS_OFFSET

RACE_START = monotonic() # Updated on race start commands
RACE_START_TOKEN = False # Check start thread matches correct stage sequence
RACE_DURATION_MS = 0 # Calculated when race is stopped
RACE_END = 0 # Updated when race is stopped

RACE_SCHEDULED = False # Whether to start a race when time
RACE_SCHEDULED_TIME = 0 # Start race when time reaches this value

RACE_STATUS_READY = 0
RACE_STATUS_STAGING = 3
RACE_STATUS_RACING = 1
RACE_STATUS_DONE = 2

Race_laps_winner_name = None  # set to name of winner in first-to-X-laps race
RACE_STATUS_TIED_STR = 'Race is tied; continuing'  # shown when Most Laps Wins race tied
RACE_STATUS_CROSSING = 'Waiting for cross'  # indicator for Most Laps Wins race

Use_imdtabler_jar_flag = False  # set True if IMDTabler.jar is available

#
# Slaves
#

class Slave:

    TIMER_MODE = 'timer'
    MIRROR_MODE = 'mirror'

    def __init__(self, id, info):
        self.id = id
        self.info = info
        addr = info['address']
        if not '://' in addr:
            addr = 'http://'+addr
        self.address = addr
        self.lastContact = -1
        self.sio = socketio.Client()
        self.sio.on('connect', self.on_connect)
        self.sio.on('disconnect', self.on_disconnect)
        self.sio.on('pass_record', self.on_pass_record)

    def reconnect(self):
        if self.lastContact == -1:
            startConnectTime = monotonic()
            print "Slave {0}: connecting to {1}...".format(self.id+1, self.address)
            while monotonic() < startConnectTime + self.info['timeout']:
                try:
                    self.sio.connect(self.address)
                    print "Slave {0}: connected to {1}".format(self.id+1, self.address)
                    return True
                except socketio.exceptions.ConnectionError:
                    gevent.sleep(0.1)
            print "Slave {0}: connection to {1} failed!".format(self.id+1, self.address)
            return False

    def emit(self, event, data = None):
        if self.reconnect():
            self.sio.emit(event, data)
            self.lastContact = monotonic()

    def on_connect(self):
        self.lastContact = monotonic()

    def on_disconnect(self):
        self.lastContact = -1

    def on_pass_record(self, data):
        self.lastContact = monotonic()
        node_index = data['node']
        pilot_id = Heat.query.filter_by( \
            heat_id=RACE.current_heat, node_index=node_index).one_or_none().pilot_id

        if pilot_id != PILOT_ID_NONE:

            split_ts = data['timestamp'] + (PROGRAM_START_MILLIS_OFFSET - 1000.0*RACE_START)
            last_lap_id = DB.session.query(DB.func.max(CurrentLap.lap_id)).filter_by(node_index=node_index).scalar()
            if last_lap_id is None: # first lap
                current_lap_id = 0
                last_lap_ts = 0
            else:
                current_lap_id = last_lap_id + 1
                last_lap_ts = CurrentLap.query.filter_by(node_index=node_index, lap_id=last_lap_id).one().lap_time_stamp

            split_id = self.id
            last_split_id = DB.session.query(DB.func.max(LapSplit.split_id)).filter_by(node_index=node_index, lap_id=current_lap_id).scalar()
            if last_split_id is None: # first split for this lap
                if split_id > 0:
                    server_log('Ignoring missing splits before {0} for node {1}'.format(split_id+1, node_index+1))
                last_split_ts = last_lap_ts
            else:
                if split_id > last_split_id:
                    if split_id > last_split_id + 1:
                        server_log('Ignoring missing splits between {0} and {1} for node {2}'.format(last_split_id+1, split_id+1, node_index+1))
                    last_split_ts = LapSplit.query.filter_by(node_index=node_index, lap_id=current_lap_id, split_id=last_split_id).one().split_time_stamp
                else:
                    server_log('Ignoring out-of-order split {0} for node {1}'.format(split_id+1, node_index+1))
                    last_split_ts = None

            if last_split_ts is not None:
                split_time = split_ts - last_split_ts
                split_speed = float(self.info['distance'])*1000.0/float(split_time) if 'distance' in self.info else None
                server_log('Split pass record: Node: {0}, Lap: {1}, Split time: {2}, Split speed: {3:.2f}' \
                    .format(node_index+1, current_lap_id+1, time_format(split_time), split_speed))

                DB.session.add(LapSplit(node_index=node_index, pilot_id=pilot_id, lap_id=current_lap_id, split_id=split_id, \
                    split_time_stamp=split_ts, split_time=split_time, split_time_formatted=time_format(split_time), \
                    split_speed=split_speed))
                DB.session.commit()
                emit_current_laps() # update all laps on the race page
        else:
            server_log('Split pass record dismissed: Node: {0}, Frequency not defined' \
                .format(node_index+1))

class Cluster:
    def __init__(self):
        self.slaves = []

    def addSlave(self, slave):
        slave.emit('join_cluster')
        self.slaves.append(slave)

    def emit(self, event, data = None):
        for slave in self.slaves:
            gevent.spawn(slave.emit, event, data)

    def emitToMirrors(self, event, data = None):
        for slave in self.slaves:
            if slave.info['mode'] == Slave.MIRROR_MODE:
                gevent.spawn(slave.emit, event, data)

    def emitStatus(self):
        now = monotonic()
        SOCKET_IO.emit('cluster_status', {'slaves': [ \
            {'address': slave.address, \
            'last_contact': int(now-slave.lastContact) if slave.lastContact >= 0 else 'connection lost' \
            }] for slave in self.slaves})

CLUSTER = Cluster()
hasMirrors = False
for index, slave_info in enumerate(Config['GENERAL']['SLAVES']):
    if isinstance(slave_info, basestring):
        slave_info = {'address': slave_info, 'mode': Slave.TIMER_MODE}
    if 'timeout' not in slave_info:
        slave_info['timeout'] = Config['GENERAL']['SLAVE_TIMEOUT']
    isMirror = (slave_info['mode'] == Slave.MIRROR_MODE)
    if isMirror:
        hasMirrors = True
    elif hasMirrors:
        print '** Mirror slaves must be last - ignoring remaining slave config **'
        break
    slave = Slave(index, slave_info)
    CLUSTER.addSlave(slave)

#
# Translation functions
#

Languages = {}
# Load language file
try:
    with open(LANGUAGE_FILE_NAME, 'r') as f:
        Languages = json.load(f)
    print 'Language file imported'
except IOError:
    print 'No language file found, using defaults'
except ValueError:
    print 'Language file invalid, using defaults'

def __(text, domain=''):
    # return translated string
    if not domain:
        lang = getOption('currentLanguage')

    if lang:
        if lang in Languages:
            if text in Languages[lang]['values']:
                return Languages[lang]['values'][text]
    return text

def getLanguages():
    # get list of available languages
    langs = []
    for lang in Languages:
        l = {}
        l['id'] = lang
        l['name'] = Languages[lang]['name']
        langs.append(l)
    return langs

def getAllLanguages():
    # return full language dictionary
    return Languages

#
# Server Info
#

def buildServerInfo():
    serverInfo = {}

    serverInfo['about_html'] = "<ul>"

    # Release Version
    serverInfo['release_version'] = RELEASE_VERSION
    serverInfo['about_html'] += "<li>" + __("Version") + ": " + str(RELEASE_VERSION) + "</li>"

    # Server API
    serverInfo['server_api'] = SERVER_API
    serverInfo['about_html'] += "<li>" + __("Server API") + ": " + str(SERVER_API) + "</li>"

    # Server API
    serverInfo['json_api'] = JSON_API

    # Node API levels
    node_api_level = False
    serverInfo['node_api_match'] = True

    serverInfo['node_api_lowest'] = None
    serverInfo['node_api_levels'] = [None]

    if len(INTERFACE.nodes):
        if INTERFACE.nodes[0].api_level:
            node_api_level = INTERFACE.nodes[0].api_level
            serverInfo['node_api_lowest'] = node_api_level
            serverInfo['node_api_levels'] = []
            for node in INTERFACE.nodes:
                serverInfo['node_api_levels'].append(node.api_level)

                if node.api_level is not node_api_level:
                    serverInfo['node_api_match'] = False

                if node.api_level < serverInfo['node_api_lowest']:
                    serverInfo['node_api_lowest'] = node.api_level

    serverInfo['about_html'] += "<li>" + __("Node API") + ": "
    if node_api_level:
        if serverInfo['node_api_match']:
            serverInfo['about_html'] += str(node_api_level)
        else:
            serverInfo['about_html'] += "[ "
            for idx, level in enumerate(serverInfo['node_api_levels']):
                serverInfo['about_html'] += str(idx+1) + ":" + str(level) + " "
            serverInfo['about_html'] += "]"
    else:
        serverInfo['about_html'] += "None (Delta5)"

    serverInfo['about_html'] += "</li>"

    serverInfo['node_api_best'] = NODE_API_BEST
    if serverInfo['node_api_match'] is False or node_api_level < NODE_API_BEST:
        # Show Recommended API notice
        serverInfo['about_html'] += "<li><strong>" + __("Node Update Available") + ": " + str(NODE_API_BEST) + "</strong></li>"

    serverInfo['about_html'] += "</ul>"

    return serverInfo

#
# Database Models
#

class Pilot(DB.Model):
    id = DB.Column(DB.Integer, primary_key=True)
    callsign = DB.Column(DB.String(80), nullable=False)
    team = DB.Column(DB.String(80), nullable=False, default=DEF_TEAM_NAME)
    phonetic = DB.Column(DB.String(80), nullable=False)
    name = DB.Column(DB.String(120), nullable=False)

    def __repr__(self):
        return '<Pilot %r>' % self.id

class Heat(DB.Model):
    id = DB.Column(DB.Integer, primary_key=True)
    heat_id = DB.Column(DB.Integer, nullable=False)
    node_index = DB.Column(DB.Integer, nullable=False)
    pilot_id = DB.Column(DB.Integer, nullable=False)
    note = DB.Column(DB.String(80), nullable=True)
    class_id = DB.Column(DB.Integer, nullable=False)

    def __repr__(self):
        return '<Heat %r>' % self.heat_id

class RaceClass(DB.Model):
    id = DB.Column(DB.Integer, primary_key=True)
    name = DB.Column(DB.String(80), nullable=True)
    description = DB.Column(DB.String(256), nullable=True)
    format_id = DB.Column(DB.Integer, nullable=False)

    def __repr__(self):
        return '<RaceClass %r>' % self.id

class CurrentLap(DB.Model):
    id = DB.Column(DB.Integer, primary_key=True)
    node_index = DB.Column(DB.Integer, nullable=False)
    pilot_id = DB.Column(DB.Integer, nullable=False)
    lap_id = DB.Column(DB.Integer, nullable=False)
    lap_time_stamp = DB.Column(DB.Integer, nullable=False)
    lap_time = DB.Column(DB.Integer, nullable=False)
    lap_time_formatted = DB.Column(DB.Integer, nullable=False)
    source = DB.Column(DB.Integer, nullable=False)

    def __repr__(self):
        return '<CurrentLap %r>' % self.pilot_id

class LapSplit(DB.Model):
    id = DB.Column(DB.Integer, primary_key=True)
    node_index = DB.Column(DB.Integer, nullable=False)
    pilot_id = DB.Column(DB.Integer, nullable=False)
    lap_id = DB.Column(DB.Integer, nullable=False)
    split_id = DB.Column(DB.Integer, nullable=False)
    split_time_stamp = DB.Column(DB.Integer, nullable=False)
    split_time = DB.Column(DB.Integer, nullable=False)
    split_time_formatted = DB.Column(DB.Integer, nullable=False)
    split_speed = DB.Column(DB.Float, nullable=True)

    def __repr__(self):
        return '<LapSplit %r>' % self.pilot_id

class SavedRaceMeta(DB.Model):
    id = DB.Column(DB.Integer, primary_key=True)
    round_id = DB.Column(DB.Integer, nullable=False)
    heat_id = DB.Column(DB.Integer, nullable=False)
    class_id = DB.Column(DB.Integer, nullable=False)
    format_id = DB.Column(DB.Integer, nullable=False)
    start_time = DB.Column(DB.Integer, nullable=False) # internal monotonic time
    start_time_formatted = DB.Column(DB.String, nullable=False) # local human-readable time

    def __repr__(self):
        return '<SavedRaceMeta %r>' % self.id

class SavedPilotRace(DB.Model):
    id = DB.Column(DB.Integer, primary_key=True)
    race_id = DB.Column(DB.Integer, nullable=False)
    node_index = DB.Column(DB.Integer, nullable=False)
    pilot_id = DB.Column(DB.Integer, nullable=False)
    history_values = DB.Column(DB.String, nullable=True)
    history_times = DB.Column(DB.String, nullable=True)
    penalty_time = DB.Column(DB.Integer, nullable=False)
    penalty_desc = DB.Column(DB.String, nullable=True)
    enter_at = DB.Column(DB.Integer, nullable=False)
    exit_at = DB.Column(DB.Integer, nullable=False)

    def __repr__(self):
        return '<SavedPilotRace %r>' % self.id

class SavedRaceLap(DB.Model):
    id = DB.Column(DB.Integer, primary_key=True)
    race_id = DB.Column(DB.Integer, nullable=False)
    pilotrace_id = DB.Column(DB.Integer, nullable=False)
    node_index = DB.Column(DB.Integer, nullable=False)
    pilot_id = DB.Column(DB.Integer, nullable=False)
    lap_time_stamp = DB.Column(DB.Integer, nullable=False)
    lap_time = DB.Column(DB.Integer, nullable=False)
    lap_time_formatted = DB.Column(DB.String, nullable=False)
    source = DB.Column(DB.Integer, nullable=False)
    deleted = DB.Column(DB.Boolean, nullable=False)

    def __repr__(self):
        return '<SavedRaceLap %r>' % self.id

LAP_SOURCE_REALTIME = 0
LAP_SOURCE_MANUAL = 1
LAP_SOURCE_RECALC = 2

class Profiles(DB.Model):
    id = DB.Column(DB.Integer, primary_key=True)
    name = DB.Column(DB.String(80), nullable=False)
    description = DB.Column(DB.String(256), nullable=True)
    frequencies = DB.Column(DB.String(80), nullable=False)
    enter_ats = DB.Column(DB.String(80), nullable=True)
    exit_ats = DB.Column(DB.String(80), nullable=True)
    f_ratio = DB.Column(DB.Integer, nullable=True)

class RaceFormat(DB.Model):
    id = DB.Column(DB.Integer, primary_key=True)
    name = DB.Column(DB.String(80), nullable=False)
    race_mode = DB.Column(DB.Integer, nullable=False)
    race_time_sec = DB.Column(DB.Integer, nullable=False)
    start_delay_min = DB.Column(DB.Integer, nullable=False)
    start_delay_max = DB.Column(DB.Integer, nullable=False)
    number_laps_win = DB.Column(DB.Integer, nullable=False)
    win_condition = DB.Column(DB.Integer, nullable=False)
    team_racing_mode = DB.Column(DB.Boolean, nullable=False)

WIN_CONDITION_NONE = 0
WIN_CONDITION_MOST_LAPS = 1
WIN_CONDITION_FIRST_TO_LAP_X = 2
WIN_CONDITION_FASTEST_LAP = 3 # Not yet implemented
WIN_CONDITION_FASTEST_3_CONSECUTIVE = 4 # Not yet implemented

class GlobalSettings(DB.Model):
    id = DB.Column(DB.Integer, primary_key=True)
    option_name = DB.Column(DB.String(40), nullable=False)
    option_value = DB.Column(DB.String(256), nullable=False)

#
# Option helpers
#

def getOption(option, default_value=False):
    try:
        settings = GlobalSettings.query.filter_by(option_name=option).one_or_none()
        if settings:
            return settings.option_value
        else:
            return default_value
    except:
        return default_value

def setOption(option, value):
    settings = GlobalSettings.query.filter_by(option_name=option).one_or_none()
    if settings:
        settings.option_value = value
    else:
        DB.session.add(GlobalSettings(option_name=option, option_value=value))
    DB.session.commit()

def getCurrentRaceFormat():
    if RACE.format is None:
        val = int(getOption('currentFormat'))
        race_format = RaceFormat.query.get(val)
        # create a shared instance
        RACE.format = RHRaceFormat.copy(race_format)
        RACE.format.id = race_format.id
    return RACE.format

def getCurrentDbRaceFormat():
    if RACE.format is None or RHRaceFormat.isDbBased(RACE.format):
        val = int(getOption('currentFormat'))
        return RaceFormat.query.get(val)
    else:
        return None

def setCurrentRaceFormat(race_format):
    if RHRaceFormat.isDbBased(race_format): # stored in DB, not internal race format
        setOption('currentFormat', race_format.id)
        # create a shared instance
        RACE.format = RHRaceFormat.copy(race_format)
        RACE.format.id = race_format.id
    else:
        RACE.format = race_format

class RHRaceFormat():
    def __init__(self, name, race_mode, race_time_sec, start_delay_min, start_delay_max, number_laps_win, win_condition, team_racing_mode):
        self.name = name
        self.race_mode = race_mode
        self.race_time_sec = race_time_sec
        self.start_delay_min = start_delay_min
        self.start_delay_max = start_delay_max
        self.number_laps_win = number_laps_win
        self.win_condition = win_condition
        self.team_racing_mode = team_racing_mode

    @classmethod
    def copy(cls, race_format):
        return RHRaceFormat(name=race_format.name,
                            race_mode=race_format.race_mode,
                            race_time_sec=race_format.race_time_sec,
                            start_delay_min=race_format.start_delay_min,
                            start_delay_max=race_format.start_delay_max,
                            number_laps_win=race_format.number_laps_win,
                            win_condition=race_format.win_condition,
                            team_racing_mode=race_format.team_racing_mode)

    @classmethod
    def isDbBased(cls, race_format):
        return hasattr(race_format, 'id')

#
# LED Code
#

def isLedEnabled():
    return Pixel is not None

def signal_handler(signal, frame):
    if isLedEnabled():
        colorWipe(strip, Color(0,0,0))
        sys.exit(0)

# LED one color ON/OFF
def onoff(strip, color):
    if isLedEnabled():
        for i in range(strip.numPixels()):
            strip.setPixelColor(i, color)
        strip.show()

def theaterChase(strip, color, wait_ms=50, iterations=5):
    """Movie theater light style chaser animation."""
    if isLedEnabled():
        for j in range(iterations):
            for q in range(3):
                for i in range(0, strip.numPixels(), 3):
                    strip.setPixelColor(i+q, color)
                strip.show()
                time.sleep(wait_ms/1000.0)
                for i in range(0, strip.numPixels(), 3):
                    strip.setPixelColor(i+q, 0)

def wheel(pos):
    """Generate rainbow colors across 0-255 positions."""
    if isLedEnabled():
        if pos < 85:
            return Color(pos * 3, 255 - pos * 3, 0)
        elif pos < 170:
            pos -= 85
            return Color(255 - pos * 3, 0, pos * 3)
        else:
            pos -= 170
            return Color(0, pos * 3, 255 - pos * 3)

def rainbow(strip, wait_ms=2, iterations=1):
    """Draw rainbow that fades across all pixels at once."""
    if isLedEnabled():
        for j in range(256*iterations):
            for i in range(strip.numPixels()):
                strip.setPixelColor(i, wheel((i+j) & 255))
            strip.show()
            time.sleep(wait_ms/1000.0)

def rainbowCycle(strip, wait_ms=2, iterations=1):
    """Draw rainbow that uniformly distributes itself across all pixels."""
    if isLedEnabled():
        for j in range(256*iterations):
            for i in range(strip.numPixels()):
                strip.setPixelColor(i, wheel((int(i * 256 / strip.numPixels()) + j) & 255))
            strip.show()
            time.sleep(wait_ms/1000.0)

def theaterChaseRainbow(strip, wait_ms=25):
    """Rainbow movie theater light style chaser animation."""
    if isLedEnabled():
        for j in range(256):
            for q in range(3):
                for i in range(0, strip.numPixels(), 3):
                    strip.setPixelColor(i+q, wheel((i+j) % 255))
                strip.show()
                time.sleep(wait_ms/1000.0)
                for i in range(0, strip.numPixels(), 3):
                    strip.setPixelColor(i+q, 0)

# Create LED object with appropriate configuration.
Pixel = None

try:
    pixelModule = importlib.import_module('rpi_ws281x')
    Pixel = getattr(pixelModule, 'Adafruit_NeoPixel')
    print 'LED: selecting library "rpi_ws2812x"'
except ImportError:
    pass

try:
    pixelModule = importlib.import_module('neopixel')
    Pixel = getattr(pixelModule, 'Adafruit_NeoPixel')
    print 'LED: selecting library "neopixel" (older)'
except ImportError:
    pass

if Pixel != None:
    Color = getattr(pixelModule, 'Color')
    led_strip_config = Config['LED']['LED_STRIP']
    if led_strip_config == 'RGB':
        led_strip = 0x00100800
    elif led_strip_config == 'RBG':
        led_strip = 0x00100008
    elif led_strip_config == 'GRB':
        led_strip = 0x00081000
    elif led_strip_config == 'GBR':
        led_strip = 0x00080010
    elif led_strip_config == 'BRG':
        led_strip = 0x00001008
    elif led_strip_config == 'BGR':
        led_strip = 0x00000810
    else:
        print 'LED: disabled (Invalid LED_STRIP value: {0})'.format(led_strip_config)
        Pixel = None
    print 'LED: hardware GPIO enabled'
else:
    try:
        pixelModule = importlib.import_module('ANSIPixel')
        Pixel = getattr(pixelModule, 'ANSIPixel')
        Color = getattr(pixelModule, 'Color')
        led_strip = None
        print 'LED: simulated via ANSIPixel (no physical LED support enabled)'
    except ImportError:
        print 'LED: disabled (no modules available)'

if isLedEnabled():
    strip = Pixel(Config['LED']['LED_COUNT'], Config['LED']['LED_PIN'], Config['LED']['LED_FREQ_HZ'], Config['LED']['LED_DMA'], Config['LED']['LED_INVERT'], Config['LED']['LED_BRIGHTNESS'], Config['LED']['LED_CHANNEL'], led_strip)
    # Intialize the library (must be called once before other functions).
    strip.begin()

#
# Authentication
#

def check_auth(username, password):
    '''Check if a username password combination is valid.'''
    return username == Config['GENERAL']['ADMIN_USERNAME'] and password == Config['GENERAL']['ADMIN_PASSWORD']

def authenticate():
    '''Sends a 401 response that enables basic auth.'''
    return Response(
        'Could not verify your access level for that URL.\n'
        'You have to login with proper credentials', 401,
        {'WWW-Authenticate': 'Basic realm="Login Required"'})

def requires_auth(f):
    @wraps(f)
    def decorated(*args, **kwargs):
        auth = request.authorization
        if not auth or not check_auth(auth.username, auth.password):
            return authenticate()
        return f(*args, **kwargs)
    return decorated

#
# Routes
#

@APP.route('/')
def index():
    '''Route to home page.'''
    return render_template('home.html', serverInfo=serverInfo, getOption=getOption, __=__)

@APP.route('/heats')
def heats():
    '''Route to heat summary page.'''
    return render_template('heats.html', serverInfo=serverInfo, getOption=getOption, __=__)

@APP.route('/results')
def results():
    '''Route to round summary page.'''
    return render_template('rounds.html', serverInfo=serverInfo, getOption=getOption, __=__)

@APP.route('/race')
@requires_auth
def race():
    '''Route to race management page.'''
    return render_template('race.html', serverInfo=serverInfo, getOption=getOption, __=__,
        num_nodes=RACE.num_nodes,
        current_heat=RACE.current_heat,
        heats=Heat, pilots=Pilot,
        frequencies=[node.frequency for node in INTERFACE.nodes])

@APP.route('/current')
def racepublic():
    '''Route to race management page.'''
    return render_template('racepublic.html', serverInfo=serverInfo, getOption=getOption, __=__,
        num_nodes=RACE.num_nodes)

@APP.route('/marshal')
@requires_auth
def marshal():
    '''Route to race management page.'''
    return render_template('marshal.html', serverInfo=serverInfo, getOption=getOption, __=__,
        num_nodes=RACE.num_nodes)

@APP.route('/settings')
@requires_auth
def settings():
    '''Route to settings page.'''

    return render_template('settings.html', serverInfo=serverInfo, getOption=getOption, __=__,
        num_nodes=RACE.num_nodes,
        ConfigFile=Config['GENERAL']['configFile'],
        Debug=Config['GENERAL']['DEBUG'])

@APP.route('/imdtabler')
def imdtabler():
    '''Route to IMDTabler page.'''

    return render_template('imdtabler.html', serverInfo=serverInfo, getOption=getOption, __=__)

# Debug Routes

@APP.route('/hardwarelog')
@requires_auth
def hardwarelog():
    '''Route to hardware log page.'''
    return render_template('hardwarelog.html', serverInfo=serverInfo, getOption=getOption, __=__)

@APP.route('/database')
@requires_auth
def database():
    '''Route to database page.'''
    return render_template('database.html', serverInfo=serverInfo, getOption=getOption, __=__,
        pilots=Pilot,
        heats=Heat,
        race_class=RaceClass,
        currentlaps=CurrentLap,
        savedraceMeta=SavedRaceMeta,
        savedraceLap=SavedRaceLap,
        profiles=Profiles,
        race_format=RaceFormat,
        globalSettings=GlobalSettings)

# JSON API

from sqlalchemy.ext.declarative import DeclarativeMeta

class AlchemyEncoder(json.JSONEncoder):
    def default(self, obj):
        if isinstance(obj.__class__, DeclarativeMeta):
            # an SQLAlchemy class
            fields = {}
            for field in [x for x in dir(obj) if not x.startswith('_') and x != 'metadata']:
                data = obj.__getattribute__(field)
                if field is not "query" \
                    and field is not "query_class":
                    try:
                        json.dumps(data) # this will fail on non-encodable values, like other classes
                        if field is "frequencies":
                            fields[field] = json.loads(data)["f"]
                        elif field is "enter_ats" or field is "exit_ats":
                            fields[field] = json.loads(data)["v"]
                        else:
                            fields[field] = data
                    except TypeError:
                        fields[field] = None
            # a json-encodable dict
            return fields

        return json.JSONEncoder.default(self, obj)

@APP.route('/api/pilot/all')
def api_pilot_all():
    pilots = Pilot.query.all()
    payload = []
    for pilot in pilots:
        payload.append(pilot)

    return json.dumps({"pilots": payload}, cls=AlchemyEncoder), 201, {'Content-Type': 'application/json', 'Access-Control-Allow-Origin': '*'}

@APP.route('/api/pilot/<int:pilot_id>')
def api_pilot(pilot_id):
    pilot = Pilot.query.get(pilot_id)

    return json.dumps({"pilot": pilot}, cls=AlchemyEncoder), 201, {'Content-Type': 'application/json', 'Access-Control-Allow-Origin': '*'}

@APP.route('/api/heat/all')
def api_heat_all():
    all_heats = {}
    for heat in Heat.query.with_entities(Heat.heat_id).distinct():
        heatdata = Heat.query.filter_by(heat_id=heat.heat_id, node_index=0).first()
        pilots = []
        for node in range(RACE.num_nodes):
            pilot_id = Heat.query.filter_by(heat_id=heat.heat_id, node_index=node).first().pilot_id
            pilots.append(pilot_id)
        heat_id = heatdata.heat_id
        note = heatdata.note
        race_class = heatdata.class_id
        has_race = SavedRaceMeta.query.filter_by(heat_id=heat.heat_id).first()
        if has_race:
            locked = True
        else:
            locked = False

        all_heats[heat_id] = {'pilots': pilots,
            'note': note,
            'heat_id': heat_id,
            'class_id': race_class,
            'locked': locked}

    return json.dumps({"heats": all_heats}, cls=AlchemyEncoder), 201, {'Content-Type': 'application/json', 'Access-Control-Allow-Origin': '*'}

@APP.route('/api/heat/<int:heat_id>')
def api_heat(heat_id):
    heatdata = Heat.query.filter_by(heat_id=heat_id, node_index=0).first()
    if heatdata:
        pilots = []
        for node in range(RACE.num_nodes):
            pilot_id = Heat.query.filter_by(heat_id=heat_id, node_index=node).first().pilot_id
            pilots.append(pilot_id)
        note = heatdata.note
        race_class = heatdata.class_id
        has_race = SavedRaceMeta.query.filter_by(heat_id=heat_id).first()
        if has_race:
            locked = True
        else:
            locked = False

        heat = {'pilots': pilots,
          'note': note,
          'heat_id': heat_id,
          'class_id': race_class,
          'locked': locked}
    else:
        heat = None

    payload = {
        'setup': heat,
        'leaderboard': calc_leaderboard(heat_id=heat_id)
    }

    return json.dumps({"heat": payload}, cls=AlchemyEncoder), 201, {'Content-Type': 'application/json', 'Access-Control-Allow-Origin': '*'}

@APP.route('/api/class/all')
def api_class_all():
    race_classes = RaceClass.query.all()
    payload = []
    for race_class in race_classes:
        payload.append(race_class)

    return json.dumps({"classes": payload}, cls=AlchemyEncoder), 201, {'Content-Type': 'application/json', 'Access-Control-Allow-Origin': '*'}

@APP.route('/api/class/<int:class_id>')
def api_class(class_id):
    race_class = RaceClass.query.get(class_id)

    return json.dumps({"class": race_class}, cls=AlchemyEncoder), 201, {'Content-Type': 'application/json', 'Access-Control-Allow-Origin': '*'}

@APP.route('/api/format/all')
def api_format_all():
    formats = RaceFormat.query.all()
    payload = []
    for race_format in formats:
        payload.append(race_format)

    return json.dumps({"formats": payload}, cls=AlchemyEncoder), 201, {'Content-Type': 'application/json', 'Access-Control-Allow-Origin': '*'}

@APP.route('/api/format/<int:format_id>')
def api_format(format_id):
    raceformat = RaceFormat.query.get(format_id)

    return json.dumps({"format": raceformat}, cls=AlchemyEncoder), 201, {'Content-Type': 'application/json', 'Access-Control-Allow-Origin': '*'}

@APP.route('/api/profile/all')
def api_profile_all():
    profiles = Profiles.query.all()
    payload = []
    for profile in profiles:
        payload.append(profile)

    return json.dumps({"profiles": payload}, cls=AlchemyEncoder), 201, {'Content-Type': 'application/json', 'Access-Control-Allow-Origin': '*'}

@APP.route('/api/profile/<int:profile_id>')
def api_profile(profile_id):
    profile = Profiles.query.get(profile_id)

    return json.dumps({"profile": profile}, cls=AlchemyEncoder), 201, {'Content-Type': 'application/json', 'Access-Control-Allow-Origin': '*'}

@APP.route('/api/race/current')
def api_race_current():
    query = CurrentLap.query.all()
    laps = []
    for lap in query:
        laps.append(lap)

    payload = {
        "raw_laps": laps,
        "leaderboard": calc_leaderboard(current_race=True)
    }

    return json.dumps({"race": payload}, cls=AlchemyEncoder), 201, {'Content-Type': 'application/json', 'Access-Control-Allow-Origin': '*'}

@APP.route('/api/race/all')
def api_race_all():
    heats = []
    for heat in SavedRaceMeta.query.with_entities(SavedRaceMeta.heat_id).distinct().order_by(SavedRaceMeta.heat_id):
        max_rounds = DB.session.query(DB.func.max(SavedRaceMeta.round_id)).filter_by(heat_id=heat.heat_id).scalar()
        heats.append({
            "id": heat.heat_id,
            "rounds": max_rounds
        })

    payload = {
        "heats": heats,
        "leaderboard": calc_leaderboard()
    }

    return json.dumps({"races": payload}, cls=AlchemyEncoder), 201, {'Content-Type': 'application/json', 'Access-Control-Allow-Origin': '*'}

@APP.route('/api/race/<int:heat_id>/<int:round_id>')
def api_race(heat_id, round_id):
    race = SavedRaceMeta.query.filter_by(heat_id=heat_id, round_id=round_id).one()

    pilotraces = []
    for pilotrace in SavedPilotRace.query.filter_by(race_id=race.id).all():
        laps = []
        for lap in SavedRaceLap.query.filter_by(pilotrace_id=pilotrace.id).all():
            laps.append({
                    'id': lap.id,
                    'lap_time_stamp': lap.lap_time_stamp,
                    'lap_time': lap.lap_time,
                    'lap_time_formatted': lap.lap_time_formatted,
                    'source': lap.source,
                    'deleted': lap.deleted
                })

        pilot_data = Pilot.query.filter_by(id=pilotrace.pilot_id).first()
        if pilot_data:
            nodepilot = pilot_data.callsign
        else:
            nodepilot = None

        pilotraces.append({
            'callsign': nodepilot,
            'pilot_id': pilotrace.pilot_id,
            'node_index': pilotrace.node_index,
            'laps': laps
        })
    payload = {
        'start_time_formatted': race.start_time_formatted,
        'nodes': pilotraces,
        'leaderboard': calc_leaderboard(heat_id=heat_id, round_id=round_id)
    }

    return json.dumps({"race": payload}, cls=AlchemyEncoder), 201, {'Content-Type': 'application/json', 'Access-Control-Allow-Origin': '*'}

@APP.route('/api/status')
def api_status():
    data = {
        "server_info": {
            "server_api": serverInfo['server_api'],
            "json_api": serverInfo['json_api'],
            "node_api_best": serverInfo['node_api_best'],
            "release_version": serverInfo['release_version'],
            "node_api_match": serverInfo['node_api_match'],
            "node_api_lowest": serverInfo['node_api_lowest'],
            "node_api_levels": serverInfo['node_api_levels']
        },
        "state": {
            "current_heat": RACE.current_heat,
            "num_nodes": RACE.num_nodes,
            "race_status": RACE.race_status,
            "currentProfile": getOption('currentProfile'),
            "currentFormat": getOption('currentFormat'),
        }
    }

    return json.dumps({"status": data}), 201, {'Content-Type': 'application/json', 'Access-Control-Allow-Origin': '*'}

@APP.route('/api/options')
def api_options():
    opt_query = GlobalSettings.query.all()
    options = {}
    if opt_query:
        for opt in opt_query:
            options[opt.option_name] = opt.option_value

        payload = options
    else:
        payload = None

    return json.dumps({"options": payload}, cls=AlchemyEncoder), 201, {'Content-Type': 'application/json', 'Access-Control-Allow-Origin': '*'}

#
# Socket IO Events
#

@SOCKET_IO.on('connect')
def connect_handler():
    '''Starts the interface and a heartbeat thread for rssi.'''
    server_log('Client connected')
    heartbeat_thread_function.iter_tracker = 0  # declare/init variables for HB function
    heartbeat_thread_function.imdtabler_flag = False
    INTERFACE.start()
    global HEARTBEAT_THREAD
    if HEARTBEAT_THREAD is None:
        HEARTBEAT_THREAD = gevent.spawn(heartbeat_thread_function)
        server_log('Heartbeat thread started')

@SOCKET_IO.on('disconnect')
def disconnect_handler():
    '''Emit disconnect event.'''
    server_log('Client disconnected')

# LiveTime compatible events

@SOCKET_IO.on('get_version')
def on_get_version():
    session['LiveTime'] = True
    ver_parts = RELEASE_VERSION.split('.')
    return {'major': ver_parts[0], 'minor': ver_parts[1]}

@SOCKET_IO.on('get_timestamp')
def on_get_timestamp():
    if RACE.race_status == RACE_STATUS_STAGING:
        now = RACE_START
    else:
        now = monotonic()
    return {'timestamp': monotonic_to_milliseconds(now)}

@SOCKET_IO.on('get_settings')
def on_get_settings():
    return {'nodes': [{
        'frequency': node.frequency,
        'trigger_rssi': node.enter_at_level
        } for node in INTERFACE.nodes
    ]}

@SOCKET_IO.on('reset_auto_calibration')
def on_reset_auto_calibration(data):
    on_stop_race()
    on_discard_laps()
    setCurrentRaceFormat(SLAVE_RACE_FORMAT)
    emit_race_format()
    setOption("MinLapSec", "0")
    setOption("MinLapBehavior", "0")
    on_stage_race()

# Cluster events

@SOCKET_IO.on('join_cluster')
def on_join_cluster():
    setCurrentRaceFormat(SLAVE_RACE_FORMAT)
    emit_race_format()
    setOption("MinLapSec", "0")
    setOption("MinLapBehavior", "0")
    server_log('Joined cluster')

# RotorHazard events

@SOCKET_IO.on('load_data')
def on_load_data(data):
    '''Allow pages to load needed data'''
    load_types = data['load_types']
    for load_type in load_types:
        if load_type == 'node_data':
            emit_node_data(nobroadcast=True)
        elif load_type == 'environmental_data':
            emit_environmental_data(nobroadcast=True)
        elif load_type == 'frequency_data':
            emit_frequency_data(nobroadcast=True)
        elif load_type == 'heat_data':
            emit_heat_data(nobroadcast=True)
        elif load_type == 'class_data':
            emit_class_data(nobroadcast=True)
        elif load_type == 'pilot_data':
            emit_pilot_data(nobroadcast=True)
        elif load_type == 'round_data':
            emit_round_data(nobroadcast=True)
        elif load_type == 'race_format':
            emit_race_format(nobroadcast=True)
        elif load_type == 'node_tuning':
            emit_node_tuning(nobroadcast=True)
        elif load_type == 'enter_and_exit_at_levels':
            emit_enter_and_exit_at_levels(nobroadcast=True)
        elif load_type == 'min_lap':
            emit_min_lap(nobroadcast=True)
        elif load_type == 'leaderboard':
            emit_leaderboard(nobroadcast=True)
        elif load_type == 'leaderboard_cache':
            emit_leaderboard(nobroadcast=True, use_cache=True)
        elif load_type == 'current_laps':
            emit_current_laps(nobroadcast=True)
        elif load_type == 'race_status':
            emit_race_status(nobroadcast=True)
        elif load_type == 'current_heat':
            emit_current_heat(nobroadcast=True)
        elif load_type == 'team_racing_stat_if_enb':
            emit_team_racing_stat_if_enb(nobroadcast=True)
        elif load_type == 'race_list':
            emit_race_list(nobroadcast=True)
        elif load_type == 'language':
            emit_language(nobroadcast=True)
        elif load_type == 'all_languages':
            emit_all_languages(nobroadcast=True)
        elif load_type == 'imdtabler_page':
            emit_imdtabler_page(nobroadcast=True)
        elif load_type == 'cluster_status':
            CLUSTER.emitStatus()

@SOCKET_IO.on('broadcast_message')
def on_broadcast_message(data):
    emit_priority_message(data['message'], data['interrupt'])

# Settings socket io events

@SOCKET_IO.on('set_frequency')
def on_set_frequency(data):
    '''Set node frequency.'''
    CLUSTER.emit('set_frequency', data)
    if isinstance(data, basestring): # LiveTime compatibility
        data = json.loads(data)
    node_index = data['node']
    frequency = data['frequency']

    current_profile = int(getOption("currentProfile"))
    profile = Profiles.query.get(current_profile)
    freqs = json.loads(profile.frequencies)
    freqs["f"][node_index] = frequency
    profile.frequencies = json.dumps(freqs)

    DB.session.commit()

    '''Set node frequency.'''
    server_log('Frequency set: Node {0} Frequency {1}'.format(node_index+1, frequency))
    INTERFACE.set_frequency(node_index, frequency)
    if session.get('LiveTime', False):
        emit('frequency_set', data)
    else:
        emit_frequency_data()

@SOCKET_IO.on('set_frequency_preset')
def on_set_frequency_preset(data):
    ''' Apply preset frequencies '''
    CLUSTER.emit('set_frequency_preset', data)
    freqs = []
    if data['preset'] == 'All-N1':
        current_profile = int(getOption("currentProfile"))
        profile = Profiles.query.get(current_profile)
        profile_freqs = json.loads(profile.frequencies)
        frequency = profile_freqs["f"][0]
        for idx in range(RACE.num_nodes):
            freqs.append(frequency)
    else:
        if data['preset'] == 'RB-4':
            freqs = [5658, 5732, 5843, 5880, FREQUENCY_ID_NONE, FREQUENCY_ID_NONE, FREQUENCY_ID_NONE, FREQUENCY_ID_NONE]
        elif data['preset'] == 'RB-8':
            freqs = [5658, 5695, 5732, 5769, 5806, 5843, 5880, 5917]
        elif data['preset'] == 'IMD5C':
            freqs = [5658, 5695, 5760, 5800, 5885, FREQUENCY_ID_NONE, FREQUENCY_ID_NONE, FREQUENCY_ID_NONE]
        else: #IMD6C is default
            freqs = [5658, 5695, 5760, 5800, 5880, 5917, FREQUENCY_ID_NONE, FREQUENCY_ID_NONE]

    set_all_frequencies(freqs)
    emit_frequency_data()
    hardware_set_all_frequencies(freqs)

def set_all_frequencies(freqs):
    ''' Set frequencies for all nodes (but do not update hardware) '''
    # Set DB
    current_profile = int(getOption("currentProfile"))
    profile = Profiles.query.get(current_profile)
    profile_freqs = json.loads(profile.frequencies)

    for idx in range(RACE.num_nodes):
        profile_freqs["f"][idx] = freqs[idx]
        server_log('Frequency set: Node {0} Frequency {1}'.format(idx+1, freqs[idx]))

    profile.frequencies = json.dumps(profile_freqs)
    DB.session.commit()

def hardware_set_all_frequencies(freqs):
    '''do hardware update for frequencies'''
    for idx in range(RACE.num_nodes):
        INTERFACE.set_frequency(idx, freqs[idx])

@SOCKET_IO.on('set_enter_at_level')
def on_set_enter_at_level(data):
    '''Set node enter-at level.'''
    node_index = data['node']
    enter_at_level = data['enter_at_level']

    if not enter_at_level:
        server_log('Node enter-at set null; getting from node: Node {0}'.format(node_index+1))
        enter_at_level = INTERFACE.nodes[node_index].enter_at_level

    current_profile = int(getOption("currentProfile"))
    profile = Profiles.query.get(current_profile)
    enter_ats = json.loads(profile.enter_ats)
    enter_ats["v"][node_index] = enter_at_level
    profile.enter_ats = json.dumps(enter_ats)
    DB.session.commit()

    INTERFACE.set_enter_at_level(node_index, enter_at_level)
    server_log('Node enter-at set: Node {0} Level {1}'.format(node_index+1, enter_at_level))

@SOCKET_IO.on('set_exit_at_level')
def on_set_exit_at_level(data):
    '''Set node exit-at level.'''
    node_index = data['node']
    exit_at_level = data['exit_at_level']

    if not exit_at_level:
        server_log('Node exit-at set null; getting from node: Node {0}'.format(node_index+1))
        exit_at_level = INTERFACE.nodes[node_index].exit_at_level

    current_profile = int(getOption("currentProfile"))
    profile = Profiles.query.get(current_profile)
    exit_ats = json.loads(profile.exit_ats)
    exit_ats["v"][node_index] = exit_at_level
    profile.exit_ats = json.dumps(exit_ats)
    DB.session.commit()

    INTERFACE.set_exit_at_level(node_index, exit_at_level)
    server_log('Node exit-at set: Node {0} Level {1}'.format(node_index+1, exit_at_level))

def hardware_set_all_enter_ats(enter_at_levels):
    '''send update to nodes'''
    for idx in range(RACE.num_nodes):
        if enter_at_levels[idx]:
            INTERFACE.set_enter_at_level(idx, enter_at_levels[idx])
        else:
            on_set_enter_at_level({
                'node': idx,
                'enter_at_level': INTERFACE.nodes[idx].enter_at_level
                })

def hardware_set_all_exit_ats(exit_at_levels):
    '''send update to nodes'''
    for idx in range(RACE.num_nodes):
        if exit_at_levels[idx]:
            INTERFACE.set_exit_at_level(idx, exit_at_levels[idx])
        else:
            on_set_exit_at_level({
                'node': idx,
                'exit_at_level': INTERFACE.nodes[idx].exit_at_level
                })


@SOCKET_IO.on('set_language')
def on_set_language(data):
    '''Set interface language.'''
    setOption('currentLanguage', data['language'])
    DB.session.commit()

@SOCKET_IO.on('cap_enter_at_btn')
def on_cap_enter_at_btn(data):
    '''Capture enter-at level.'''
    node_index = data['node_index']
    if INTERFACE.start_capture_enter_at_level(node_index):
        server_log('Starting capture of enter-at level for node {0}'.format(node_index+1))

@SOCKET_IO.on('cap_exit_at_btn')
def on_cap_exit_at_btn(data):
    '''Capture exit-at level.'''
    node_index = data['node_index']
    if INTERFACE.start_capture_exit_at_level(node_index):
        server_log('Starting capture of exit-at level for node {0}'.format(node_index+1))

@SOCKET_IO.on('add_heat')
def on_add_heat():
    '''Adds the next available heat number to the database.'''
    max_heat_id = DB.session.query(DB.func.max(Heat.heat_id)).scalar()
    for node in range(RACE.num_nodes): # Add next heat with pilots 1 thru 5
        DB.session.add(Heat(heat_id=max_heat_id+1, node_index=node, pilot_id=node+1, class_id=CLASS_ID_NONE))
    DB.session.commit()
    server_log('Heat added: Heat {0}'.format(max_heat_id+1))
    emit_heat_data() # Settings page, new pilot position in heats

@SOCKET_IO.on('alter_heat')
def on_alter_heat(data):
    '''Update heat.'''
    heat = data['heat']
    node_index = data['node'] if 'node' in data else 0
    db_update = Heat.query.filter_by(heat_id=heat, node_index=node_index).one()
    if 'pilot' in data:
        db_update.pilot_id = data['pilot']
    if 'note' in data:
        global EVENT_RESULTS_CACHE_VALID
        EVENT_RESULTS_CACHE_VALID = False
        db_update.note = data['note']
    if 'class' in data:
        db_update.class_id = data['class']
    DB.session.commit()
    server_log('Heat {0} Node {1} altered to {2}'.format(heat, node_index+1, data))
    emit_heat_data(noself=True) # Settings page, new pilot position in heats

@SOCKET_IO.on('add_race_class')
def on_add_race_class():
    '''Adds the next available pilot id number in the database.'''
    new_race_class = RaceClass(name='New class', format_id=0)
    DB.session.add(new_race_class)
    DB.session.flush()
    DB.session.refresh(new_race_class)
    new_race_class.name = __('Class %d') % (new_race_class.id)
    new_race_class.description = __('Class %d') % (new_race_class.id)
    DB.session.commit()
    server_log('Class added: Class {0}'.format(new_race_class))
    emit_class_data()
    emit_heat_data() # Update class selections in heat displays

@SOCKET_IO.on('alter_race_class')
def on_alter_race_class(data):
    '''Update race class.'''
    race_class = data['class_id']
    db_update = RaceClass.query.get(race_class)
    if 'class_name' in data:
        global EVENT_RESULTS_CACHE_VALID
        EVENT_RESULTS_CACHE_VALID = False
        db_update.name = data['class_name']
    if 'class_format' in data:
        db_update.format_id = data['class_format']
    if 'class_description' in data:
        db_update.description = data['class_description']
    DB.session.commit()
    server_log('Altered race class {0} to {1}'.format(race_class, data))
    emit_class_data(noself=True)
    if 'class_name' in data:
        emit_heat_data() # Update class names in heat displays
    if 'class_format' in data:
        emit_current_heat(noself=True) # in case race operator is a different client, update locked format dropdown

@SOCKET_IO.on('add_pilot')
def on_add_pilot():
    '''Adds the next available pilot id number in the database.'''
    new_pilot = Pilot(name='New Pilot',
                           callsign='New Callsign',
                           team=DEF_TEAM_NAME,
                           phonetic = '')
    DB.session.add(new_pilot)
    DB.session.flush()
    DB.session.refresh(new_pilot)
    new_pilot.name = __('Pilot %d Name') % (new_pilot.id)
    new_pilot.callsign = __('Callsign %d') % (new_pilot.id)
    new_pilot.team = DEF_TEAM_NAME
    new_pilot.phonetic = ''
    DB.session.commit()
    server_log('Pilot added: Pilot {0}'.format(new_pilot.id))
    emit_pilot_data()

@SOCKET_IO.on('alter_pilot')
def on_alter_pilot(data):
    '''Update pilot.'''
    global EVENT_RESULTS_CACHE_VALID
    pilot_id = data['pilot_id']
    db_update = Pilot.query.get(pilot_id)
    if 'callsign' in data:
        EVENT_RESULTS_CACHE_VALID = False
        db_update.callsign = data['callsign']
    if 'team_name' in data:
        db_update.team = data['team_name']
    if 'phonetic' in data:
        db_update.phonetic = data['phonetic']
    if 'name' in data:
        EVENT_RESULTS_CACHE_VALID = False
        db_update.name = data['name']
    DB.session.commit()
    server_log('Altered pilot {0} to {1}'.format(pilot_id, data))
    emit_pilot_data(noself=True) # Settings page, new pilot settings
    if 'callsign' in data:
        emit_heat_data() # Settings page, new pilot callsign in heats
    if 'phonetic' in data:
        emit_heat_data() # Settings page, new pilot phonetic in heats. Needed?

@SOCKET_IO.on('add_profile')
def on_add_profile():
    '''Adds new profile in the database.'''
    current_profile = int(getOption("currentProfile"))
    profile = Profiles.query.get(current_profile)
    new_freqs = {}
    new_freqs["f"] = default_frequencies()

    new_profile = Profiles(name=__('New Profile'),
                           description = __('New Profile'),
                           frequencies = json.dumps(new_freqs),
                           enter_ats = profile.enter_ats,
                           exit_ats = profile.exit_ats,
                           f_ratio = 100)
    DB.session.add(new_profile)
    DB.session.flush()
    DB.session.refresh(new_profile)
    new_profile.name = __('Profile %s') % new_profile.id
    DB.session.commit()
    on_set_profile(data={ 'profile': new_profile.id })

@SOCKET_IO.on('delete_profile')
def on_delete_profile():
    '''Delete profile'''
    if (DB.session.query(Profiles).count() > 1): # keep one profile
        current_profile = int(getOption("currentProfile"))
        profile = Profiles.query.get(current_profile)
        DB.session.delete(profile)
        DB.session.commit()
        first_profile_id = Profiles.query.first().id
        setOption("currentProfile", first_profile_id)
        on_set_profile(data={ 'profile': first_profile_id })

@SOCKET_IO.on('alter_profile')
def on_alter_profile(data):
    ''' update profile '''
    current_profile = int(getOption("currentProfile"))
    profile = Profiles.query.get(current_profile)
    if 'profile_name' in data:
        profile.name = data['profile_name']
    if 'profile_description' in data:
        profile.description = data['profile_description']
    DB.session.commit()
    server_log('Altered current profile to %s' % (data))
    emit_node_tuning(noself=True)

@SOCKET_IO.on("set_profile")
def on_set_profile(data, emit_vals=True):
    ''' set current profile '''
    CLUSTER.emit('set_profile', data)
    profile_val = int(data['profile'])
    profile = Profiles.query.get(profile_val)
    if profile:
        setOption("currentProfile", data['profile'])
        server_log("Set Profile to '%s'" % profile_val)
        # set freqs, enter_ats, and exit_ats
        freqs_loaded = json.loads(profile.frequencies)
        freqs = freqs_loaded["f"]

        if profile.enter_ats:
            enter_ats_loaded = json.loads(profile.enter_ats)
            enter_ats = enter_ats_loaded["v"]
        else: #handle null data by copying in hardware values
            enter_at_levels = {}
            enter_at_levels["v"] = [node.enter_at_level for node in INTERFACE.nodes]
            enter_levels_serial = json.dumps(enter_at_levels)
            profile.enter_ats = enter_levels_serial
            enter_ats = enter_at_levels["v"]

        if profile.exit_ats:
            exit_ats_loaded = json.loads(profile.exit_ats)
            exit_ats = exit_ats_loaded["v"]
        else: #handle null data by copying in hardware values
            exit_at_levels = {}
            exit_at_levels["v"] = [node.exit_at_level for node in INTERFACE.nodes]
            exit_levels_serial = json.dumps(exit_at_levels)
            profile.exit_ats = exit_levels_serial
            exit_ats = exit_at_levels["v"]

        DB.session.commit()
        if emit_vals:
            emit_node_tuning()
            emit_enter_and_exit_at_levels()
            emit_frequency_data()

        hardware_set_all_frequencies(freqs)
        hardware_set_all_enter_ats(enter_ats)
        hardware_set_all_exit_ats(exit_ats)

    else:
        server_log('Invalid set_profile value: ' + str(profile_val))

@SOCKET_IO.on('backup_database')
def on_backup_database():
    '''Backup database.'''
    bkp_name = backup_db_file(True)  # make copy of DB file
         # read DB data and convert to Base64
    with open(bkp_name, mode='rb') as file:
        file_content = base64.encodestring(file.read())
    emit_payload = {
        'file_name': os.path.basename(bkp_name),
        'file_data' : file_content
    }
    SOCKET_IO.emit('database_bkp_done', emit_payload)

@SOCKET_IO.on('reset_database')
def on_reset_database(data):
    '''Reset database.'''
    global EVENT_RESULTS_CACHE_VALID
    EVENT_RESULTS_CACHE_VALID = False

    reset_type = data['reset_type']
    if reset_type == 'races':
        db_reset_saved_races()
        db_reset_current_laps()
    elif reset_type == 'heats':
        db_reset_heats()
        db_reset_saved_races()
        db_reset_current_laps()
    elif reset_type == 'classes':
        db_reset_heats()
        db_reset_classes()
        db_reset_saved_races()
        db_reset_current_laps()
    elif reset_type == 'pilots':
        db_reset_pilots()
        db_reset_heats()
        db_reset_saved_races()
        db_reset_current_laps()
    elif reset_type == 'all':
        db_reset_pilots()
        db_reset_heats()
        db_reset_classes()
        db_reset_saved_races()
        db_reset_current_laps()
    emit_heat_data()
    emit_pilot_data()
    emit_race_format()
    emit_class_data()
    emit_current_laps()
    emit_round_data_notify()
    emit('reset_confirm')

@SOCKET_IO.on('shutdown_pi')
def on_shutdown_pi():
    '''Shutdown the raspberry pi.'''
    CLUSTER.emit('shutdown_pi')
    emit_priority_message(__('Server has shut down.'), True)
    server_log('Shutdown pi')
    time.sleep(1);
    os.system("sudo shutdown now")

@SOCKET_IO.on("set_min_lap")
def on_set_min_lap(data):
    min_lap = data['min_lap']
    setOption("MinLapSec", data['min_lap'])
    server_log("set min lap time to %s seconds" % min_lap)
    emit_min_lap(noself=True)

@SOCKET_IO.on("set_min_lap_behavior")
def on_set_min_lap_behavior(data):
    min_lap_behavior = data['min_lap_behavior']
    setOption("MinLapBehavior", data['min_lap_behavior'])
    server_log("set min lap behavior to %s" % min_lap_behavior)
    emit_min_lap(noself=True)

@SOCKET_IO.on("set_race_format")
def on_set_race_format(data):
    ''' set current race_format '''
    if RACE.race_status == RACE_STATUS_READY: # prevent format change if race running
        race_format_val = data['race_format']
        race_format = RaceFormat.query.get(race_format_val)
        DB.session.flush()
        setCurrentRaceFormat(race_format)
        DB.session.commit()
        emit_race_format()
        server_log("set race format to '%s' (%s)" % (race_format.name, race_format.id))
        CLUSTER.emitToMirrors('set_race_format', data)
    else:
        emit_priority_message(__('Format change prevented by active race: Stop and save/discard laps'), False, nobroadcast=True)
        server_log("Format change prevented by active race")
        emit_race_format()

@SOCKET_IO.on('add_race_format')
def on_add_race_format():
    '''Adds new format in the database by duplicating an existing one.'''
    source_format = getCurrentRaceFormat()
    new_format = RaceFormat(name=__('Copy of %s') % source_format.name,
                             race_mode=source_format.race_mode,
                             race_time_sec=source_format.race_time_sec ,
                             start_delay_min=source_format.start_delay_min,
                             start_delay_max=source_format.start_delay_max,
                             number_laps_win=source_format.number_laps_win,
                             win_condition=source_format.win_condition,
                             team_racing_mode=source_format.team_racing_mode)
    DB.session.add(new_format)
    DB.session.flush()
    DB.session.refresh(new_format)
    DB.session.commit()
    on_set_race_format(data={ 'race_format': new_format.id })

@SOCKET_IO.on('delete_race_format')
def on_delete_race_format():
    '''Delete profile'''
    if RACE.race_status == RACE_STATUS_READY: # prevent format change if race running
        raceformat = getCurrentDbRaceFormat()
        if raceformat and (DB.session.query(RaceFormat).count() > 1): # keep one format
            DB.session.delete(raceformat)
            DB.session.commit()
            first_raceFormat = RaceFormat.query.first()
            setCurrentRaceFormat(first_raceFormat)
            emit_race_format()
    else:
        emit_priority_message(__('Format change prevented by active race: Stop and save/discard laps'), False, nobroadcast=True)
        server_log("Format change prevented by active race")

@SOCKET_IO.on('alter_race_format')
def on_alter_race_format(data):
    ''' update race format '''
    race_format = getCurrentDbRaceFormat()
    if race_format:
        emit = False
        if 'format_name' in data:
            race_format.name = data['format_name']
            emit = True
        if 'race_mode' in data:
            race_format.race_mode = data['race_mode']
        if 'race_time' in data:
            race_format.race_time_sec = data['race_time']
        if 'start_delay_min' in data:
            race_format.start_delay_min = data['start_delay_min']
        if 'start_delay_max' in data:
            race_format.start_delay_max = data['start_delay_max']
        if 'number_laps_win' in data:
            race_format.number_laps_win = data['number_laps_win']
        if 'win_condition' in data:
            race_format.win_condition = data['win_condition']
        if 'team_racing_mode' in data:
            race_format.team_racing_mode = (True if data['team_racing_mode'] else False)
        DB.session.commit()
        setCurrentRaceFormat(race_format)
        server_log('Altered race format to %s' % (data))
        if emit:
            emit_race_format()
            emit_class_data()

# Race management socket io events

@SOCKET_IO.on('schedule_race')
def on_schedule_race(data):
    global RACE_SCHEDULED
    global RACE_SCHEDULED_TIME

    RACE_SCHEDULED_TIME = monotonic() + (data['m'] * 60) + data['s']
    RACE_SCHEDULED = True

    SOCKET_IO.emit('race_scheduled', {
        'scheduled': RACE_SCHEDULED,
        'scheduled_at': RACE_SCHEDULED_TIME
        })

    emit_priority_message(__("Next race begins in {0:01d}:{1:02d}".format(data['m'], data['s'])), True)

@SOCKET_IO.on('cancel_schedule_race')
def on_schedule_race():
    global RACE_SCHEDULED

    RACE_SCHEDULED = False

    SOCKET_IO.emit('race_scheduled', {
        'scheduled': RACE_SCHEDULED,
        'scheduled_at': RACE_SCHEDULED_TIME
        })

    emit_priority_message(__("Scheduled race cancelled"), False)

@SOCKET_IO.on('get_pi_time')
def on_get_pi_time():
    # never broadcasts to all (client must make request)
    emit('pi_time', {
        'pi_time_s': monotonic()
    })

@SOCKET_IO.on('stage_race')
def on_stage_race():
    CLUSTER.emit('stage_race')
    if RACE.race_status == RACE_STATUS_READY: # only initiate staging if ready
        '''Common race start events (do early to prevent processing delay when start is called)'''
        global RACE_START
        global RACE_START_TOKEN
        global LAST_RACE_CACHE_VALID
        INTERFACE.enable_calibration_mode() # Nodes reset triggers on next pass

        onoff(strip, Color(255,128,0)) #ORANGE for STAGING
        clear_laps() # Clear laps before race start
        LAST_RACE_CACHE_VALID = False # invalidate last race results cache
        RACE.timer_running = 0 # indicate race timer not running
        RACE.race_status = RACE_STATUS_STAGING
        INTERFACE.set_race_status(RACE_STATUS_STAGING)
        emit_current_laps() # Race page, blank laps to the web client
        emit_leaderboard() # Race page, blank leaderboard to the web client
        emit_race_status()

        race_format = getCurrentRaceFormat()
        if race_format.team_racing_mode:
            check_emit_team_racing_status()  # Show initial team-racing status info
        MIN = min(race_format.start_delay_min, race_format.start_delay_max) # in case values are reversed
        MAX = max(race_format.start_delay_min, race_format.start_delay_max)
        DELAY = random.randint(MIN, MAX) + 1 # Add 1 for prestage

        RACE_START = monotonic() + DELAY
        RACE_START_TOKEN = random.random()
        gevent.spawn(race_start_thread, RACE_START_TOKEN)

        SOCKET_IO.emit('stage_ready', {
            'hide_stage_timer': MIN != MAX,
            'race_mode': race_format.race_mode,
            'race_time_sec': race_format.race_time_sec,
            'pi_starts_at_s': RACE_START
        }) # Announce staging with chosen delay

def race_start_thread(start_token):
    global Race_laps_winner_name

    # non-blocking delay before time-critical code
    while (monotonic() < RACE_START - 2):
        gevent.sleep(0.1)

    if RACE.race_status == RACE_STATUS_STAGING and \
        RACE_START_TOKEN == start_token:
        # Only start a race if it is not already in progress
        # Null this thread if token has changed (race stopped/started quickly)

        # create blocking delay until race start
        while monotonic() < RACE_START:
            pass

        # do time-critical tasks
        onoff(strip, Color(0,255,0)) #GREEN for GO

        # do secondary start tasks (small delay is acceptable)
        RACE.start_time = datetime.now()

        for node in INTERFACE.nodes:
            node.history_values = [] # clear race history
            node.history_times = []
            node.under_min_lap_count = 0

        RACE.race_status = RACE_STATUS_RACING # To enable registering passed laps
        INTERFACE.set_race_status(RACE_STATUS_RACING)
        RACE.timer_running = 1 # indicate race timer is running
        Race_laps_winner_name = None  # name of winner in first-to-X-laps race
        emit_race_status() # Race page, to set race button states
        server_log('Race started at {0} ({1:13f})'.format(RACE_START, monotonic_to_milliseconds(RACE_START)))

@SOCKET_IO.on('stop_race')
def on_stop_race():
    '''Stops the race and stops registering laps.'''
    global RACE_END

    CLUSTER.emit('stop_race')
    if RACE.race_status == RACE_STATUS_RACING:
        global RACE_DURATION_MS # To redefine main program variable
        RACE_END = monotonic() # Update the race end time stamp
        delta_time = RACE_END - RACE_START
        milli_sec = delta_time * 1000.0
        RACE_DURATION_MS = milli_sec

        server_log('Race stopped at {0} ({1:13f}), duration {2}ms'.format(RACE_END, monotonic_to_milliseconds(RACE_END), RACE_DURATION_MS))

        min_laps_list = []  # show nodes with laps under minimum (if any)
        for node in INTERFACE.nodes:
            if node.under_min_lap_count > 0:
                min_laps_list.append('Node {0} Count={1}'.format(node.index+1, node.under_min_lap_count))
        if len(min_laps_list) > 0:
            server_log('Nodes with laps under minimum:  ' + ', '.join(min_laps_list))

        RACE.race_status = RACE_STATUS_DONE # To stop registering passed laps, waiting for laps to be cleared
        INTERFACE.set_race_status(RACE_STATUS_DONE)
    else:
        server_log('No active race to stop')
        RACE.race_status = RACE_STATUS_READY # Go back to ready state
        INTERFACE.set_race_status(RACE_STATUS_READY)

    RACE.timer_running = 0 # indicate race timer not running
    RACE_SCHEDULED = False # also stop any deferred start

    SOCKET_IO.emit('stop_timer') # Loop back to race page to start the timer counting up
    emit_race_status() # Race page, to set race button states
    onoff(strip, Color(255,0,0)) #RED ON

@SOCKET_IO.on('save_laps')
def on_save_laps():
    '''Save current laps data to the database.'''
    global EVENT_RESULTS_CACHE_VALID
    EVENT_RESULTS_CACHE_VALID = False
    race_format = getCurrentRaceFormat()
    heat = Heat.query.filter_by(heat_id=RACE.current_heat, node_index=0).one()
    # Get the last saved round for the current heat
    max_round = DB.session.query(DB.func.max(SavedRaceMeta.round_id)) \
            .filter_by(heat_id=RACE.current_heat).scalar()
    if max_round is None:
        max_round = 0
    # Loop through laps to copy to saved races
    current_profile = int(getOption("currentProfile"))
    profile = Profiles.query.get(current_profile)
    profile_freqs = json.loads(profile.frequencies)

    new_race = SavedRaceMeta( \
        round_id=max_round+1, \
        heat_id=RACE.current_heat, \
        class_id=heat.class_id, \
        format_id=getOption('currentFormat'), \
        start_time = RACE_START, \
        start_time_formatted = RACE.start_time.strftime("%Y-%m-%d %H:%M:%S")
    )
    DB.session.add(new_race)
    DB.session.flush()
    DB.session.refresh(new_race)

    for node_index in range(RACE.num_nodes):
        if profile_freqs["f"][node_index] != FREQUENCY_ID_NONE:
            pilot_id = Heat.query.filter_by(heat_id=RACE.current_heat, node_index=node_index).first().pilot_id

            if pilot_id != PILOT_ID_NONE:
                new_pilotrace = SavedPilotRace( \
                    race_id=new_race.id, \
                    node_index=node_index, \
                    pilot_id=pilot_id, \
                    history_values=json.dumps(INTERFACE.nodes[node_index].history_values), \
                    history_times=json.dumps(INTERFACE.nodes[node_index].history_times), \
                    penalty_time=0, \
                    enter_at=INTERFACE.nodes[node_index].enter_at_level, \
                    exit_at=INTERFACE.nodes[node_index].exit_at_level
                )
                DB.session.add(new_pilotrace)
                DB.session.flush()
                DB.session.refresh(new_pilotrace)

                for lap in CurrentLap.query.filter_by(node_index=node_index).all():
                    DB.session.add(SavedRaceLap( \
                        race_id=new_race.id, \
                        pilotrace_id=new_pilotrace.id, \
                        node_index=node_index, \
                        pilot_id=pilot_id, \
                        lap_time_stamp=lap.lap_time_stamp, \
                        lap_time=lap.lap_time, \
                        lap_time_formatted=lap.lap_time_formatted, \
                        source = lap.source, \
                        deleted = False
                    ))

    DB.session.commit()
    server_log('Current laps saved: Heat {0} Round {1}'.format(RACE.current_heat, max_round+1))
    on_discard_laps() # Also clear the current laps
    emit_round_data_notify() # live update rounds page

@SOCKET_IO.on('resave_laps')
def on_resave_laps(data):
    global EVENT_RESULTS_CACHE_VALID
    EVENT_RESULTS_CACHE_VALID = False

    heat_id = data['heat_id']
    round_id = data['round_id']
    callsign = data['callsign']

    race_id = data['race_id']
    pilotrace_id = data['pilotrace_id']
    node = data['node']
    pilot_id = data['pilot_id']
    laps = data['laps']
    enter_at = data['enter_at']
    exit_at = data['exit_at']

    Pilotrace = SavedPilotRace.query.filter_by(id=pilotrace_id).one()
    Pilotrace.enter_at = enter_at
    Pilotrace.exit_at = exit_at

    SavedRaceLap.query.filter_by(pilotrace_id=pilotrace_id).delete()

    for lap in laps:
        tmp_lap_time_formatted = lap['lap_time']
        if isinstance(tmp_lap_time_formatted, float):
            tmp_lap_time_formatted = time_format(lap['lap_time'])
        DB.session.add(SavedRaceLap( \
            race_id=race_id, \
            pilotrace_id=pilotrace_id, \
            node_index=node, \
            pilot_id=pilot_id, \
            lap_time_stamp=lap['lap_time_stamp'], \
            lap_time=lap['lap_time'], \
            lap_time_formatted=tmp_lap_time_formatted,\
            source = lap['source'], \
            deleted = lap['deleted']
        ))

    DB.session.commit()
    message = __('Race times adjusted for: Heat {0} Round {1} / {2}').format(heat_id, round_id, callsign)
    emit_priority_message(message, False)
    emit_round_data_notify()
    server_log(message)

@SOCKET_IO.on('discard_laps')
def on_discard_laps():
    '''Clear the current laps without saving.'''
    CLUSTER.emit('discard_laps')
    clear_laps()
    RACE.race_status = RACE_STATUS_READY # Flag status as ready to start next race
    INTERFACE.set_race_status(RACE_STATUS_READY)
    emit_current_laps() # Race page, blank laps to the web client
    emit_leaderboard() # Race page, blank leaderboard to the web client
    emit_race_status() # Race page, to set race button states
    race_format = getCurrentRaceFormat()
    if race_format.team_racing_mode:
        check_emit_team_racing_status()  # Show team-racing status info
    else:
        emit_team_racing_status('')  # clear any displayed "Winner is" text

def clear_laps():
    '''Clear the current laps table.'''
    global LAST_RACE_CACHE
    global LAST_RACE_CACHE_VALID
    global Race_laps_winner_name
    LAST_RACE_CACHE = calc_leaderboard(current_race=True)
    LAST_RACE_CACHE_VALID = True
    Race_laps_winner_name = None  # clear winner in first-to-X-laps race
    DB.session.query(CurrentLap).delete() # Clear out the current laps table
    DB.session.query(LapSplit).delete()
    DB.session.commit()
    server_log('Current laps cleared')

@SOCKET_IO.on('set_current_heat')
def on_set_current_heat(data):
    '''Update the current heat variable.'''
    new_heat_id = data['heat']
    RACE.current_heat = new_heat_id
    server_log('Current heat set: Heat {0}'.format(new_heat_id))
    emit_current_heat() # Race page, to update heat selection button
    emit_leaderboard() # Race page, to update callsigns in leaderboard
    race_format = getCurrentRaceFormat()
    if race_format.team_racing_mode:
        check_emit_team_racing_status()  # Show initial team-racing status info

@SOCKET_IO.on('recover_pass')
def on_recover_pass(data):
    node_index = data['node']

    # define catch window
    start_time = monotonic() - int(getOption('MinLapSec'))

    history_values = INTERFACE.nodes[node_index].history_values
    history_times = INTERFACE.nodes[node_index].history_times

    if len(history_values):
        start_index = bisect.bisect_left(history_times, start_time)

        if start_index <= len(history_values):
            if data['method'] == 'max': # catch missed pass
                max_idx_local = max(xrange(len(history_values[start_index:])), key=history_values[start_index:].__getitem__)
                max_idx = start_index + max_idx_local
                max_rssi = history_values[max_idx]
                max_rssi_time = history_times[max_idx]

                server_log('Recovering pass: Node {0} / Pass {1}'.format(node_index + 1, max_rssi_time))

                # record best lap possible regardless of data validity (client asked for one)
                INTERFACE.intf_simulate_lap(node_index, max_rssi_time)

                new_enterat = max_rssi - int(getOption("HistoryMaxOffset"))

                if new_enterat > INTERFACE.nodes[node_index].node_nadir_rssi:
                    if new_enterat < INTERFACE.nodes[node_index].node_peak_rssi:
                        if new_enterat >= INTERFACE.nodes[node_index].exit_at_level + int(getOption("HistoryMinOffset")):
                            on_set_enter_at_level({
                                'node': node_index,
                                'enter_at_level': new_enterat
                            })
                        else:
                            emit_priority_message(__('No tuning adjustment made on node {0}: Requested Enterat of {1} is too close or below ExitAt.').format(node_index + 1, new_enterat), False, nobroadcast=True)
                            server_log('Skipping EnterAt adjustment: new RSSI of {0} too close to ExitAt {1}' \
                                .format(new_enterat, INTERFACE.nodes[node_index].exit_at_level))

                    else:
                        emit_priority_message(__('Tuning adjust failed on node {0}: Bad RSSI value ').format(node_index + 1), False, nobroadcast=True)
                        server_log('Skipping EnterAt adjustment: new RSSI of {0} not below Node Peak {1}' \
                            .format(new_enterat, INTERFACE.nodes[node_index].node_peak_rssi))
                else:
                    emit_priority_message(__('Tuning adjust failed on node {0}: Bad RSSI value').format(node_index + 1), False, nobroadcast=True)
                    server_log('Skipping EnterAt adjustment: new RSSI of {0} not above Node Nadir {1}' \
                        .format(new_enterat, INTERFACE.nodes[node_index].node_nadir_rssi))

            elif data['method'] == 'min': # force end crossing
                server_log('Force end crossing: Node {0}'.format(node_index + 1))

                # end crossing now
                if INTERFACE.nodes[node_index].crossing_flag:
                    INTERFACE.force_end_crossing(node_index)

                    min_idx_local = min(xrange(len(history_values[start_index:])), key=history_values[start_index:].__getitem__)
                    min_idx = start_index + min_idx_local
                    min_rssi = history_values[min_idx]
                    min_rssi_time = history_times[min_idx]

                    new_exitat = min_rssi + int(getOption("HistoryMinOffset"))

                    if new_exitat > INTERFACE.nodes[node_index].node_nadir_rssi:
                        if new_exitat < INTERFACE.nodes[node_index].node_peak_rssi:
                            if new_exitat >= INTERFACE.nodes[node_index].enter_at_level:
                                if new_exitat + int(getOption("HistoryMaxOffset")) < INTERFACE.nodes[node_index].node_peak_rssi:
                                    on_set_enter_at_level({
                                        'node': node_index,
                                        'enter_at_level': new_exitat + int(getOption("HistoryMaxOffset"))
                                    })
                                    emit_priority_message(__('WARNING: Force end on node {0} required increase of EnterAt. EnterAt may be improperly calibrated.').format(node_index + 1), False, nobroadcast=True)
                                    server_log('Forced end required EnterAt adjustment')
                                else:
                                    emit_priority_message(__('WARNING: Force end adjustment on node {0} failed: insufficient RSSI range.').format(node_index + 1), False, nobroadcast=True)
                                    server_log('Skipping EnterAt adjustment: adjustment required, but would have set above NodePeak')
                            else:
                                emit_priority_message(__('Force end failed on node {0}: Bad RSSI value.').format(node_index + 1), False, nobroadcast=True)
                                server_log('Skipping ExitAt adjustment: RSSI of {0} under Node Peak {1}' \
                                    .format(min_rssi, INTERFACE.nodes[node_index].node_peak_rssi))

                        on_set_exit_at_level({
                            'node': node_index,
                            'exit_at_level': new_exitat
                        })
                    else:
                        emit_priority_message(__('Force end failed on node {0}: Bad RSSI value').format(node_index + 1), False, nobroadcast=True)
                        server_log('Skipping ExitAt adjustment: RSSI of {0} above Node Nadir {1}' \
                            .format(min_rssi, INTERFACE.nodes[node_index].node_nadir_rssi))
                else:
                    emit_priority_message(__('Cannot force end: Node {0} is not crossing').format(node_index + 1), False, nobroadcast=True)
                    server_log('Skipping ExitAt adjustment: Node {0} is not crossing'.format(node_index + 1))

            emit_enter_and_exit_at_levels()
        else:
            emit_priority_message(__('Cannot perform operation on Node {0}: Not enough history').format(node_index + 1), False, nobroadcast=True)
            server_log('Cannot perform operation on Node {0}: Not enough history'.format(node_index + 1))
    else:
        emit_priority_message(__('Cannot perform operation on Node {0}: Not enough history').format(node_index + 1), False, nobroadcast=True)
        server_log('Cannot perform operation on Node {0}: Not enough history'.format(node_index + 1))


@SOCKET_IO.on('delete_lap')
def on_delete_lap(data):
    '''Delete a false lap.'''
    node_index = data['node']
    lap_id = data['lapid']
    max_lap = DB.session.query(DB.func.max(CurrentLap.lap_id)) \
        .filter_by(node_index=node_index).scalar()
    if lap_id is not max_lap:
        # Update the lap_time for the next lap
        previous_lap = CurrentLap.query.filter_by(node_index=node_index, lap_id=lap_id-1).one()
        next_lap = CurrentLap.query.filter_by(node_index=node_index, lap_id=lap_id+1).one()
        next_lap.lap_time = next_lap.lap_time_stamp - previous_lap.lap_time_stamp
        next_lap.lap_time_formatted = time_format(next_lap.lap_time)
        # Delete the false lap
        CurrentLap.query.filter_by(node_index=node_index, lap_id=lap_id).delete()
        # Update lap numbers
        for lap in CurrentLap.query.filter(CurrentLap.node_index==node_index, CurrentLap.lap_id>lap_id).all():
            lap.lap_id = lap.lap_id - 1
        # Update splits
        last_split_id = DB.session.query(DB.func.max(LapSplit.split_id)).filter_by(lap_id=lap_id-1).scalar()
        if last_split_id:
            LapSplit.query.filter(LapSplit.node_index==node_index, LapSplit.lap_id==lap_id, LapSplit.split_id<=last_split_id).delete()
            for split in LapSplit.query.filter(LapSplit.node_index==node_index, LapSplit.lap_id==lap_id, LapSplit.split_id>last_split_id).all():
                split.lap_id = split.lap_id - 1
            for split in LapSplit.query.filter(LapSplit.node_index==node_index, LapSplit.lap_id>lap_id).all():
                split.lap_id = split.lap_id - 1
    else:
        # Delete the false lap
        CurrentLap.query.filter(CurrentLap.node_index==node_index, CurrentLap.lap_id==lap_id).delete()
        # Merge splits
        last_split_id = DB.session.query(DB.func.max(LapSplit.split_id)).filter_by(lap_id=lap_id-1).scalar()
        if last_split_id:
            LapSplit.query.filter(LapSplit.node_index==node_index, LapSplit.lap_id==lap_id, LapSplit.split_id<=last_split_id).delete()
            for split in LapSplit.query.filter(LapSplit.node_index==node_index, LapSplit.lap_id==lap_id, LapSplit.split_id>last_split_id).all():
                split.lap_id = split.lap_id - 1
    DB.session.commit()
    server_log('Lap deleted: Node {0} Lap {1}'.format(node_index+1, lap_id))
    emit_current_laps() # Race page, update web client
    emit_leaderboard() # Race page, update web client
    race_format = getCurrentRaceFormat()
    if race_format.team_racing_mode:
        # update team-racing status info
        if race_format.win_condition != WIN_CONDITION_MOST_LAPS:  # if not Most Laps Wins race
            if race_format.number_laps_win > 0:  # if number-laps-win race
                t_laps_dict, team_name, pilot_team_dict = get_team_laps_info(-1, race_format.number_laps_win)
                check_team_laps_win(t_laps_dict, race_format.number_laps_win, pilot_team_dict)
            else:
                t_laps_dict = get_team_laps_info()[0]
        else:  # if Most Laps Wins race enabled
            t_laps_dict, t_name, pilot_team_dict = get_team_laps_info()
            if ms_from_race_start() > race_format.race_time_sec*1000:  # if race done
                check_most_laps_win(node_index, t_laps_dict, pilot_team_dict)
        check_emit_team_racing_status(t_laps_dict)

@SOCKET_IO.on('simulate_lap')
def on_simulate_lap(data):
    '''Simulates a lap (for debug testing).'''
    node_index = data['node']
    server_log('Simulated lap: Node {0}'.format(node_index+1))
    INTERFACE.intf_simulate_lap(node_index, 0)

@SOCKET_IO.on('LED_solid')
def on_LED_solid(data):
    '''LED Solid Color'''
    led_red = data['red']
    led_green = data['green']
    led_blue = data['blue']
    onoff(strip, Color(led_red,led_green,led_blue))

@SOCKET_IO.on('LED_chase')
def on_LED_chase(data):
    '''LED Solid Color'''
    led_red = data['red']
    led_green = data['green']
    led_blue = data['blue']
    theaterChase(strip, Color(led_red,led_green,led_blue))

@SOCKET_IO.on('LED_RB')
def on_LED_RB():
    rainbow(strip) #Rainbow

@SOCKET_IO.on('LED_RBCYCLE')
def on_LED_RBCYCLE():
    rainbowCycle(strip) #Rainbow Cycle

@SOCKET_IO.on('LED_RBCHASE')
def on_LED_RBCHASE():
    theaterChaseRainbow(strip) #Rainbow Chase

@SOCKET_IO.on('set_option')
def on_set_option(data):
    setOption(data['option'], data['value'])

@SOCKET_IO.on('get_race_scheduled')
def get_race_elapsed():
    # never broadcasts to all

    emit('race_scheduled', {
        'scheduled': RACE_SCHEDULED,
        'scheduled_at': RACE_SCHEDULED_TIME
    })

@SOCKET_IO.on('imdtabler_update_freqs')
def imdtabler_update_freqs(data):
    ''' Update IMDTabler page with new frequencies list '''
    emit_imdtabler_data(data['freq_list'].replace(',',' ').split())


# Socket io emit functions

def emit_priority_message(message, interrupt=False, **params):
    ''' Emits message to all clients '''
    emit_payload = {
        'message': message,
        'interrupt': interrupt
    }
    if ('nobroadcast' in params):
        emit('priority_message', emit_payload)
    else:
        SOCKET_IO.emit('priority_message', emit_payload)

def emit_race_status(**params):
    '''Emits race status.'''
    race_format = getCurrentRaceFormat()

    emit_payload = {
            'race_status': RACE.race_status,
            'race_mode': race_format.race_mode,
            'race_time_sec': race_format.race_time_sec,
            'hide_stage_timer': race_format.start_delay_min != race_format.start_delay_max,
            'pi_starts_at_s': RACE_START
        }
    if ('nobroadcast' in params):
        emit('race_status', emit_payload)
    else:
        SOCKET_IO.emit('race_status', emit_payload)

def emit_frequency_data(**params):
    '''Emits node data.'''
    profile_freqs = json.loads(Profiles.query.get(int(getOption("currentProfile"))).frequencies)
    emit_payload = {
            'frequency': profile_freqs["f"][:RACE.num_nodes]
        }
    if ('nobroadcast' in params):
        emit('frequency_data', emit_payload)
    else:
        SOCKET_IO.emit('frequency_data', emit_payload)
    # if IMDTabler.java available then trigger call to
    #  'emit_imdtabler_rating' via heartbeat function:
    if Use_imdtabler_jar_flag:
        heartbeat_thread_function.imdtabler_flag = True

def emit_node_data(**params):
    '''Emits node data.'''
    emit_payload = {
            'node_peak_rssi': [node.node_peak_rssi for node in INTERFACE.nodes],
            'node_nadir_rssi': [node.node_nadir_rssi for node in INTERFACE.nodes],
            'pass_peak_rssi': [node.pass_peak_rssi for node in INTERFACE.nodes],
            'pass_nadir_rssi': [node.pass_nadir_rssi for node in INTERFACE.nodes],
            'debug_pass_count': [node.debug_pass_count for node in INTERFACE.nodes]
        }
    if ('nobroadcast' in params):
        emit('node_data', emit_payload)
    else:
        SOCKET_IO.emit('node_data', emit_payload)

def emit_environmental_data(**params):
    '''Emits environmental data.'''
    emit_payload = {
        'core_temperature': INTERFACE.core_temp,
        'aux_voltage': [data['voltage'] for data in INTERFACE.ina219_data],
        'aux_current': [data['current'] for data in INTERFACE.ina219_data],
        'aux_power': [data['power'] for data in INTERFACE.ina219_data],
        'aux_temperature': [data.temperature for data in INTERFACE.bme280_data],
        'aux_pressure': [data.pressure for data in INTERFACE.bme280_data],
        'aux_humidity': [data.humidity for data in INTERFACE.bme280_data]
    }
    if ('nobroadcast' in params):
        emit('environmental_data', emit_payload)
    else:
        SOCKET_IO.emit('environmental_data', emit_payload)

def emit_enter_and_exit_at_levels(**params):
    '''Emits enter-at and exit-at levels for nodes.'''
    current_profile = int(getOption("currentProfile"))
    profile = Profiles.query.get(current_profile)
    profile_enter_ats = json.loads(profile.enter_ats)
    profile_exit_ats = json.loads(profile.exit_ats)

    emit_payload = {
        'enter_at_levels': profile_enter_ats["v"][:RACE.num_nodes],
        'exit_at_levels': profile_exit_ats["v"][:RACE.num_nodes]
    }
    if ('nobroadcast' in params):
        emit('enter_and_exit_at_levels', emit_payload)
    else:
        SOCKET_IO.emit('enter_and_exit_at_levels', emit_payload)

def emit_node_tuning(**params):
    '''Emits node tuning values.'''
    current_profile = int(getOption("currentProfile"))
    tune_val = Profiles.query.get(current_profile)
    emit_payload = {
        'profile_ids': [profile.id for profile in Profiles.query.all()],
        'profile_names': [profile.name for profile in Profiles.query.all()],
        'current_profile': current_profile,
        'profile_name': tune_val.name,
        'profile_description': tune_val.description
    }
    if ('nobroadcast' in params):
        emit('node_tuning', emit_payload)
    else:
        SOCKET_IO.emit('node_tuning', emit_payload)

def emit_language(**params):
    '''Emits race status.'''
    emit_payload = {
            'language': getOption("currentLanguage"),
            'languages': getLanguages()
        }
    if ('nobroadcast' in params):
        emit('language', emit_payload)
    else:
        SOCKET_IO.emit('language', emit_payload)

def emit_all_languages(**params):
    '''Emits full language dictionary.'''
    emit_payload = {
            'languages': getAllLanguages()
        }
    if ('nobroadcast' in params):
        emit('all_languages', emit_payload)
    else:
        SOCKET_IO.emit('all_languages', emit_payload)

def emit_min_lap(**params):
    '''Emits current minimum lap.'''
    emit_payload = {
        'min_lap': getOption('MinLapSec'),
        'min_lap_behavior': getOption("MinLapBehavior")
    }
    if ('nobroadcast' in params):
        emit('min_lap', emit_payload)
    else:
        SOCKET_IO.emit('min_lap', emit_payload)

def emit_race_format(**params):
    '''Emits race format values.'''
    race_format = getCurrentRaceFormat()
    is_db_race_format = RHRaceFormat.isDbBased(race_format)
    has_race = not is_db_race_format or SavedRaceMeta.query.filter_by(format_id=race_format.id).first()
    if has_race:
        locked = True
    else:
        locked = False

    emit_payload = {
        'format_ids': [raceformat.id for raceformat in RaceFormat.query.all()],
        'format_names': [raceformat.name for raceformat in RaceFormat.query.all()],
        'current_format': race_format.id if is_db_race_format else None,
        'format_name': race_format.name,
        'race_mode': race_format.race_mode,
        'race_time_sec': race_format.race_time_sec,
        'start_delay_min': race_format.start_delay_min,
        'start_delay_max': race_format.start_delay_max,
        'number_laps_win': race_format.number_laps_win,
        'win_condition': race_format.win_condition,
        'team_racing_mode': 1 if race_format.team_racing_mode else 0,
        'locked': locked
    }
    if ('nobroadcast' in params):
        emit('race_format', emit_payload)
    else:
        SOCKET_IO.emit('race_format', emit_payload)
        emit_team_racing_stat_if_enb()
        emit_leaderboard()

def emit_current_laps(**params):
    '''Emits current laps.'''
    global LAST_RACE_LAPS_CACHE
    if 'use_cache' in params and LAST_RACE_CACHE_VALID:
        emit_payload = LAST_RACE_LAPS_CACHE
    else:
        current_laps = []
        # for node in DB.session.query(CurrentLap.node_index).distinct():
        for node in range(RACE.num_nodes):
            node_laps = []
            last_lap_id = -1
            for lap in CurrentLap.query.filter_by(node_index=node).order_by(CurrentLap.lap_id).all():
                splits = get_splits(node, lap.lap_id, True)
                node_laps.append({
                    'lap_id': lap.lap_id,
                    'lap_raw': lap.lap_time,
                    'lap_time': lap.lap_time_formatted,
                    'lap_time_stamp': lap.lap_time_stamp,
                    'splits': splits
                })
                last_lap_id = lap.lap_id
            splits = get_splits(node, last_lap_id+1, False)
            if splits:
                node_laps.append({
                    'lap_id': last_lap_id+1,
                    'lap_time': '',
                    'lap_time_stamp': 0,
                    'splits': splits
                })
            current_laps.append({
                'laps': node_laps
            })
        current_laps = {'node_index': current_laps}
        emit_payload = current_laps
        LAST_RACE_LAPS_CACHE = current_laps

    if ('nobroadcast' in params):
        emit('current_laps', emit_payload)
    else:
        SOCKET_IO.emit('current_laps', emit_payload)

def get_splits(node, lap_id, lapCompleted):
    splits = []
    for slave_index in range(len(CLUSTER.slaves)):
        split = LapSplit.query.filter_by(node_index=node,lap_id=lap_id,split_id=slave_index).one_or_none()
        if split:
            split_payload = {
                'split_id': slave_index,
                'split_raw': split.split_time,
                'split_time': split.split_time_formatted,
                'split_speed': '{0:.2f}'.format(split.split_speed)
            }
        elif lapCompleted:
            split_payload = {
                'split_id': slave_index,
                'split_time': '-'
            }
        else:
            break
        splits.append(split_payload)

    return splits

def emit_race_list(**params):
    '''Emits race listing'''
    heats = {}
    for heat in SavedRaceMeta.query.with_entities(SavedRaceMeta.heat_id).distinct().order_by(SavedRaceMeta.heat_id):
        heatnote = Heat.query.filter_by( heat_id=heat.heat_id ).first().note

        rounds = {}
        for round in SavedRaceMeta.query.distinct().filter_by(heat_id=heat.heat_id).order_by(SavedRaceMeta.round_id):
            pilotraces = []
            for pilotrace in SavedPilotRace.query.filter_by(race_id=round.id).all():
                laps = []
                for lap in SavedRaceLap.query.filter_by(pilotrace_id=pilotrace.id).order_by(SavedRaceLap.lap_time_stamp).all():
                    laps.append({
                            'id': lap.id,
                            'lap_time_stamp': lap.lap_time_stamp,
                            'lap_time': lap.lap_time,
                            'lap_time_formatted': lap.lap_time_formatted,
                            'source': lap.source,
                            'deleted': lap.deleted
                        })

                pilot_data = Pilot.query.filter_by(id=pilotrace.pilot_id).first()
                if pilot_data:
                    nodepilot = pilot_data.callsign
                else:
                    nodepilot = None

                pilotraces.append({
                    'pilotrace_id': pilotrace.id,
                    'callsign': nodepilot,
                    'pilot_id': pilotrace.pilot_id,
                    'node_index': pilotrace.node_index,
                    'history_values': json.loads(pilotrace.history_values),
                    'history_times': json.loads(pilotrace.history_times),
                    'laps': laps,
                    'enter_at': pilotrace.enter_at,
                    'exit_at': pilotrace.exit_at,
                })
            rounds[round.round_id] = {
                'race_id': round.id,
                'class_id': round.class_id,
                'format_id': round.format_id,
                'start_time': round.start_time,
                'start_time_formatted': round.start_time_formatted,
                'pilotraces': pilotraces
            }
        heats[heat.heat_id] = {
            'heat_id': heat.heat_id,
            'note': heatnote,
            'rounds': rounds,
        }

    '''
    heats_by_class = {}
    heats_by_class[CLASS_ID_NONE] = [heat.heat_id for heat in Heat.query.filter_by(class_id=CLASS_ID_NONE,node_index=0).all()]
    for race_class in RaceClass.query.all():
        heats_by_class[race_class.id] = [heat.heat_id for heat in Heat.query.filter_by(class_id=race_class.id,node_index=0).all()]

    current_classes = {}
    for race_class in RaceClass.query.all():
        current_class = {}
        current_class['id'] = race_class.id
        current_class['name'] = race_class.name
        current_class['description'] = race_class.name
        current_classes[race_class.id] = current_class
    '''

    emit_payload = {
        'heats': heats,
        # 'heats_by_class': heats_by_class,
        # 'classes': current_classes,
    }

    if ('nobroadcast' in params):
        emit('race_list', emit_payload)
    else:
        SOCKET_IO.emit('race_list', emit_payload)

def emit_round_data_notify(**params):
    '''Let clients know round data is updated so they can request it.'''
    SOCKET_IO.emit('round_data_notify')

def emit_round_data(**params):
    '''Emits saved races to rounds page.'''
    global EVENT_RESULTS_CACHE
    global EVENT_RESULTS_CACHE_VALID

    if EVENT_RESULTS_CACHE_VALID:
        emit_payload = EVENT_RESULTS_CACHE

    else:
        heats = {}
        for heat in SavedRaceMeta.query.with_entities(SavedRaceMeta.heat_id).distinct().order_by(SavedRaceMeta.heat_id):
            heatnote = Heat.query.filter_by( heat_id=heat.heat_id ).first().note

            rounds = []
            for round in SavedRaceMeta.query.distinct().filter_by(heat_id=heat.heat_id).order_by(SavedRaceMeta.round_id):
                pilotraces = []
                for pilotrace in SavedPilotRace.query.filter_by(race_id=round.id).all():
                    laps = []
                    for lap in SavedRaceLap.query.filter_by(pilotrace_id=pilotrace.id).all():
                        laps.append({
                                'id': lap.id,
                                'lap_time_stamp': lap.lap_time_stamp,
                                'lap_time': lap.lap_time,
                                'lap_time_formatted': lap.lap_time_formatted,
                                'source': lap.source,
                                'deleted': lap.deleted
                            })

                    pilot_data = Pilot.query.filter_by(id=pilotrace.pilot_id).first()
                    if pilot_data:
                        nodepilot = pilot_data.callsign
                    else:
                        nodepilot = None

                    pilotraces.append({
                        'callsign': nodepilot,
                        'pilot_id': pilotrace.pilot_id,
                        'node_index': pilotrace.node_index,
                        'laps': laps
                    })
                rounds.append({
                    'id': round.round_id,
                    'start_time_formatted': round.start_time_formatted,
                    'nodes': pilotraces,
                    'leaderboard': calc_leaderboard(heat_id=heat.heat_id, round_id=round.round_id)
                })
            heats[heat.heat_id] = {
                'heat_id': heat.heat_id,
                'note': heatnote,
                'rounds': rounds,
                'leaderboard': calc_leaderboard(heat_id=heat.heat_id)
            }

        heats_by_class = {}
        heats_by_class[CLASS_ID_NONE] = [heat.heat_id for heat in Heat.query.filter_by(class_id=CLASS_ID_NONE,node_index=0).all()]
        for race_class in RaceClass.query.all():
            heats_by_class[race_class.id] = [heat.heat_id for heat in Heat.query.filter_by(class_id=race_class.id,node_index=0).all()]

        current_classes = {}
        for race_class in RaceClass.query.all():
            current_class = {}
            current_class['id'] = race_class.id
            current_class['name'] = race_class.name
            current_class['description'] = race_class.name
            current_class['leaderboard'] = calc_leaderboard(class_id=race_class.id)
            current_classes[race_class.id] = current_class

        emit_payload = {
            'heats': heats,
            'heats_by_class': heats_by_class,
            'classes': current_classes,
            'event_leaderboard': calc_leaderboard()
        }

        EVENT_RESULTS_CACHE = emit_payload
        EVENT_RESULTS_CACHE_VALID = True

    if ('nobroadcast' in params):
        emit('round_data', emit_payload)
    else:
        SOCKET_IO.emit('round_data', emit_payload)

def calc_leaderboard(**params):
    ''' Generates leaderboards '''
    USE_CURRENT = False
    USE_ROUND = None
    USE_HEAT = None
    USE_CLASS = None

    if ('current_race' in params):
        USE_CURRENT = True

    if ('class_id' in params):
        USE_CLASS = params['class_id']
    elif ('round_id' in params and 'heat_id' in params):
        USE_ROUND = params['round_id']
        USE_HEAT = params['heat_id']
    elif ('heat_id' in params):
        USE_ROUND = None
        USE_HEAT = params['heat_id']

    # Get profile (current), frequencies (current), race query (saved), and race format (all)
    if USE_CURRENT:
        current_profile = int(getOption("currentProfile"))
        profile = Profiles.query.get(current_profile)
        profile_freqs = json.loads(profile.frequencies)

        race_format = getCurrentRaceFormat()
    else:
        if USE_CLASS:
            race_query = SavedRaceMeta.query.filter_by(class_id=USE_CLASS)
            current_format = RaceClass.query.get(USE_CLASS).format_id
        elif USE_HEAT:
            if USE_ROUND:
                race_query = SavedRaceMeta.query.filter_by(heat_id=USE_HEAT, round_id=USE_ROUND)
                current_format = race_query.first().format_id
            else:
                race_query = SavedRaceMeta.query.filter_by(heat_id=USE_HEAT)
                heat_class = race_query.first().class_id
                if heat_class:
                    current_format = RaceClass.query.get(heat_class).format_id
                else:
                    current_format = None
        else:
            race_query = SavedRaceMeta.query
            current_format = None

        selected_races = race_query.all()
        racelist = [r.id for r in selected_races]

        if current_format:
            race_format = RaceFormat.query.get(current_format)
        else:
            race_format = None

    # Get the pilot ids for all relevant races
    # Add pilot callsigns
    # Add pilot team names
    # Get total laps for each pilot
    # Get hole shot laps
    pilot_ids = []
    callsigns = []
    team_names = []
    max_laps = []
    holeshots = []

    for pilot in Pilot.query.filter(Pilot.id != PILOT_ID_NONE):
        if USE_CURRENT:
            stat_query = DB.session.query(DB.func.count(CurrentLap.lap_id)) \
                .filter(CurrentLap.pilot_id == pilot.id, \
                    CurrentLap.lap_id != 0)
            max_lap = stat_query.scalar()
            current_heat = Heat.query.filter_by(heat_id=RACE.current_heat, pilot_id=pilot.id).first()
            if current_heat and profile_freqs["f"][current_heat.node_index] != FREQUENCY_ID_NONE:
                pilot_ids.append(pilot.id)
                callsigns.append(pilot.callsign)
                team_names.append(pilot.team)
                max_laps.append(max_lap)
        else:
            # find hole shots
            holeshot_laps = []
            for race in racelist:
                pilotraces = SavedPilotRace.query \
                    .filter(SavedPilotRace.pilot_id == pilot.id, \
                    SavedPilotRace.race_id == race \
                    ).all()

                for pilotrace in pilotraces:
                    holeshot_lap = SavedRaceLap.query \
                        .filter(SavedRaceLap.pilotrace_id == pilotrace.id, \
                            SavedRaceLap.deleted != 1, \
                            ).order_by(SavedRaceLap.lap_time_stamp).first()

                    if holeshot_lap:
                        holeshot_laps.append(holeshot_lap.id)

            # get total laps
            stat_query = DB.session.query(DB.func.count(SavedRaceLap.id)) \
                .filter(SavedRaceLap.pilot_id == pilot.id, \
                    SavedRaceLap.deleted != 1, \
                    SavedRaceLap.race_id.in_(racelist), \
                    ~SavedRaceLap.id.in_(holeshot_laps))

            max_lap = stat_query.scalar()
            if max_lap > 0:
                pilot_ids.append(pilot.id)
                callsigns.append(pilot.callsign)
                team_names.append(pilot.team)
                max_laps.append(max_lap)
                holeshots.append(holeshot_laps)

    total_time = []
    last_lap = []
    average_lap = []
    fastest_lap = []
    consecutives = []

    for i, pilot in enumerate(pilot_ids):
        # Get the total race time for each pilot
        if max_laps[i] is 0:
            total_time.append(0) # Add zero if no laps completed
        else:
            if USE_CURRENT:
                stat_query = DB.session.query(DB.func.sum(CurrentLap.lap_time)) \
                    .filter_by(pilot_id=pilot)
            else:
                stat_query = DB.session.query(DB.func.sum(SavedRaceLap.lap_time)) \
                    .filter(SavedRaceLap.pilot_id == pilot, \
                        SavedRaceLap.deleted != 1, \
                        SavedRaceLap.race_id.in_(racelist))

            total_time.append(stat_query.scalar())

        # Get the last lap for each pilot (current race only)
        if max_laps[i] is 0:
            last_lap.append(None) # Add zero if no laps completed
        else:
            if USE_CURRENT:
                stat_query = CurrentLap.query \
                    .filter_by(pilot_id=pilot) \
                    .order_by(-CurrentLap.lap_id)
                last_lap.append(stat_query.first().lap_time)
            else:
                last_lap.append(None)

        # Get the average lap time for each pilot
        if max_laps[i] is 0:
            average_lap.append(0) # Add zero if no laps completed
        else:
            if USE_CURRENT:
                stat_query = DB.session.query(DB.func.avg(CurrentLap.lap_time)) \
                    .filter(CurrentLap.pilot_id == pilot, CurrentLap.lap_id != 0)
            else:
                stat_query = DB.session.query(DB.func.avg(SavedRaceLap.lap_time)) \
                    .filter(SavedRaceLap.pilot_id == pilot, \
                        SavedRaceLap.deleted != 1, \
                        SavedRaceLap.race_id.in_(racelist), \
                        ~SavedRaceLap.id.in_(holeshots[i]))

            avg_lap = stat_query.scalar()
            average_lap.append(avg_lap)

        # Get the fastest lap time for each pilot
        if max_laps[i] is 0:
            fastest_lap.append(0) # Add zero if no laps completed
        else:
            if USE_CURRENT:
                stat_query = DB.session.query(DB.func.min(CurrentLap.lap_time)) \
                    .filter(CurrentLap.pilot_id == pilot, CurrentLap.lap_id != 0)
            else:
                stat_query = DB.session.query(DB.func.min(SavedRaceLap.lap_time)) \
                    .filter(SavedRaceLap.pilot_id == pilot, \
                        SavedRaceLap.deleted != 1, \
                        SavedRaceLap.race_id.in_(racelist), \
                        ~SavedRaceLap.id.in_(holeshots[i]))

            fast_lap = stat_query.scalar()
            fastest_lap.append(fast_lap)

        # find best consecutive 3 laps
        if max_laps[i] < 3:
            consecutives.append(None)
        else:
            all_consecutives = []

            if USE_CURRENT:
                thisrace = DB.session.query(CurrentLap.lap_time) \
                    .filter(CurrentLap.lap_id != 0, \
                    CurrentLap.pilot_id == pilot).all()

                for j in range(len(thisrace) - 2):
                    all_consecutives.append(thisrace[j].lap_time + thisrace[j+1].lap_time + thisrace[j+2].lap_time)

            else:
                for race_id in racelist:
                    thisrace = DB.session.query(SavedRaceLap.lap_time) \
                        .filter(SavedRaceLap.pilot_id == pilot, \
                            SavedRaceLap.race_id == race_id, \
                            SavedRaceLap.deleted != 1, \
                            ~SavedRaceLap.id.in_(holeshots[i]) \
                            ).all()

                    if len(thisrace) >= 3:
                        for j in range(len(thisrace) - 2):
                            all_consecutives.append(thisrace[j].lap_time + thisrace[j+1].lap_time + thisrace[j+2].lap_time)

            # Sort consecutives
            all_consecutives = sorted(all_consecutives, key = lambda x: (x is None, x))
            # Get lowest not-none value (if any)

            if all_consecutives:
                consecutives.append(all_consecutives[0])
            else:
                consecutives.append(None)

    # Combine for sorting
    leaderboard = zip(callsigns, max_laps, total_time, average_lap, fastest_lap, team_names, consecutives)

    # Reverse sort max_laps x[1], then sort on total time x[2]
    leaderboard_by_race_time = sorted(leaderboard, key = lambda x: (-x[1], x[2]))

    leaderboard_total_data = []
    for i, row in enumerate(leaderboard_by_race_time, start=1):
        leaderboard_total_data.append({
            'position': i,
            'callsign': row[0],
            'laps': row[1],
            'behind': (leaderboard_by_race_time[0][1] - row[1]),
            'total_time': time_format(row[2]),
            'average_lap': time_format(row[3]),
            'fastest_lap': time_format(row[4]),
            'team_name': row[5],
            'consecutives': time_format(row[6]),
        })

    # Sort fastest_laps x[4]
    leaderboard_by_fastest_lap = sorted(leaderboard, key = lambda x: (x[4] if x[4] > 0 else float('inf')))

    leaderboard_fast_lap_data = []
    for i, row in enumerate(leaderboard_by_fastest_lap, start=1):
        leaderboard_fast_lap_data.append({
            'position': i,
            'callsign': row[0],
            'total_time': time_format(row[2]),
            'average_lap': time_format(row[3]),
            'fastest_lap': time_format(row[4]),
            'team_name': row[5],
            'consecutives': time_format(row[6]),
        })

    # Sort consecutives x[6]
    leaderboard_by_consecutives = sorted(leaderboard, key = lambda x: (x[6] if x[6] > 0 else float('inf')))

    leaderboard_consecutives_data = []
    for i, row in enumerate(leaderboard_by_consecutives, start=1):
        leaderboard_consecutives_data.append({
            'position': i,
            'callsign': row[0],
            'total_time': time_format(row[2]),
            'average_lap': time_format(row[3]),
            'fastest_lap': time_format(row[4]),
            'team_name': row[5],
            'consecutives': time_format(row[6]),
        })

    leaderboard_output = {
        'by_race_time': leaderboard_total_data,
        'by_fastest_lap': leaderboard_fast_lap_data,
        'by_consecutives': leaderboard_consecutives_data
    }

    if race_format:
        leaderboard_output['meta'] = {
            'win_condition': race_format.win_condition,
            'team_racing_mode': race_format.team_racing_mode,
        }
    else:
        leaderboard_output['meta'] = {
            'win_condition': WIN_CONDITION_NONE,
            'team_racing_mode': False
        }

    return leaderboard_output

def emit_leaderboard(**params):
    '''Emits leaderboard.'''
    if 'use_cache' in params and LAST_RACE_CACHE_VALID:
        emit_payload = LAST_RACE_CACHE
    else:
        emit_payload = calc_leaderboard(current_race=True)

    if ('nobroadcast' in params):
        emit('leaderboard', emit_payload)
    else:
        SOCKET_IO.emit('leaderboard', emit_payload)

def emit_heat_data(**params):
    '''Emits heat data.'''
    current_heats = {}
    for heat in Heat.query.with_entities(Heat.heat_id).distinct():
        heatdata = Heat.query.filter_by(heat_id=heat.heat_id, node_index=0).one()
        pilots = []
        for node in range(RACE.num_nodes):
            pilot_id = Heat.query.filter_by(heat_id=heat.heat_id, node_index=node).one().pilot_id
            pilots.append(pilot_id)
        heat_id = heatdata.heat_id
        note = heatdata.note
        race_class = heatdata.class_id
        has_race = SavedRaceMeta.query.filter_by(heat_id=heat.heat_id).first()
        if has_race:
            locked = True
        else:
            locked = False

        current_heats[heat_id] = {'pilots': pilots,
            'note': note,
            'heat_id': heat_id,
            'class_id': race_class,
            'locked': locked}

    current_classes = []
    for race_class in RaceClass.query.all():
        current_class = {}
        current_class['id'] = race_class.id
        current_class['name'] = race_class.name
        current_class['description'] = race_class.description
        current_classes.append(current_class)

    pilots = []
    for pilot in Pilot.query.all():
        pilots.append({
            'pilot_id': pilot.id,
            'callsign': pilot.callsign,
            'name': pilot.name
            })

    emit_payload = {
        'heats': current_heats,
        'pilot_data': pilots,
        'classes': current_classes,
    }
    if ('nobroadcast' in params):
        emit('heat_data', emit_payload)
    elif ('noself' in params):
        emit('heat_data', emit_payload, broadcast=True, include_self=False)
    else:
        SOCKET_IO.emit('heat_data', emit_payload)

def emit_class_data(**params):
    '''Emits class data.'''
    current_classes = []
    for race_class in RaceClass.query.all():
        current_class = {}
        current_class['id'] = race_class.id
        current_class['name'] = race_class.name
        current_class['description'] = race_class.description
        current_class['format'] = race_class.format_id

        has_race = SavedRaceMeta.query.filter_by(class_id=race_class.id).one_or_none()
        if has_race:
            current_class['locked'] = True
        else:
            current_class['locked'] = False

        current_classes.append(current_class)

    formats = []
    for race_format in RaceFormat.query.all():
        raceformat = {}
        raceformat['id'] = race_format.id
        raceformat['name'] = race_format.name
        formats.append(raceformat)

    emit_payload = {
        'classes': current_classes,
        'formats': formats
    }
    if ('nobroadcast' in params):
        emit('class_data', emit_payload)
    elif ('noself' in params):
        emit('class_data', emit_payload, broadcast=True, include_self=False)
    else:
        SOCKET_IO.emit('class_data', emit_payload)

def emit_pilot_data(**params):
    '''Emits pilot data.'''
    pilots_list = []
    for pilot in Pilot.query.all():
        opts_str = '' # create team-options string for each pilot, with current team selected
        for name in TEAM_NAMES_LIST:
            opts_str += '<option value="' + name + '"'
            if name == pilot.team:
                opts_str += ' selected'
            opts_str += '>' + name + '</option>'

        pilots_list.append({
            'pilot_id': pilot.id,
            'callsign': pilot.callsign,
            'team': pilot.team,
            'phonetic': pilot.phonetic,
            'name': pilot.name,
            'team_options': opts_str
        })

    emit_payload = {
        'pilots': pilots_list
    }
    if ('nobroadcast' in params):
        emit('pilot_data', emit_payload)
    elif ('noself' in params):
        emit('pilot_data', emit_payload, broadcast=True, include_self=False)
    else:
        SOCKET_IO.emit('pilot_data', emit_payload)

    emit_heat_data()

def emit_current_heat(**params):
    '''Emits the current heat.'''
    callsigns = []
                             # dict for current heat with key=node_index, value=pilot_id
    node_pilot_dict = dict(Heat.query.with_entities(Heat.node_index, Heat.pilot_id). \
                      filter(Heat.heat_id==RACE.current_heat, Heat.pilot_id!=PILOT_ID_NONE).all())
    for node_index in range(RACE.num_nodes):
        pilot_id = node_pilot_dict.get(node_index)
        if pilot_id:
            pilot = Pilot.query.get(pilot_id)
            if pilot:
                callsigns.append(pilot.callsign)
            else:
                callsigns.append(None)
        else:
            callsigns.append(None)

    heat_data = Heat.query.filter_by(heat_id=RACE.current_heat, node_index=0).one()

    heat_note = heat_data.note

    heat_format = None
    if heat_data.class_id != CLASS_ID_NONE:
        heat_format = RaceClass.query.get(heat_data.class_id).format_id

    emit_payload = {
        'current_heat': RACE.current_heat,
        'callsign': callsigns,
        'heat_note': heat_note,
        'heat_format': heat_format
    }
    if ('nobroadcast' in params):
        emit('current_heat', emit_payload)
    else:
        SOCKET_IO.emit('current_heat', emit_payload)

def get_team_laps_info(cur_pilot_id=-1, num_laps_win=0):
    '''Calculates and returns team-racing info.'''
              # create dictionary with key=pilot_id, value=team_name
    pilot_team_dict = {}
    profile_freqs = json.loads(Profiles.query.get(int(getOption("currentProfile"))).frequencies)
                             # dict for current heat with key=node_index, value=pilot_id
    node_pilot_dict = dict(Heat.query.with_entities(Heat.node_index, Heat.pilot_id). \
                      filter(Heat.heat_id==RACE.current_heat, Heat.pilot_id!=PILOT_ID_NONE).all())
    for node in INTERFACE.nodes:
        if profile_freqs["f"][node.index] != FREQUENCY_ID_NONE:
            pilot_id = node_pilot_dict.get(node.index)
            if pilot_id:
                pilot_team_dict[pilot_id] = Pilot.query.filter_by(id=pilot_id).one().team
    #server_log('DEBUG get_team_laps_info pilot_team_dict: {0}'.format(pilot_team_dict))

    t_laps_dict = {}  # create dictionary (key=team_name, value=[lapCount,timestamp]) with initial zero laps
    for team_name in pilot_team_dict.values():
        if len(team_name) > 0 and team_name not in t_laps_dict:
            t_laps_dict[team_name] = [0, 0]

              # iterate through list of laps, sorted by lap timestamp
    for item in sorted(CurrentLap.query.with_entities(CurrentLap.lap_time_stamp, CurrentLap.lap_id, \
                                                      CurrentLap.pilot_id).all()):
        if item[1] > 0:  # current lap is > 0
            team_name = pilot_team_dict[item[2]]
            if team_name in t_laps_dict:
                t_laps_dict[team_name][0] += 1       # increment lap count for team
                if num_laps_win == 0 or t_laps_dict[team_name][0] <= num_laps_win:
                    t_laps_dict[team_name][1] = item[0]  # update lap_time_stamp (if not past winning lap)
                #server_log('DEBUG get_team_laps_info team[{0}]={1} item: {2}'.format(team_name, t_laps_dict[team_name], item))
    #server_log('DEBUG get_team_laps_info t_laps_dict: {0}'.format(t_laps_dict))

    if cur_pilot_id >= 0:  # determine name for 'cur_pilot_id' if given
        cur_team_name = pilot_team_dict[cur_pilot_id]
    else:
        cur_team_name = None

    return t_laps_dict, cur_team_name, pilot_team_dict

def check_emit_team_racing_status(t_laps_dict=None, **params):
    '''Checks and emits team-racing status info.'''
              # if not passed in then determine number of laps for each team
    if t_laps_dict is None:
        t_laps_dict = get_team_laps_info()[0]
    disp_str = ''
    for t_name in sorted(t_laps_dict.keys()):
        disp_str += ' <span class="team-laps">Team ' + t_name + ' Lap: ' + str(t_laps_dict[t_name][0]) + '</span>'
    if Race_laps_winner_name is not None:
        if Race_laps_winner_name is not RACE_STATUS_TIED_STR and \
                Race_laps_winner_name is not RACE_STATUS_CROSSING:
            disp_str += '<span class="team-winner">Winner is Team ' + Race_laps_winner_name + '</span>'
        else:
            disp_str += '<span class="team-winner">' + Race_laps_winner_name + '</span>'
    #server_log('Team racing status: ' + disp_str)
    emit_team_racing_status(disp_str)

def emit_team_racing_stat_if_enb(**params):
    '''Emits team-racing status info if team racing is enabled.'''
    race_format = getCurrentRaceFormat()
    if race_format.team_racing_mode:
        check_emit_team_racing_status(**params)
    else:
        emit_team_racing_status('')

def emit_team_racing_status(disp_str, **params):
    '''Emits given team-racing status info.'''
    emit_payload = {'team_laps_str': disp_str}
    if ('nobroadcast' in params):
        emit('team_racing_status', emit_payload)
    else:
        SOCKET_IO.emit('team_racing_status', emit_payload)

def check_pilot_laps_win(pass_node_index, num_laps_win):
    '''Checks if a pilot has completed enough laps to win.'''
    win_pilot_id = -1
    win_lap_tstamp = 0
    profile_freqs = json.loads(Profiles.query.get(int(getOption("currentProfile"))).frequencies)
                             # dict for current heat with key=node_index, value=pilot_id
    node_pilot_dict = dict(Heat.query.with_entities(Heat.node_index, Heat.pilot_id). \
                      filter(Heat.heat_id==RACE.current_heat, Heat.pilot_id!=PILOT_ID_NONE).all())
    for node in INTERFACE.nodes:
        if profile_freqs["f"][node.index] != FREQUENCY_ID_NONE:
            pilot_id = node_pilot_dict.get(node.index)
            if pilot_id:
                lap_id = DB.session.query(DB.func.max(CurrentLap.lap_id)) \
                        .filter_by(node_index=node.index).scalar()
                if lap_id is None:
                    lap_id = 0
                            # if (other) pilot crossing for possible winning lap then wait
                            #  in case lap time turns out to be earliest:
                if node.crossing_flag and node.index != pass_node_index and lap_id == num_laps_win - 1:
                    server_log('check_pilot_laps_win waiting for crossing, Node {0}'.format(node.index+1))
                    return -1
                if lap_id >= num_laps_win:
                    lap_data = CurrentLap.query.filter_by(node_index=node.index, lap_id=num_laps_win).one()
                    #server_log('DEBUG check_pilot_laps_win Node {0} pilot_id={1} tstamp={2}'.format(node.index+1, pilot_id, lap_data.lap_time_stamp))
                             # save pilot_id for earliest lap time:
                    if win_pilot_id < 0 or lap_data.lap_time_stamp < win_lap_tstamp:
                        win_pilot_id = pilot_id
                        win_lap_tstamp = lap_data.lap_time_stamp
    #server_log('DEBUG check_pilot_laps_win returned win_pilot_id={0}'.format(win_pilot_id))
    return win_pilot_id

def check_team_laps_win(t_laps_dict, num_laps_win, pilot_team_dict, pass_node_index=-1):
    '''Checks if a team has completed enough laps to win.'''
    global Race_laps_winner_name
         # make sure there's not a pilot in the process of crossing for a winning lap
    if Race_laps_winner_name is None and pilot_team_dict:
        profile_freqs = None
                                  # dict for current heat with key=node_index, value=pilot_id
        node_pilot_dict = dict(Heat.query.with_entities(Heat.node_index, Heat.pilot_id). \
                          filter(Heat.heat_id==RACE.current_heat, Heat.pilot_id!=PILOT_ID_NONE).all())
        for node in INTERFACE.nodes:  # check if (other) pilot node is crossing gate
            if node.crossing_flag and node.index != pass_node_index:
                if not profile_freqs:
                    profile_freqs = json.loads(Profiles.query.get( \
                                               int(getOption("currentProfile"))).frequencies)
                if profile_freqs["f"][node.index] != FREQUENCY_ID_NONE:  # node is enabled
                    pilot_id = node_pilot_dict.get(node.index)
                    if pilot_id:  # node has pilot assigned to it
                        team_name = pilot_team_dict[pilot_id]
                        if team_name:
                            ent = t_laps_dict[team_name]  # entry for team [lapCount,timestamp]
                                        # if pilot crossing for possible winning lap then wait
                                        #  in case lap time turns out to be earliest:
                            if ent and ent[0] == num_laps_win - 1:
                                server_log('check_team_laps_win waiting for crossing, Node {0}'.format(node.index+1))
                                return
    win_name = None
    win_tstamp = -1
         # for each team, check if team has enough laps to win (and, if more
         #  than one has enough laps, pick team with earliest timestamp)
    for team_name in t_laps_dict.keys():
        ent = t_laps_dict[team_name]  # entry for team [lapCount,timestamp]
        if ent[0] >= num_laps_win and (win_tstamp < 0 or ent[1] < win_tstamp):
            win_name = team_name
            win_tstamp = ent[1]
    #server_log('DEBUG check_team_laps_win win_name={0} tstamp={1}'.format(win_name,win_tstamp))
    Race_laps_winner_name = win_name

def check_most_laps_win(pass_node_index=-1, t_laps_dict=None, pilot_team_dict=None):
    '''Checks if pilot or team has most laps for a win.'''
    global Race_laps_winner_name

    race_format = getCurrentRaceFormat()
    if race_format.team_racing_mode: # team racing mode enabled

             # if not passed in then determine number of laps for each team
        if t_laps_dict is None:
            t_laps_dict, t_name, pilot_team_dict = get_team_laps_info()

        max_lap_count = -1
        win_name = None
        win_tstamp = -1
        tied_flag = False
        num_max_lap = 0
             # find team with most laps
        for team_name in t_laps_dict.keys():
            ent = t_laps_dict[team_name]  # entry for team [lapCount,timestamp]
            if ent[0] >= max_lap_count:
                if ent[0] > max_lap_count:  # if team has highest lap count found so far
                    max_lap_count = ent[0]
                    win_name = team_name
                    win_tstamp = ent[1]
                    tied_flag = False
                    num_max_lap = 1
                else:  # if team is tied for highest lap count found so far
                    # not waiting for crossing
                    if pass_node_index >= 0 and Race_laps_winner_name is not RACE_STATUS_CROSSING:
                        num_max_lap += 1  # count number of teams at max lap
                        if ent[1] < win_tstamp:  # this team has earlier lap time
                            win_name = team_name
                            win_tstamp = ent[1]
                    else:  # waiting for crossing
                        tied_flag = True
        #server_log('DEBUG check_most_laps_win tied={0} win_name={1} tstamp={2}'.format(tied_flag,win_name,win_tstamp))

        if tied_flag or max_lap_count <= 0:
            Race_laps_winner_name = RACE_STATUS_TIED_STR  # indicate status tied
            check_emit_team_racing_status(t_laps_dict)
            emit_phonetic_text('Race tied', 'race_winner')
            return  # wait for next 'pass_record_callback()' event

        if win_name:  # if a team looks like the winner

            # make sure there's not a pilot in the process of crossing for a winning lap
            if (Race_laps_winner_name is None or Race_laps_winner_name is RACE_STATUS_TIED_STR or \
                                Race_laps_winner_name is RACE_STATUS_CROSSING) and pilot_team_dict:
                profile_freqs = None
                node_pilot_dict = None  # dict for current heat with key=node_index, value=pilot_id
                for node in INTERFACE.nodes:  # check if (other) pilot node is crossing gate
                    if node.index != pass_node_index:  # if node is for other pilot
                        if node.crossing_flag:
                            if not profile_freqs:
                                profile_freqs = json.loads(Profiles.query.get( \
                                                int(getOption("currentProfile"))).frequencies)
                            if profile_freqs["f"][node.index] != FREQUENCY_ID_NONE:  # node is enabled
                                if not node_pilot_dict:
                                    node_pilot_dict = dict(Heat.query.with_entities(Heat.node_index, Heat.pilot_id). \
                                              filter(Heat.heat_id==RACE.current_heat, Heat.pilot_id!=PILOT_ID_NONE).all())
                                pilot_id = node_pilot_dict.get(node.index)
                                if pilot_id:  # node has pilot assigned to it
                                    team_name = pilot_team_dict[pilot_id]
                                    if team_name:
                                        ent = t_laps_dict[team_name]  # entry for team [lapCount,timestamp]
                                                    # if pilot crossing for possible winning lap then wait
                                                    #  in case lap time turns out to be earliest:
                                        if ent and ent[0] == max_lap_count - 1:
                                            # allow race tied when gate crossing completes
                                            if pass_node_index < 0:
                                                Race_laps_winner_name = RACE_STATUS_CROSSING
                                            else:  # if called from 'pass_record_callback()' then no more ties
                                                Race_laps_winner_name = RACE_STATUS_TIED_STR
                                            server_log('check_most_laps_win waiting for crossing, Node {0}'.\
                                                                                  format(node.index+1))
                                            return

            # if race currently tied and more than one team at max lap
            #  then don't stop the tied race in progress
            if (Race_laps_winner_name is not RACE_STATUS_TIED_STR) or num_max_lap <= 1:
                Race_laps_winner_name = win_name  # indicate a team has won
                check_emit_team_racing_status(t_laps_dict)
                emit_phonetic_text('Race done, winner is team ' + Race_laps_winner_name, 'race_winner')

        else:    # if no team looks like the winner
            Race_laps_winner_name = RACE_STATUS_TIED_STR  # indicate status tied

    else:  # not team racing mode

        pilots_list = []  # (lap_id, lap_time_stamp, pilot_id, node)
        max_lap_id = 0
        num_max_lap = 0
        profile_freqs = json.loads(Profiles.query.get(int(getOption("currentProfile"))).frequencies)
                                  # dict for current heat with key=node_index, value=pilot_id
        node_pilot_dict = dict(Heat.query.with_entities(Heat.node_index, Heat.pilot_id). \
                          filter(Heat.heat_id==RACE.current_heat, Heat.pilot_id!=PILOT_ID_NONE).all())
        for node in INTERFACE.nodes:  # load per-pilot data into 'pilots_list'
            if profile_freqs["f"][node.index] != FREQUENCY_ID_NONE:
                pilot_id = node_pilot_dict.get(node.index)
                if pilot_id:
                    lap_id = DB.session.query(DB.func.max(CurrentLap.lap_id)) \
                            .filter_by(node_index=node.index).scalar()
                    if lap_id > 0:
                        lap_data = CurrentLap.query.filter_by(node_index=node.index, lap_id=lap_id).one_or_none()
                        if lap_data:
                            pilots_list.append((lap_id, lap_data.lap_time_stamp, pilot_id, node))
                            if lap_id > max_lap_id:
                                max_lap_id = lap_id
                                num_max_lap = 1
                            elif lap_id == max_lap_id:
                                num_max_lap += 1  # count number of nodes at max lap
        #server_log('DEBUG check_most_laps_win pass_node_index={0} max_lap={1}'.format(pass_node_index, max_lap_id))

        if max_lap_id <= 0:  # if no laps then bail out
            Race_laps_winner_name = RACE_STATUS_TIED_STR  # indicate status tied
            if pass_node_index < 0:  # if called from 'race_time_finished()'
                emit_team_racing_status(Race_laps_winner_name)
                emit_phonetic_text('Race tied', 'race_winner')
            return

        # if any (other) pilot is in the process of crossing the gate and within one lap of
        #  winning then bail out (and wait for next 'pass_record_callback()' event)
        pass_node_lap_id = -1
        for item in pilots_list:
            if item[3].index != pass_node_index:  # if node is for other pilot
                if item[3].crossing_flag and item[0] >= max_lap_id - 1:
                    # if called from 'race_time_finished()' then allow race tied after crossing
                    if pass_node_index < 0:
                        Race_laps_winner_name = RACE_STATUS_CROSSING
                    else:  # if called from 'pass_record_callback()' then no more ties
                        Race_laps_winner_name = RACE_STATUS_TIED_STR
                    server_log('check_most_laps_win waiting for crossing, Node {0}'.format(item[3].index+1))
                    return
            else:
                pass_node_lap_id = item[0]  # save 'lap_id' for node/pilot that caused current lap pass

        # if race currently tied and called from 'pass_record_callback()'
        #  and current-pass pilot is not only one at max lap
        #  then clear 'pass_node_index' so pass will not stop a tied race in progress
        if Race_laps_winner_name is RACE_STATUS_TIED_STR and pass_node_index >= 0 and \
                (pass_node_lap_id < max_lap_id or (pass_node_lap_id == max_lap_id and num_max_lap > 1)):
            pass_node_index = -1

        # check for pilots with max laps; if more than one then select one with
        #  earliest lap time (if called from 'pass_record_callback()' fn) or
        #  indicate status tied (if called from 'race_time_finished()' fn)
        win_pilot_id = -1
        win_lap_tstamp = 0
        for item in pilots_list:
            if item[0] == max_lap_id:
                if win_pilot_id < 0:  # this is first one so far at max_lap
                    win_pilot_id = item[2]
                    win_lap_tstamp = item[1]
                else:  # other pilots found at max_lap
                             # if called from 'pass_record_callback()' and not waiting for crossing
                    if pass_node_index >= 0 and Race_laps_winner_name is not RACE_STATUS_CROSSING:
                        if item[1] < win_lap_tstamp:  # this pilot has earlier lap time
                            win_pilot_id = item[2]
                            win_lap_tstamp = item[1]
                    else:  # called from 'race_time_finished()' or was waiting for crossing
                        if Race_laps_winner_name is not RACE_STATUS_TIED_STR:
                            Race_laps_winner_name = RACE_STATUS_TIED_STR  # indicate status tied
                            emit_team_racing_status(Race_laps_winner_name)
                            emit_phonetic_text('Race tied', 'race_winner')
                        return  # wait for next 'pass_record_callback()' event
        #server_log('DEBUG check_most_laps_win win_pilot_id={0}'.format(win_pilot_id))

        if win_pilot_id >= 0:
            win_callsign = Pilot.query.filter_by(id=win_pilot_id).one().callsign
            Race_laps_winner_name = win_callsign  # indicate a pilot has won
            emit_team_racing_status('Winner is ' + Race_laps_winner_name)
            win_phon_name = Pilot.query.filter_by(id=win_pilot_id).one().phonetic
            if len(win_phon_name) <= 0:  # if no phonetic then use callsign
                win_phon_name = win_callsign
            emit_phonetic_text('Race done, winner is ' + win_phon_name, 'race_winner')
        else:
            Race_laps_winner_name = RACE_STATUS_TIED_STR  # indicate status tied

def emit_phonetic_data(pilot_id, lap_id, lap_time, team_name, team_laps, **params):
    '''Emits phonetic data.'''
    raw_time = lap_time
    phonetic_time = phonetictime_format(lap_time)
    phonetic_name = Pilot.query.get(pilot_id).phonetic
    callsign = Pilot.query.get(pilot_id).callsign
    pilot_id = Pilot.query.get(pilot_id).id
    emit_payload = {
        'pilot': phonetic_name,
        'callsign': callsign,
        'pilot_id': pilot_id,
        'lap': lap_id,
        'raw_time': raw_time,
        'phonetic': phonetic_time,
        'team_name' : team_name,
        'team_laps' : team_laps
    }
    if ('nobroadcast' in params):
        emit('phonetic_data', emit_payload)
    else:
        SOCKET_IO.emit('phonetic_data', emit_payload)

def emit_first_pass_registered(node_idx, **params):
    '''Emits when first pass (lap 0) is registered during a race'''
    emit_payload = {
        'node_index': node_idx,
    }
    if ('nobroadcast' in params):
        emit('first_pass_registered', emit_payload)
    else:
        SOCKET_IO.emit('first_pass_registered', emit_payload)

def emit_phonetic_text(text_str, domain=False, **params):
    '''Emits given phonetic text.'''
    emit_payload = {
        'text': text_str,
        'domain': domain
    }
    if ('nobroadcast' in params):
        emit('phonetic_text', emit_payload)
    else:
        SOCKET_IO.emit('phonetic_text', emit_payload)

def emit_enter_at_level(node, **params):
    '''Emits enter-at level for given node.'''
    emit_payload = {
        'node_index': node.index,
        'level': node.enter_at_level
    }
    if ('nobroadcast' in params):
        emit('node_enter_at_level', emit_payload)
    else:
        SOCKET_IO.emit('node_enter_at_level', emit_payload)

def emit_exit_at_level(node, **params):
    '''Emits exit-at level for given node.'''
    emit_payload = {
        'node_index': node.index,
        'level': node.exit_at_level
    }
    if ('nobroadcast' in params):
        emit('node_exit_at_level', emit_payload)
    else:
        SOCKET_IO.emit('node_exit_at_level', emit_payload)

def emit_node_crossing_change(node, **params):
    '''Emits crossing-flag change for given node.'''
    emit_payload = {
        'node_index': node.index,
        'crossing_flag': node.crossing_flag
    }
    if ('nobroadcast' in params):
        emit('node_crossing_change', emit_payload)
    else:
        SOCKET_IO.emit('node_crossing_change', emit_payload)

def emit_imdtabler_page(**params):
    '''Emits IMDTabler page, using current profile frequencies.'''
    if Use_imdtabler_jar_flag:
        try:                          # get IMDTabler version string
            imdtabler_ver = subprocess.check_output( \
                                'java -jar ' + IMDTABLER_JAR_NAME + ' -v', shell=True).rstrip()
            profile_freqs = json.loads(Profiles.query.get(int(getOption("currentProfile"))).frequencies)
            fi_list = list(OrderedDict.fromkeys(profile_freqs['f']))  # remove duplicates
            fs_list = []
            for val in fi_list:  # convert list of integers to list of strings
                if val > 0:      # drop any zero entries
                    fs_list.append(str(val))
            emit_imdtabler_data(fs_list, imdtabler_ver)
        except Exception as ex:
            server_log('emit_imdtabler_page exception:  ' + str(ex))

def emit_imdtabler_data(fs_list, imdtabler_ver=None, **params):
    '''Emits IMDTabler data for given frequencies.'''
    try:
        imdtabler_data = None
        if len(fs_list) > 2:  # if 3+ then invoke jar; get response
            imdtabler_data = subprocess.check_output( \
                        'java -jar ' + IMDTABLER_JAR_NAME + ' -t ' + ' '.join(fs_list), shell=True)
    except Exception as ex:
        imdtabler_data = None
        server_log('emit_imdtabler_data exception:  ' + str(ex))
    emit_payload = {
        'freq_list': ' '.join(fs_list),
        'table_data': imdtabler_data,
        'version_str': imdtabler_ver
    }
    if ('nobroadcast' in params):
        emit('imdtabler_data', emit_payload)
    else:
        SOCKET_IO.emit('imdtabler_data', emit_payload)

def emit_imdtabler_rating():
    '''Emits IMDTabler rating for current profile frequencies.'''
    try:
        profile_freqs = json.loads(Profiles.query.get(int(getOption("currentProfile"))).frequencies)
        imd_val = None
        fi_list = list(OrderedDict.fromkeys(profile_freqs['f']))  # remove duplicates
        fs_list = []
        for val in fi_list:  # convert list of integers to list of strings
            if val > 0:      # drop any zero entries
                fs_list.append(str(val))
        if len(fs_list) > 2:
            imd_val = subprocess.check_output(  # invoke jar; get response
                        'java -jar ' + IMDTABLER_JAR_NAME + ' -r ' + ' '.join(fs_list), shell=True).rstrip()
    except Exception as ex:
        imd_val = None
        server_log('emit_imdtabler_rating exception:  ' + str(ex))
    emit_payload = {
            'imd_rating': imd_val
        }
    SOCKET_IO.emit('imdtabler_rating', emit_payload)


#
# Program Functions
#

def heartbeat_thread_function():
    '''Allow time for connection handshake to terminate before emitting data'''
    gevent.sleep(0.010)

    '''Emits current rssi data.'''
    while True:
        node_data = INTERFACE.get_heartbeat_json()

        SOCKET_IO.emit('heartbeat', node_data)
        heartbeat_thread_function.iter_tracker += 1

        # check if race timer is finished
        if RACE.timer_running:
            check_race_time_expired()

        # update displayed IMD rating after freqs changed:
        if heartbeat_thread_function.imdtabler_flag and \
                (heartbeat_thread_function.iter_tracker % 5) == 0:
            heartbeat_thread_function.imdtabler_flag = False
            emit_imdtabler_rating()

        # emit rest of node data, but less often:
        if (heartbeat_thread_function.iter_tracker % 20) == 0:
            emit_node_data()

        # emit cluster status less often:
        if (heartbeat_thread_function.iter_tracker % 20) == 10:
            CLUSTER.emitStatus()

        # emit environment data less often:
        if (heartbeat_thread_function.iter_tracker % 100) == 0:
            INTERFACE.update_environmental_data()
            emit_environmental_data()

        # check if race is to be started
        global RACE_SCHEDULED
        if RACE_SCHEDULED:
            if monotonic() > RACE_SCHEDULED_TIME:
                on_stage_race()
                RACE_SCHEDULED = False

        gevent.sleep(0.100)

def ms_from_race_start():
    '''Return milliseconds since race start.'''
    delta_time = monotonic() - RACE_START
    milli_sec = delta_time * 1000.0
    return milli_sec

def ms_to_race_scheduled():
    '''Return milliseconds since race start.'''
    if RACE_SCHEDULED:
        delta_time = monotonic() - RACE_SCHEDULED_TIME
        milli_sec = delta_time * 1000.0
        return milli_sec
    else:
        return None

def ms_from_program_start():
    '''Returns the elapsed milliseconds since the start of the program.'''
    delta_time = monotonic() - PROGRAM_START
    milli_sec = delta_time * 1000.0
    return milli_sec

def time_format(millis):
    '''Convert milliseconds to 00:00.000'''
    if millis is None:
        return None

    millis = int(millis)
    minutes = millis / 60000
    over = millis % 60000
    seconds = over / 1000
    over = over % 1000
    milliseconds = over
    return '{0:01d}:{1:02d}.{2:03d}'.format(minutes, seconds, milliseconds)

def phonetictime_format(millis):
    '''Convert milliseconds to phonetic'''
    millis = int(millis + 50)  # round to nearest tenth of a second
    minutes = millis / 60000
    over = millis % 60000
    seconds = over / 1000
    over = over % 1000
    tenths = over / 100

    if minutes > 0:
        return '{0:01d} {1:02d}.{2:01d}'.format(minutes, seconds, tenths)
    else:
        return '{0:01d}.{1:01d}'.format(seconds, tenths)

def time_format_mmss(millis):
    '''Convert milliseconds to 00:00'''
    if millis is None:
        return None

    millis = int(millis)
    minutes = millis / 60000
    over = millis % 60000
    seconds = over / 1000
    over = over % 1000
    return '{0:01d}:{1:02d}'.format(minutes, seconds)

def check_race_time_expired():
    race_format = getCurrentRaceFormat()
    if race_format and race_format.race_mode == 0: # count down
        if monotonic() >= RACE_START + race_format.race_time_sec:
            RACE.timer_running = 0 # indicate race timer no longer running
            if race_format.win_condition == WIN_CONDITION_MOST_LAPS:  # Most Laps Wins Enabled
                check_most_laps_win()  # check if pilot or team has most laps for win

def pass_record_callback(node, lap_timestamp_absolute, source):
    '''Handles pass records from the nodes.'''

    server_log('Raw pass record: Node: {0}, MS Since Lap: {1}'.format(node.index+1, lap_timestamp_absolute))
    node.debug_pass_count += 1
    emit_node_data() # For updated triggers and peaks

    global Race_laps_winner_name
    profile_freqs = json.loads(Profiles.query.get(int(getOption("currentProfile"))).frequencies)
    if profile_freqs["f"][node.index] != FREQUENCY_ID_NONE:
        # always count laps if race is running, otherwise test if lap should have counted before race end (RACE_DURATION_MS is invalid while race is in progress)
        if RACE.race_status is RACE_STATUS_RACING \
            or (RACE.race_status is RACE_STATUS_DONE and \
                lap_timestamp_absolute < RACE_END):

            # Get the current pilot id on the node
            pilot_id = Heat.query.filter_by( \
                heat_id=RACE.current_heat, node_index=node.index).one().pilot_id

            # reject passes before race start and with disabled (no-pilot) nodes
            if pilot_id != PILOT_ID_NONE:
                if lap_timestamp_absolute >= RACE_START:

                    lap_time_stamp = (lap_timestamp_absolute - RACE_START)
                    lap_time_stamp *= 1000 # store as milliseconds

                    # Get the last completed lap from the database
                    last_lap_id = DB.session.query(DB.func.max(CurrentLap.lap_id)) \
                        .filter_by(node_index=node.index).scalar()

                    if last_lap_id is None: # No previous laps, this is the first pass
                        # Lap zero represents the time from the launch pad to flying through the gate
                        lap_time = lap_time_stamp
                        lap_id = 0
                    else: # This is a normal completed lap
                        # Find the time stamp of the last lap completed
                        last_lap_time_stamp = CurrentLap.query.filter_by( \
                            node_index=node.index, lap_id=last_lap_id).one().lap_time_stamp
                        # New lap time is the difference between the current time stamp and the last
                        lap_time = lap_time_stamp - last_lap_time_stamp
                        lap_id = last_lap_id + 1

                    race_format = getCurrentRaceFormat()
                    min_lap = int(getOption("MinLapSec"))
                    min_lap_behavior = int(getOption("MinLapBehavior"))

                    lap_ok_flag = True
                    if lap_id != 0:  # if initial lap then always accept and don't check lap time; else:
                        if lap_time < (min_lap * 1000):  # if lap time less than minimum
                            node.under_min_lap_count += 1
                            server_log('Pass record under lap minimum ({3}): Node={0}, Lap={1}, LapTime={2}, Count={4}' \
                                       .format(node.index+1, lap_id, time_format(lap_time), min_lap, node.under_min_lap_count))
                            if min_lap_behavior != 0:  # if behavior is 'Discard New Short Laps'
                                lap_ok_flag = False

                    if lap_ok_flag:
                        SOCKET_IO.emit('pass_record', {
                            'node': node.index,
                            'frequency': node.frequency,
                            'timestamp': lap_time_stamp + monotonic_to_milliseconds(RACE_START)
                        })
                        # Add the new lap to the database
                        DB.session.add(CurrentLap(node_index=node.index, pilot_id=pilot_id, lap_id=lap_id, \
                            lap_time_stamp=lap_time_stamp, lap_time=lap_time, \
                            lap_time_formatted=time_format(lap_time), source=source))
                        DB.session.commit()

                        #server_log('Pass record: Node: {0}, Lap: {1}, Lap time: {2}' \
                        #    .format(node.index+1, lap_id, time_format(lap_time)))
                        emit_current_laps() # update all laps on the race page
                        emit_leaderboard() # update leaderboard

                        if race_format.team_racing_mode: # team racing mode enabled

                            # if win condition is first-to-x-laps and x is valid
                            #  then check if a team has enough laps to win
                            if race_format.win_condition == WIN_CONDITION_FIRST_TO_LAP_X and race_format.number_laps_win > 0:
                                t_laps_dict, team_name, pilot_team_dict = \
                                    get_team_laps_info(pilot_id, race_format.number_laps_win)
                                team_laps = t_laps_dict[team_name][0]
                                check_team_laps_win(t_laps_dict, race_format.number_laps_win, pilot_team_dict, node.index)
                            else:
                                t_laps_dict, team_name, pilot_team_dict = get_team_laps_info(pilot_id)
                                team_laps = t_laps_dict[team_name][0]
                            check_emit_team_racing_status(t_laps_dict)

                            if lap_id > 0:   # send phonetic data to be spoken
                                emit_phonetic_data(pilot_id, lap_id, lap_time, team_name, team_laps)

                                # if Most Laps Wins race is tied then check for winner
                                if race_format.win_condition == WIN_CONDITION_MOST_LAPS:
                                    if Race_laps_winner_name is RACE_STATUS_TIED_STR or \
                                                Race_laps_winner_name is RACE_STATUS_CROSSING:
                                        check_most_laps_win(node.index, t_laps_dict, pilot_team_dict)

                                # if a team has won the race and this is the winning lap
                                elif Race_laps_winner_name is not None and \
                                            team_name == Race_laps_winner_name and \
                                            team_laps >= race_format.number_laps_win:
                                    emit_phonetic_text('Winner is team ' + Race_laps_winner_name, 'race_winner')
                            elif lap_id == 0:
                                emit_first_pass_registered(node.index) # play first-pass sound

                        else:  # not team racing mode
                            if lap_id > 0:
                                                # send phonetic data to be spoken
                                if race_format.win_condition != WIN_CONDITION_FIRST_TO_LAP_X or race_format.number_laps_win <= 0:
                                    emit_phonetic_data(pilot_id, lap_id, lap_time, None, None)

                                                     # if Most Laps Wins race is tied then check for winner
                                    if race_format.win_condition == WIN_CONDITION_MOST_LAPS:
                                        if Race_laps_winner_name is RACE_STATUS_TIED_STR or \
                                                    Race_laps_winner_name is RACE_STATUS_CROSSING:
                                            check_most_laps_win(node.index)

                                else:           # need to check if any pilot has enough laps to win
                                    if race_format.win_condition == WIN_CONDITION_FIRST_TO_LAP_X:
                                        win_pilot_id = check_pilot_laps_win(node.index, race_format.number_laps_win)
                                        if win_pilot_id >= 0:  # a pilot has won the race
                                            win_callsign = Pilot.query.get(win_pilot_id).callsign
                                            emit_team_racing_status('Winner is ' + win_callsign)
                                            emit_phonetic_data(pilot_id, lap_id, lap_time, None, None)

                                            if Race_laps_winner_name is None:
                                                    # a pilot has won the race and has not yet been announced
                                                win_phon_name = Pilot.query.get(win_pilot_id).phonetic
                                                if len(win_phon_name) <= 0:  # if no phonetic then use callsign
                                                    win_phon_name = win_callsign
                                                Race_laps_winner_name = win_callsign  # call out winner (once)
                                                emit_phonetic_text('Winner is ' + win_phon_name, 'race_winner')

                                        else:  # no pilot has won the race; send phonetic data to be spoken
                                            emit_phonetic_data(pilot_id, lap_id, lap_time, None, None)
                                    else:  # other win conditions
                                            emit_phonetic_data(pilot_id, lap_id, lap_time, None, None)
                            elif lap_id == 0:
                                emit_first_pass_registered(node.index) # play first-pass sound

                        if node.index==0:
                            onoff(strip, Color(0,0,255))  #BLUE
                        elif node.index==1:
                            onoff(strip, Color(255,50,0)) #ORANGE
                        elif node.index==2:
                            onoff(strip, Color(255,0,60)) #PINK
                        elif node.index==3:
                            onoff(strip, Color(150,0,255)) #PURPLE
                        elif node.index==4:
                            onoff(strip, Color(250,210,0)) #YELLOW
                        elif node.index==5:
                            onoff(strip, Color(0,255,255)) #CYAN
                        elif node.index==6:
                            onoff(strip, Color(0,255,0)) #GREEN
                        elif node.index==7:
                            onoff(strip, Color(255,0,0)) #RED
                else:
                    server_log('Pass record dismissed: Node: {0}, Race not started' \
                        .format(node.index+1))
            else:
                server_log('Pass record dismissed: Node: {0}, Pilot not defined' \
                    .format(node.index+1))
    else:
        server_log('Pass record dismissed: Node: {0}, Frequency not defined' \
            .format(node.index+1))

def new_enter_or_exit_at_callback(node, is_enter_at_flag):
    if is_enter_at_flag:
        server_log('Finished capture of enter-at level for node {0}, level={1}, count={2}'.format(node.index+1, node.enter_at_level, node.cap_enter_at_count))
        on_set_enter_at_level({
            'node': node.index,
            'enter_at_level': node.enter_at_level
        })
        emit_enter_at_level(node)
    else:
        server_log('Finished capture of exit-at level for node {0}, level={1}, count={2}'.format(node.index+1, node.exit_at_level, node.cap_exit_at_count))
        on_set_exit_at_level({
            'node': node.index,
            'exit_at_level': node.exit_at_level
        })
        emit_exit_at_level(node)

def node_crossing_callback(node):
    emit_node_crossing_change(node)

# set callback functions invoked by interface module
INTERFACE.pass_record_callback = pass_record_callback
INTERFACE.new_enter_or_exit_at_callback = new_enter_or_exit_at_callback
INTERFACE.node_crossing_callback = node_crossing_callback

def server_log(message):
    '''Messages emitted from the server script.'''
    print message
    SOCKET_IO.emit('hardware_log', message)

def hardware_log_callback(message):
    '''Message emitted from the interface class.'''
    print message
    SOCKET_IO.emit('hardware_log', message)

INTERFACE.hardware_log_callback = hardware_log_callback

def default_frequencies():
    '''Set node frequencies, R1367 for 4, IMD6C+ for 5+.'''
    if RACE.num_nodes < 5:
        freqs = [5658, 5732, 5843, 5880, FREQUENCY_ID_NONE, FREQUENCY_ID_NONE, FREQUENCY_ID_NONE, FREQUENCY_ID_NONE]
    else:
        freqs = [5658, 5695, 5760, 5800, 5880, 5917, FREQUENCY_ID_NONE, FREQUENCY_ID_NONE]
    return freqs

def assign_frequencies():
    '''Assign frequencies to nodes'''
    current_profile = int(getOption("currentProfile"))
    profile = Profiles.query.get(current_profile)
    freqs = json.loads(profile.frequencies)

    for idx in range(RACE.num_nodes):
        INTERFACE.set_frequency(idx, freqs["f"][idx])
        server_log('Frequency set: Node {0} Frequency {1}'.format(idx+1, freqs["f"][idx]))
    DB.session.commit()

def db_init():
    '''Initialize database.'''
    DB.create_all() # Creates tables from database classes/models
    db_reset_pilots()
    db_reset_heats()
    db_reset_current_laps()
    db_reset_saved_races()
    db_reset_profile()
    db_reset_race_formats()
    db_reset_options_defaults()
    assign_frequencies()
    server_log('Database initialized')

def db_reset():
    '''Resets database.'''
    db_reset_pilots()
    db_reset_heats()
    db_reset_current_laps()
    db_reset_saved_races()
    db_reset_profile()
    db_reset_race_formats()
    assign_frequencies()
    server_log('Database reset')

def db_reset_pilots():
    '''Resets database pilots to default.'''
    DB.session.query(Pilot).delete()
    for node in range(RACE.num_nodes):
        DB.session.add(Pilot(callsign='Callsign {0}'.format(node+1), \
            name='Pilot {0} Name'.format(node+1), team=DEF_TEAM_NAME, phonetic=''))
    DB.session.commit()
    server_log('Database pilots reset')

def db_reset_heats():
    '''Resets database heats to default.'''
    DB.session.query(Heat).delete()
    for node in range(RACE.num_nodes):
        if node == 0:
            DB.session.add(Heat(heat_id=1, node_index=node, class_id=CLASS_ID_NONE, note='', pilot_id=node+1))
        else:
            DB.session.add(Heat(heat_id=1, node_index=node, class_id=CLASS_ID_NONE, pilot_id=node+1))
    DB.session.commit()
    server_log('Database heats reset')

def db_reset_classes():
    '''Resets database race classes to default.'''
    DB.session.query(RaceClass).delete()
    DB.session.commit()
    server_log('Database race classes reset')

def db_reset_current_laps():
    '''Resets database current laps to default.'''
    DB.session.query(CurrentLap).delete()
    DB.session.commit()
    server_log('Database current laps reset')

def db_reset_saved_races():
    '''Resets database saved races to default.'''
    DB.session.query(SavedRaceMeta).delete()
    DB.session.query(SavedPilotRace).delete()
    DB.session.query(SavedRaceLap).delete()
    DB.session.commit()
    server_log('Database saved races reset')

def db_reset_profile():
    '''Set default profile'''
    DB.session.query(Profiles).delete()

    new_freqs = {}
    new_freqs["f"] = default_frequencies()

    template = {}
    template["v"] = [None, None, None, None, None, None, None, None]

    DB.session.add(Profiles(name=__("Outdoor"),
                             description = __("Medium filtering"),
                             frequencies = json.dumps(new_freqs),
                             enter_ats = json.dumps(template),
                             exit_ats = json.dumps(template),
                             f_ratio=100))
    DB.session.add(Profiles(name=__("Indoor"),
                             description = __("Strong filtering"),
                             frequencies = json.dumps(new_freqs),
                             enter_ats = json.dumps(template),
                             exit_ats = json.dumps(template),
                             f_ratio=10))
    DB.session.commit()
    setOption("currentProfile", 1)
    server_log("Database set default profiles")

def db_reset_race_formats():
    DB.session.query(RaceFormat).delete()
    DB.session.add(RaceFormat(name=__("MultiGP Standard"),
                             race_mode=0,
                             race_time_sec=120,
                             start_delay_min=2,
                             start_delay_max=5,
                             number_laps_win=0,
                             win_condition=WIN_CONDITION_MOST_LAPS,
                             team_racing_mode=False))
    DB.session.add(RaceFormat(name=__("Whoop Sprint"),
                             race_mode=0,
                             race_time_sec=90,
                             start_delay_min=2,
                             start_delay_max=5,
                             number_laps_win=0,
                             win_condition=WIN_CONDITION_MOST_LAPS,
                             team_racing_mode=False))
    DB.session.add(RaceFormat(name=__("Limited Class"),
                             race_mode=0,
                             race_time_sec=210,
                             start_delay_min=2,
                             start_delay_max=5,
                             number_laps_win=0,
                             win_condition=WIN_CONDITION_MOST_LAPS,
                             team_racing_mode=False))
    DB.session.add(RaceFormat(name=__("First to 3 Laps"),
                             race_mode=1,
                             race_time_sec=0,
                             start_delay_min=2,
                             start_delay_max=5,
                             number_laps_win=3,
                             win_condition=WIN_CONDITION_FIRST_TO_LAP_X,
                             team_racing_mode=False))
    DB.session.add(RaceFormat(name=__("Open Practice"),
                             race_mode=1,
                             race_time_sec=0,
                             start_delay_min=3,
                             start_delay_max=3,
                             number_laps_win=0,
                             win_condition=WIN_CONDITION_NONE,
                             team_racing_mode=False))
    DB.session.add(RaceFormat(name=__("Team / Most Laps Wins"),
                             race_mode=0,
                             race_time_sec=120,
                             start_delay_min=2,
                             start_delay_max=5,
                             number_laps_win=0,
                             win_condition=WIN_CONDITION_MOST_LAPS,
                             team_racing_mode=True))
    DB.session.add(RaceFormat(name=__("Team / First to 7 Laps"),
                             race_mode=0,
                             race_time_sec=120,
                             start_delay_min=2,
                             start_delay_max=5,
                             number_laps_win=7,
                             win_condition=WIN_CONDITION_FIRST_TO_LAP_X,
                             team_racing_mode=True))
    DB.session.commit()
    setCurrentRaceFormat(RaceFormat.query.first())
    server_log("Database reset race formats")

def db_reset_options_defaults():
    DB.session.query(GlobalSettings).delete()
    setOption("server_api", SERVER_API)
    # group identifiers
    setOption("timerName", __("RotorHazard"))
    setOption("timerLogo", "")
    # group colors
    setOption("hue_0", "212")
    setOption("sat_0", "55")
    setOption("lum_0_low", "29.2")
    setOption("lum_0_high", "46.7")
    setOption("contrast_0_low", "#ffffff")
    setOption("contrast_0_high", "#ffffff")

    setOption("hue_1", "25")
    setOption("sat_1", "85.3")
    setOption("lum_1_low", "37.6")
    setOption("lum_1_high", "54.5")
    setOption("contrast_1_low", "#ffffff")
    setOption("contrast_1_high", "#000000")
    # timer state
    setOption("currentLanguage", "")
    setOption("currentProfile", "1")
    setCurrentRaceFormat(RaceFormat.query.first())
    # minimum lap
    setOption("MinLapSec", "10")
    setOption("MinLapBehavior", "0")
    # pass catching settings
    setOption("HistoryExpireDuration", "10000")
    setOption("HistoryMaxOffset", "10")
    setOption("HistoryMinOffset", "10")
    # event information
    setOption("eventName", __("FPV Race"))
    setOption("eventDescription", "")

    server_log("Reset global settings")

def backup_db_file(copy_flag):
    DB.session.close()
    try:     # generate timestamp from last-modified time of database file
        time_str = datetime.fromtimestamp(os.stat(DB_FILE_NAME).st_mtime).strftime('%Y%m%d_%H%M%S')
    except:  # if error then use 'now' timestamp
        time_str = datetime.now().strftime('%Y%m%d_%H%M%S')
    try:
        (dbname, dbext) = os.path.splitext(DB_FILE_NAME)
        bkp_name = DB_BKP_DIR_NAME + '/' + dbname + '_' + time_str + dbext
        if copy_flag:
            if not os.path.exists(DB_BKP_DIR_NAME):
                os.makedirs(DB_BKP_DIR_NAME)
            shutil.copy2(DB_FILE_NAME, bkp_name);
            server_log('Copied database file to:  ' + bkp_name)
        else:
            os.renames(DB_FILE_NAME, bkp_name);
            server_log('Moved old database file to:  ' + bkp_name)
    except Exception as ex:
        server_log('Error backing up database file:  ' + str(ex))
    return bkp_name

def query_table_data(class_type, filter_crit=None, filter_value=0):
    try:
        if filter_crit is None:
            return class_type.query.all()
        return class_type.query.filter(filter_crit==filter_value).all()
    except Exception:
        server_log('Unable to read "{0}" table from previous database'.format(class_type.__name__))

def restore_table(class_type, table_query_data, match_name='name'):
    if table_query_data:
        try:
            for row_data in table_query_data:
                if (class_type is not Pilot) or getattr(row_data, 'callsign', '') != '-' or \
                                              getattr(row_data, 'name', '') != '-None-':
                    db_update = class_type.query.filter(getattr(class_type,match_name)==getattr(row_data,match_name)).first()
                    if db_update is None:
                        new_data = class_type()
                        for col in class_type.__table__.columns.keys():
                            if col != 'id':
                                setattr(new_data, col, getattr(row_data, col))
                        #server_log('DEBUG row_data add:  ' + str(getattr(new_data, match_name)))
                        DB.session.add(new_data)
                    else:
                        #server_log('DEBUG row_data update:  ' + str(getattr(row_data, match_name)))
                        for col in class_type.__table__.columns.keys():
                            if col != 'id':
                                setattr(db_update, col, getattr(row_data, col))
                    DB.session.flush()
            server_log('Database table "{0}" restored'.format(class_type.__name__))
        except Exception as ex:
            server_log('Error restoring "{0}" table from previous database:  {1}'.format(class_type.__name__, ex))

def recover_database():
    try:
        server_log('Recovering data from previous database')
        pilot_query_data = query_table_data(Pilot)
        raceFormat_query_data = query_table_data(RaceFormat)
        profiles_query_data = query_table_data(Profiles)
        raceClass_query_data = query_table_data(RaceClass)
        heat_query_data = query_table_data(Heat, Heat.heat_id, 1)

        carryoverOpts = [
            "timerName",
            "timerLogo",
            "hue_0",
            "sat_0",
            "lum_0_low",
            "lum_0_high",
            "contrast_0_low",
            "contrast_0_high",
            "hue_1",
            "sat_1",
            "lum_1_low",
            "lum_1_high",
            "contrast_1_low",
            "contrast_1_high",
            "currentLanguage",
            "currentProfile",
            "currentFormat",
            "MinLapSec",
        ]
        carryOver = {}
        for opt in carryoverOpts:
            val = getOption(opt, None)
            if val is not None:
                carryOver[opt] = val

        # RSSI reduced by half for 2.0.0
        if int(getOption('server_api')) < 23:
            for profile in profiles_query_data:
                if profile.enter_ats:
                    enter_ats = json.loads(profile.enter_ats)
                    enter_ats["v"] = [val/2 for val in enter_ats["v"]]
                    profile.enter_ats = json.dumps(enter_ats)
                if profile.exit_ats:
                    exit_ats = json.loads(profile.exit_ats)
                    exit_ats["v"] = [val/2 for val in exit_ats["v"]]
                    profile.exit_ats = json.dumps(exit_ats)

    except Exception as ex:
        server_log('Error reading data from previous database:  ' + str(ex))

    backup_db_file(False)  # rename and move DB file
    db_init()
    try:
        if pilot_query_data:
            DB.session.query(Pilot).delete()
            restore_table(Pilot, pilot_query_data, 'callsign')
        restore_table(RaceFormat, raceFormat_query_data)
        restore_table(Profiles, profiles_query_data)
        restore_table(RaceClass, raceClass_query_data)
        if heat_query_data and len(heat_query_data) == RACE.num_nodes:
            DB.session.query(Heat).delete()
            restore_table(Heat, heat_query_data, 'node_index')

        for opt in carryOver:
            setOption(opt, carryOver[opt])
        server_log('UI Options restored')

    except Exception as ex:
        server_log('Error while writing data from previous database:  ' + str(ex))

    DB.session.commit()

def expand_heats():
    for heat_ids in Heat.query.with_entities(Heat.heat_id).distinct():
        for node in range(RACE.num_nodes):
            heat_row = Heat.query.filter_by(heat_id=heat_ids.heat_id, node_index=node)
            if not heat_row.count():
                DB.session.add(Heat(heat_id=heat_ids.heat_id, node_index=node, pilot_id=PILOT_ID_NONE, class_id=CLASS_ID_NONE))

    DB.session.commit()

#
# Program Initialize
#

# Save number of nodes found
RACE.num_nodes = len(INTERFACE.nodes)
if RACE.num_nodes == 0:
    print '*** WARNING: NO RECEIVER NODES FOUND ***'
else:
    print 'Number of nodes found: {0}'.format(RACE.num_nodes)

# Delay to get I2C addresses through interface class initialization
gevent.sleep(0.500)

# if no DB file then create it now (before "__()" fn used in 'buildServerInfo()')
db_inited_flag = False
if not os.path.exists(DB_FILE_NAME):
    server_log('No database.db file found; creating initial database')
    db_init()
    db_inited_flag = True

# collect server info for About panel
serverInfo = buildServerInfo()
server_log('Release: {0} / Server API: {1} / Latest Node API: {2}'.format(RELEASE_VERSION, SERVER_API, NODE_API_BEST))
if serverInfo['node_api_match'] is False:
    server_log('** WARNING: Node API mismatch. **')

if serverInfo['node_api_lowest'] < NODE_API_SUPPORTED:
    server_log('** WARNING: Node firmware is out of date and may not function properly **')
elif serverInfo['node_api_lowest'] < NODE_API_BEST:
    server_log('** NOTICE: Node firmware update is available **')
elif serverInfo['node_api_lowest'] > NODE_API_BEST:
    server_log('** WARNING: Node firmware is newer than this server version supports **')

if not db_inited_flag:
    if int(getOption('server_api')) < SERVER_API:
        server_log('Old server API version; resetting database')
        recover_database()
    elif not Heat.query.count():
        server_log('Heats are empty; resetting database')
        recover_database()
    elif not Profiles.query.count():
        server_log('Profiles are empty; resetting database')
        recover_database()
    elif not RaceFormat.query.count():
        server_log('Formats are empty; resetting database')
        recover_database()

# Expand heats (if number of nodes increases)
expand_heats()

# internal slave race format for LiveTime (needs to be created after initial DB setup)
global SLAVE_RACE_FORMAT
SLAVE_RACE_FORMAT = RHRaceFormat(name=__("Slave"),
                         race_mode=1,
                         race_time_sec=0,
                         start_delay_min=0,
                         start_delay_max=0,
                         number_laps_win=0,
                         win_condition=WIN_CONDITION_NONE,
                         team_racing_mode=False)

# Import IMDTabler
if os.path.exists(IMDTABLER_JAR_NAME):  # if 'IMDTabler.jar' is available
    try:
        java_ver = subprocess.check_output('java -version', stderr=subprocess.STDOUT, shell=True)
        server_log('Found installed:  ' + java_ver.split('\n')[0])
    except:
        java_ver = None
        server_log('Unable to find java; for IMDTabler functionality try:')
        server_log('sudo apt-get install oracle-java8-jdk')
    if java_ver:
        try:
            imdtabler_ver = subprocess.check_output( \
                        'java -jar ' + IMDTABLER_JAR_NAME + ' -v', \
                        stderr=subprocess.STDOUT, shell=True).rstrip()
            Use_imdtabler_jar_flag = True  # indicate IMDTabler.jar available
            server_log('Found installed:  ' + imdtabler_ver)
        except Exception as ex:
            server_log('Error checking IMDTabler:  ' + str(ex))
else:
    server_log('IMDTabler lib not found at: ' + IMDTABLER_JAR_NAME)


# Clear any current laps from the database on each program start
# DB session commit needed to prevent 'application context' errors
db_reset_current_laps()

# Send initial profile values to nodes
current_profile = int(getOption("currentProfile"))
on_set_profile({'profile': current_profile}, False)

# Set current heat on startup
if Heat.query.first():
    RACE.current_heat = Heat.query.first().heat_id

def start(port_val = Config['GENERAL']['HTTP_PORT']):
    print "Running http server at port " + str(port_val)
    try:
        SOCKET_IO.run(APP, host='0.0.0.0', port=port_val, debug=True, use_reloader=False)
    except KeyboardInterrupt:
        print "Server terminated by keyboard interrupt"
    except Exception as ex:
        print "Server exception:  " + str(ex)

# Start HTTP server
if __name__ == '__main__':
    start()<|MERGE_RESOLUTION|>--- conflicted
+++ resolved
@@ -1,10 +1,6 @@
 '''RotorHazard server script'''
-<<<<<<< HEAD
+from __builtin__ import True
 RELEASE_VERSION = "2.0.2" # Public release version code
-=======
-from __builtin__ import True
-RELEASE_VERSION = "2.0.0" # Public release version code
->>>>>>> 87fa4308
 SERVER_API = 23 # Server API version
 NODE_API_SUPPORTED = 18 # Minimum supported node version
 NODE_API_BEST = 18 # Most recent node API
