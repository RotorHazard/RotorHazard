--- conflicted
+++ resolved
@@ -2349,9 +2349,6 @@
     '''Stops the race and stops registering laps.'''
     if CLUSTER:
         CLUSTER.emitToSplits('stop_race')
-<<<<<<< HEAD
-    if RACE.race_status == RHRace.RaceStatus.RACING:
-=======
     # clear any crossings still in progress
     any_forced_flag = False
     for node in INTERFACE.nodes:
@@ -2368,8 +2365,7 @@
 
 @catchLogExceptionsWrapper
 def do_stop_race_actions():
-    if RACE.race_status == RaceStatus.RACING:
->>>>>>> 2f2d9a1e
+    if RACE.race_status == RHRace.RaceStatus.RACING:
         RACE.end_time = monotonic() # Update the race end time stamp
         delta_time = RACE.end_time - RACE.start_time_monotonic
         milli_sec = delta_time * 1000.0
@@ -4400,15 +4396,9 @@
                                                 (check_leader and \
                                                  pilot_id == Results.get_leading_pilot_id(RACE.results)))
 
-<<<<<<< HEAD
-                            check_win_condition() # check for and announce winner
-                            if RACE.win_status == RHRace.WinStatus.DECLARED:
-                                emit_current_leaderboard()  # show declared winner on leaderboard
-=======
                             check_win_condition() # check for and announce possible winner
-                            if RACE.win_status != WinStatus.NONE:
+                            if RACE.win_status != RHRace.WinStatus.NONE:
                                 emit_current_leaderboard()  # show current race status on leaderboard
->>>>>>> 2f2d9a1e
 
                     else:
                         # record lap as 'deleted'
