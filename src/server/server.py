--- conflicted
+++ resolved
@@ -1,11 +1,6 @@
 '''RotorHazard server script'''
-<<<<<<< HEAD
-RELEASE_VERSION = "3.2.0-beta.2" # Public release version code
+RELEASE_VERSION = "3.2.0" # Public release version code
 SERVER_API = 38 # Server API version
-=======
-RELEASE_VERSION = "3.2.0" # Public release version code
-SERVER_API = 34 # Server API version
->>>>>>> 9d9ec9fc
 NODE_API_SUPPORTED = 18 # Minimum supported node version
 NODE_API_BEST = 35 # Most recent node API
 JSON_API = 3 # JSON API version
@@ -301,7 +296,7 @@
             RACE.team_cacheStatus = Results.CacheStatus.INVALID
         else:
             RACE.format = race_format
-    
+
         if 'silent' not in kwargs:
             emit_current_laps()
     else:
@@ -2021,7 +2016,7 @@
     global LAST_RACE
     valid_pilots = False
     heat_data = RHData.get_heat(RACE.current_heat)
-    
+
     if heat_data:
         heatNodes = RHData.get_heatNodes_by_heat(RACE.current_heat)
         for heatNode in heatNodes:
@@ -2029,12 +2024,12 @@
                 if heatNode.pilot_id != RHUtils.PILOT_ID_NONE:
                     valid_pilots = True
                     break
-    
+
         if request and valid_pilots is False:
             emit_priority_message(__('No valid pilots in race'), True, nobroadcast=True)
     else:
         heatNodes = []
-        
+
         profile_freqs = json.loads(getCurrentProfile().frequencies)
 
         class FauxHeatNode():
@@ -2759,7 +2754,7 @@
         for heatNode in RHData.get_heatNodes_by_heat(new_heat_id):
             if heatNode.node_index is not None:
                 RACE.node_pilots[heatNode.node_index] = heatNode.pilot_id
-    
+
                 if heatNode.pilot_id is not RHUtils.PILOT_ID_NONE:
                     RACE.node_teams[heatNode.node_index] = RHData.get_pilot(heatNode.pilot_id).team
                 else:
@@ -3591,7 +3586,7 @@
             if current_node['method'] == Database.ProgramMethod.HEAT_RESULT or current_node['method'] == Database.ProgramMethod.CLASS_RESULT:
                 is_dynamic = True
 
-        current_heat['dynamic'] = is_dynamic 
+        current_heat['dynamic'] = is_dynamic
 
         current_heat['locked'] = bool(RHData.savedRaceMetas_has_heat(heat.id))
         heats.append(current_heat)
@@ -3749,7 +3744,7 @@
 
         if heat_data.class_id != RHUtils.CLASS_ID_NONE:
             heat_format = RHData.get_raceClass(heat_data.class_id).format_id
-            
+
     else:
         # Practice mode
         heat_note = __("Practice Mode")
@@ -3762,7 +3757,7 @@
                 callsign = profile_freqs["b"][idx] + str(profile_freqs["c"][idx])
             else:
                 callsign = str(profile_freqs["f"][idx])
-            
+
             heatNode_data[idx] = {
                 'callsign': callsign,
                 'heatNodeColor': None,
@@ -3786,7 +3781,7 @@
     '''Emits phonetic data.'''
     raw_time = lap_time
     phonetic_time = RHUtils.phonetictime_format(lap_time, RHData.get_option('timeFormatPhonetic'))
-        
+
     emit_payload = {
         'lap': lap_id,
         'raw_time': raw_time,
@@ -3796,7 +3791,7 @@
         'leader_flag' : leader_flag,
         'node_finished': node_finished,
     }
-    
+
     pilot = RHData.get_pilot(pilot_id)
     if pilot:
         emit_payload['pilot'] = pilot.phonetic
@@ -3804,7 +3799,7 @@
         emit_payload['pilot_id'] = pilot.id
     elif node_index is not None:
         profile_freqs = json.loads(getCurrentProfile().frequencies)
-        
+
         if (profile_freqs["b"][node_index] and profile_freqs["c"][node_index]):
             callsign = profile_freqs["b"][node_index] + str(profile_freqs["c"][node_index])
         else:
@@ -5167,14 +5162,9 @@
     if 'initialize' in dir(plugin) and callable(getattr(plugin, 'initialize')):
         plugin.initialize(
             Events=Events,
-<<<<<<< HEAD
-            Language=Language,
-            __=__)
-=======
             __=__,
             SOCKET_IO=SOCKET_IO, # Temporary and not supported. Treat as deprecated.
             )
->>>>>>> 9d9ec9fc
 
 if (not RHGPIO.isS32BPillBoard()) and Config.GENERAL['FORCE_S32_BPILL_FLAG']:
     RHGPIO.setS32BPillBoardFlag()
