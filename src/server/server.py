--- conflicted
+++ resolved
@@ -1,10 +1,6 @@
 '''RotorHazard server script'''
 from __builtin__ import True
-<<<<<<< HEAD
 RELEASE_VERSION = "2.1.0 (dev 2)" # Public release version code
-=======
-RELEASE_VERSION = "2.1.0-beta.1" # Public release version code
->>>>>>> 5f04e1ef
 SERVER_API = 24 # Server API version
 NODE_API_SUPPORTED = 18 # Minimum supported node version
 NODE_API_BEST = 20 # Most recent node API
