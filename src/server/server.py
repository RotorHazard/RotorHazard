'''RotorHazard server script'''
RELEASE_VERSION = "2.2.0-dev.7" # Public release version code
SERVER_API = 27 # Server API version
NODE_API_SUPPORTED = 18 # Minimum supported node version
NODE_API_BEST = 25 # Most recent node API
JSON_API = 3 # JSON API version

# This must be the first import for the time being. It is
# necessary to set up logging *before* anything else
# because there is a lot of code run through imports, and
# we would miss messages otherwise.
import logging
import log
from datetime import datetime

log.early_stage_setup()
logger = logging.getLogger(__name__)

EPOCH_START = datetime(1970, 1, 1)
PROGRAM_START_TIMESTAMP = int((datetime.now() - EPOCH_START).total_seconds() / 1000)

logger.info('RotorHazard v{0}'.format(RELEASE_VERSION))
logger.debug('Program started at {0:13f}'.format(PROGRAM_START_TIMESTAMP))

# Normal importing resumes here
import gevent
import gevent.monkey
gevent.monkey.patch_all()
GEVENT_SUPPORT = True   # For Python Debugger

import io
import os
import sys
import traceback
import platform
import glob
import re
import shutil
import base64
import subprocess
import importlib
import socketio
from monotonic import monotonic
from functools import wraps
from collections import OrderedDict

from flask import Flask, render_template, send_file, request, Response, session
from flask_socketio import SocketIO, emit
from sqlalchemy.ext.declarative import DeclarativeMeta
from sqlalchemy import create_engine, MetaData, Table

import random
import json

import Config
import Options
import Database
import Results
import Language
import RHUtils
from Language import __

# Events manager
from eventmanager import Evt, EventManager

Events = EventManager()

# LED imports
from led_event_manager import LEDEventManager, NoLEDManager, LEDEvent, Color, ColorPattern, hexToColor

sys.path.append('../interface')
sys.path.append('/home/pi/RotorHazard/src/interface')  # Needed to run on startup

from Plugins import Plugins
from RHRace import get_race_state, WinCondition, RaceStatus

APP = Flask(__name__, static_url_path='/static')

HEARTBEAT_THREAD = None
HEARTBEAT_DATA_RATE_FACTOR = 5

ERROR_REPORT_INTERVAL_SECS = 600  # delay between comm-error reports to log
IS_SYS_RASPBERRY_PI = False       # may be set by 'idAndLogSystemInfo()'

FULL_RESULTS_CACHE = {} # Cache of complete results page
FULL_RESULTS_CACHE_BUILDING = False # Whether results are being calculated
FULL_RESULTS_CACHE_VALID = False # Whether cache is valid (False = regenerate cache)

DB_FILE_NAME = 'database.db'
DB_BKP_DIR_NAME = 'db_bkp'
IMDTABLER_JAR_NAME = 'static/IMDTabler.jar'

# command-line arguments:
CMDARG_VERSION_LONG_STR = '--version'  # show program version and exit
CMDARG_VERSION_SHORT_STR = '-v'        # show program version and exit
CMDARG_ZIP_LOGS_STR = '--ziplogs'      # create logs .zip file

if __name__ == '__main__' and len(sys.argv) > 1:
    if CMDARG_VERSION_LONG_STR in sys.argv or CMDARG_VERSION_SHORT_STR in sys.argv:
        sys.exit(0)
    if CMDARG_ZIP_LOGS_STR in sys.argv:
        log.create_log_files_zip(logger, Config.CONFIG_FILE_NAME, DB_FILE_NAME)
        sys.exit(0)
    print("Unrecognized command-line argument(s): {0}".format(sys.argv[1:]))

TEAM_NAMES_LIST = [str(unichr(i)) for i in range(65, 91)]  # list of 'A' to 'Z' strings
DEF_TEAM_NAME = 'A'  # default team

BASEDIR = os.getcwd()
APP.config['SQLALCHEMY_DATABASE_URI'] = 'sqlite:///' + os.path.join(BASEDIR, DB_FILE_NAME)
APP.config['SQLALCHEMY_TRACK_MODIFICATIONS'] = False
DB = Database.DB
DB.init_app(APP)
DB.app = APP

# start SocketIO service
SOCKET_IO = SocketIO(APP, async_mode='gevent', cors_allowed_origins=Config.GENERAL['CORS_ALLOWED_HOSTS'])

# this is the moment where we can forward log-messages to the frontend, and
# thus set up logging for good.
Current_log_path_name = log.later_stage_setup(Config.LOGGING, SOCKET_IO)

INTERFACE = None  # initialized later
CLUSTER = None    # initialized later
Use_imdtabler_jar_flag = False  # set True if IMDTabler.jar is available

RACE = get_race_state() # For storing race management variables

PROGRAM_START = monotonic()
PROGRAM_START_MILLIS_OFFSET = 1000.0*PROGRAM_START - PROGRAM_START_TIMESTAMP

TONES_NONE = 0
TONES_ONE = 1
TONES_ALL = 2

def monotonic_to_milliseconds(secs):
    return 1000.0*secs - PROGRAM_START_MILLIS_OFFSET

#
# Slaves
#

class Slave:

    TIMER_MODE = 'timer'
    MIRROR_MODE = 'mirror'

    def __init__(self, id, info):
        self.id = id
        self.info = info
        addr = info['address']
        if not '://' in addr:
            addr = 'http://'+addr
        self.address = addr
        self.lastContact = -1
        self.sio = socketio.Client()
        self.sio.on('connect', self.on_connect)
        self.sio.on('disconnect', self.on_disconnect)
        self.sio.on('pass_record', self.on_pass_record)

    def reconnect(self):
        if self.lastContact == -1:
            startConnectTime = monotonic()
            logger.info("Slave {0}: connecting to {1}...".format(self.id+1, self.address))
            while monotonic() < startConnectTime + self.info['timeout']:
                try:
                    self.sio.connect(self.address)
                    logger.info("Slave {0}: connected to {1}".format(self.id+1, self.address))
                    return True
                except socketio.exceptions.ConnectionError:
                    gevent.sleep(0.1)
            logger.info("Slave {0}: connection to {1} failed!".format(self.id+1, self.address))
            return False

    def emit(self, event, data = None):
        if self.reconnect():
            self.sio.emit(event, data)
            self.lastContact = monotonic()

    def on_connect(self):
        self.lastContact = monotonic()

    def on_disconnect(self):
        self.lastContact = -1

    def on_pass_record(self, data):
        self.lastContact = monotonic()
        node_index = data['node']
        pilot_id = Database.HeatNode.query.filter_by( \
            heat_id=RACE.current_heat, node_index=node_index).one_or_none().pilot_id

        if pilot_id != Database.PILOT_ID_NONE:

            split_ts = data['timestamp'] + (PROGRAM_START_MILLIS_OFFSET - 1000.0*RACE.start_time_monotonic)

            lap_count = max(0, len(RACE.get_active_laps()[node_index]) - 1)

            if lap_count:
                last_lap_ts = RACE.get_active_laps()[node_index][-1]['lap_time_stamp']
            else: # first lap
                last_lap_ts = 0

            split_id = self.id
            last_split_id = DB.session.query(DB.func.max(Database.LapSplit.split_id)).filter_by(node_index=node_index, lap_id=lap_count).scalar()
            if last_split_id is None: # first split for this lap
                if split_id > 0:
                    logger.info('Ignoring missing splits before {0} for node {1}'.format(split_id+1, node_index+1))
                last_split_ts = last_lap_ts
            else:
                if split_id > last_split_id:
                    if split_id > last_split_id + 1:
                        logger.info('Ignoring missing splits between {0} and {1} for node {2}'.format(last_split_id+1, split_id+1, node_index+1))
                    last_split_ts = Database.LapSplit.query.filter_by(node_index=node_index, lap_id=lap_count, split_id=last_split_id).one().split_time_stamp
                else:
                    logger.info('Ignoring out-of-order split {0} for node {1}'.format(split_id+1, node_index+1))
                    last_split_ts = None

            if last_split_ts is not None:
                split_time = split_ts - last_split_ts
                split_speed = float(self.info['distance'])*1000.0/float(split_time) if 'distance' in self.info else None
                logger.info('Split pass record: Node: {0}, Lap: {1}, Split time: {2}, Split speed: {3}' \
                    .format(node_index+1, lap_count+1, RHUtils.time_format(split_time), \
                    ('{0:.2f}'.format(split_speed) if split_speed <> None else 'None')))

                DB.session.add(Database.LapSplit(node_index=node_index, pilot_id=pilot_id, lap_id=lap_count, split_id=split_id, \
                    split_time_stamp=split_ts, split_time=split_time, split_time_formatted=RHUtils.time_format(split_time), \
                    split_speed=split_speed))
                DB.session.commit()
                emit_current_laps() # update all laps on the race page
        else:
            logger.info('Split pass record dismissed: Node: {0}, Frequency not defined' \
                .format(node_index+1))

class Cluster:
    def __init__(self):
        self.slaves = []

    def addSlave(self, slave):
        slave.emit('join_cluster')
        self.slaves.append(slave)

    def emit(self, event, data = None):
        for slave in self.slaves:
            gevent.spawn(slave.emit, event, data)

    def emitToMirrors(self, event, data = None):
        for slave in self.slaves:
            if slave.info['mode'] == Slave.MIRROR_MODE:
                gevent.spawn(slave.emit, event, data)

    def emitStatus(self):
        now = monotonic()
        SOCKET_IO.emit('cluster_status', {'slaves': [ \
            {'address': slave.address, \
            'last_contact': int(now-slave.lastContact) if slave.lastContact >= 0 else 'connection lost' \
            }] for slave in self.slaves})

#
# Server Info
#

def buildServerInfo():
    serverInfo = {}

    serverInfo['about_html'] = "<ul>"

    # Release Version
    serverInfo['release_version'] = RELEASE_VERSION
    serverInfo['about_html'] += "<li>" + __("Version") + ": " + str(RELEASE_VERSION) + "</li>"

    # Server API
    serverInfo['server_api'] = SERVER_API
    serverInfo['about_html'] += "<li>" + __("Server API") + ": " + str(SERVER_API) + "</li>"

    # Server API
    serverInfo['json_api'] = JSON_API

    # Node API levels
    node_api_level = False
    serverInfo['node_api_match'] = True

    serverInfo['node_api_lowest'] = None
    serverInfo['node_api_levels'] = [None]

    if len(INTERFACE.nodes):
        if INTERFACE.nodes[0].api_level:
            node_api_level = INTERFACE.nodes[0].api_level
            serverInfo['node_api_lowest'] = node_api_level
            serverInfo['node_api_levels'] = []
            for node in INTERFACE.nodes:
                serverInfo['node_api_levels'].append(node.api_level)

                if node.api_level is not node_api_level:
                    serverInfo['node_api_match'] = False

                if node.api_level < serverInfo['node_api_lowest']:
                    serverInfo['node_api_lowest'] = node.api_level

    serverInfo['about_html'] += "<li>" + __("Node API") + ": "
    if node_api_level:
        if serverInfo['node_api_match']:
            serverInfo['about_html'] += str(node_api_level)
        else:
            serverInfo['about_html'] += "[ "
            for idx, level in enumerate(serverInfo['node_api_levels']):
                serverInfo['about_html'] += str(idx+1) + ":" + str(level) + " "
            serverInfo['about_html'] += "]"
    else:
        serverInfo['about_html'] += "None (Delta5)"

    serverInfo['about_html'] += "</li>"

    serverInfo['node_api_best'] = NODE_API_BEST
    if serverInfo['node_api_match'] is False or node_api_level < NODE_API_BEST:
        # Show Recommended API notice
        serverInfo['about_html'] += "<li><strong>" + __("Node Update Available") + ": " + str(NODE_API_BEST) + "</strong></li>"

    serverInfo['about_html'] += "</ul>"

    return serverInfo

def uniqueName(desiredName, otherNames):
    if desiredName in otherNames:
        newName = desiredName
        match = re.match('^(.*) ([0-9]*)$', desiredName)
        if match:
            nextInt = int(match.group(2))
            nextInt += 1
            newName = match.group(1) + ' ' + str(nextInt)
        else:
            newName = desiredName + " 2"
        newName = uniqueName(newName, otherNames)
        return newName
    else:
        return desiredName

def idAndLogSystemInfo():
    global IS_SYS_RASPBERRY_PI
    try:
        modelStr = None
        try:
            fileHnd = open("/proc/device-tree/model", "r")
            modelStr = fileHnd.read()
            fileHnd.close()
        except:
            pass
        if modelStr and "raspberry pi" in modelStr.lower():
            IS_SYS_RASPBERRY_PI = True
            logger.info("Host machine: " + modelStr)
        logger.info("Host OS: {0} {1}".format(platform.system(), platform.release()))
    except Exception:
        logger.exception("Error in 'idAndLogSystemInfo()'")

# Checks if the given file is owned by 'root' and changes owner to 'pi' user if so.
# Returns True if file owner changed to 'pi' user; False if not.
def checkSetFileOwnerPi(fileNameStr):
    try:
        if IS_SYS_RASPBERRY_PI:
            # check that 'pi' user exists, file exists, and file owner is 'root'
            if os.path.isdir("/home/pi") and os.path.isfile(fileNameStr) and os.stat(fileNameStr).st_uid == 0:
                subprocess.check_call(["sudo", "chown", "pi:pi", fileNameStr])
                if os.stat(fileNameStr).st_uid != 0:
                    return True
                logger.info("Unable to change owner in 'checkSetFileOwnerPi()', file: " + fileNameStr)
    except Exception:
        logger.exception("Error in 'checkSetFileOwnerPi()'")
    return False

def getCurrentProfile():
    current_profile = int(Options.get('currentProfile'))
    return Database.Profiles.query.get(current_profile)

def getCurrentRaceFormat():
    if RACE.format is None:
        val = int(Options.get('currentFormat'))
        race_format = Database.RaceFormat.query.get(val)
        # create a shared instance
        RACE.format = RHRaceFormat.copy(race_format)
        RACE.format.id = race_format.id
    return RACE.format

def getCurrentDbRaceFormat():
    if RACE.format is None or RHRaceFormat.isDbBased(RACE.format):
        val = int(Options.get('currentFormat'))
        return Database.RaceFormat.query.get(val)
    else:
        return None

def setCurrentRaceFormat(race_format):
    if RHRaceFormat.isDbBased(race_format): # stored in DB, not internal race format
        Options.set('currentFormat', race_format.id)
        # create a shared instance
        RACE.format = RHRaceFormat.copy(race_format)
        RACE.format.id = race_format.id
    else:
        RACE.format = race_format

class RHRaceFormat():
    def __init__(self, name, race_mode, race_time_sec, start_delay_min, start_delay_max, staging_tones, number_laps_win, win_condition, team_racing_mode):
        self.name = name
        self.race_mode = race_mode
        self.race_time_sec = race_time_sec
        self.start_delay_min = start_delay_min
        self.start_delay_max = start_delay_max
        self.staging_tones = staging_tones
        self.number_laps_win = number_laps_win
        self.win_condition = win_condition
        self.team_racing_mode = team_racing_mode

    @classmethod
    def copy(cls, race_format):
        return RHRaceFormat(name=race_format.name,
                            race_mode=race_format.race_mode,
                            race_time_sec=race_format.race_time_sec,
                            start_delay_min=race_format.start_delay_min,
                            start_delay_max=race_format.start_delay_max,
                            staging_tones=race_format.staging_tones,
                            number_laps_win=race_format.number_laps_win,
                            win_condition=race_format.win_condition,
                            team_racing_mode=race_format.team_racing_mode)

    @classmethod
    def isDbBased(cls, race_format):
        return hasattr(race_format, 'id')

#
# Authentication
#

def check_auth(username, password):
    '''Check if a username password combination is valid.'''
    return username == Config.GENERAL['ADMIN_USERNAME'] and password == Config.GENERAL['ADMIN_PASSWORD']

def authenticate():
    '''Sends a 401 response that enables basic auth.'''
    return Response(
        'Could not verify your access level for that URL.\n'
        'You have to login with proper credentials', 401,
        {'WWW-Authenticate': 'Basic realm="Login Required"'})

def requires_auth(f):
    @wraps(f)
    def decorated(*args, **kwargs):
        auth = request.authorization
        if not auth or not check_auth(auth.username, auth.password):
            return authenticate()
        return f(*args, **kwargs)
    return decorated

#
# Routes
#

@APP.route('/')
def index():
    '''Route to home page.'''
    return render_template('home.html', serverInfo=serverInfo,
                           getOption=Options.get, __=__, Debug=Config.GENERAL['DEBUG'])

@APP.route('/heats')
def heats():
    '''Route to heat summary page.'''
    return render_template('heats.html', serverInfo=serverInfo, getOption=Options.get, __=__)

@APP.route('/results')
def results():
    '''Route to round summary page.'''
    return render_template('rounds.html', serverInfo=serverInfo, getOption=Options.get, __=__)

@APP.route('/laps')
def laps():
    return render_template('laps.html',  serverInfo=serverInfo, getOption=getOption, __=__)

@APP.route('/race')
@requires_auth
def race():
    '''Route to race management page.'''
    frequencies = [node.frequency for node in INTERFACE.nodes]
    nodes = []
    for idx, freq in enumerate(frequencies):
        if freq:
            nodes.append({
                'freq': freq,
                'index': idx
            })

    return render_template('race.html', serverInfo=serverInfo, getOption=Options.get, __=__,
        led_enabled=led_manager.isEnabled(),
        vrx_enabled=vrx_controller!=None,
        num_nodes=RACE.num_nodes,
        current_heat=RACE.current_heat, pilots=Database.Pilot,
        nodes=nodes)

@APP.route('/current')
def racepublic():
    '''Route to race management page.'''
    frequencies = [node.frequency for node in INTERFACE.nodes]
    nodes = []
    for idx, freq in enumerate(frequencies):
        if freq:
            nodes.append({
                'freq': freq,
                'index': idx
            })

    return render_template('racepublic.html', serverInfo=serverInfo, getOption=Options.get, __=__,
        num_nodes=RACE.num_nodes,
        nodes=nodes)

@APP.route('/marshal')
@requires_auth
def marshal():
    '''Route to race management page.'''
    return render_template('marshal.html', serverInfo=serverInfo, getOption=Options.get, __=__,
        num_nodes=RACE.num_nodes)

@APP.route('/settings')
@requires_auth
def settings():
    '''Route to settings page.'''
    return render_template('settings.html', serverInfo=serverInfo, getOption=Options.get, __=__,
        led_enabled=led_manager.isEnabled(),
        vrx_enabled=vrx_controller!=None,
        num_nodes=RACE.num_nodes,
        ConfigFile=Config.GENERAL['configFile'],
        Debug=Config.GENERAL['DEBUG'])

@APP.route('/streams')
def stream():
    '''Route to stream index.'''
    return render_template('streams.html', serverInfo=serverInfo, getOption=Options.get, __=__,
        num_nodes=RACE.num_nodes)

@APP.route('/stream/results')
def stream_results():
    '''Route to current race leaderboard stream.'''
    return render_template('streamresults.html', serverInfo=serverInfo, getOption=Options.get, __=__,
        num_nodes=RACE.num_nodes)

@APP.route('/stream/node/<int:node_id>')
def stream_node(node_id):
    '''Route to single node overlay for streaming.'''
    if node_id <= RACE.num_nodes:
        return render_template('streamnode.html', serverInfo=serverInfo, getOption=Options.get, __=__,
            node_id=node_id-1
        )
    else:
        return False

@APP.route('/stream/class/<int:class_id>')
def stream_class(class_id):
    '''Route to class leaderboard display for streaming.'''
    return render_template('streamclass.html', serverInfo=serverInfo, getOption=Options.get, __=__,
        class_id=class_id
    )

@APP.route('/stream/heat/<int:heat_id>')
def stream_heat(heat_id):
    '''Route to heat display for streaming.'''
    return render_template('streamheat.html', serverInfo=serverInfo, getOption=Options.get, __=__,
        num_nodes=RACE.num_nodes,
        heat_id=heat_id
    )

@APP.route('/scanner')
@requires_auth
def scanner():
    '''Route to scanner page.'''

    return render_template('scanner.html', serverInfo=serverInfo, getOption=Options.get, __=__,
        num_nodes=RACE.num_nodes)

@APP.route('/imdtabler')
def imdtabler():
    '''Route to IMDTabler page.'''

    return render_template('imdtabler.html', serverInfo=serverInfo, getOption=Options.get, __=__)

# Debug Routes

@APP.route('/hardwarelog')
@requires_auth
def hardwarelog():
    '''Route to hardware log page.'''
    return render_template('hardwarelog.html', serverInfo=serverInfo, getOption=Options.get, __=__)

@APP.route('/database')
@requires_auth
def database():
    '''Route to database page.'''
    return render_template('database.html', serverInfo=serverInfo, getOption=Options.get, __=__,
        pilots=Database.Pilot,
        heats=Database.Heat,
        heatnodes=Database.HeatNode,
        race_class=Database.RaceClass,
        savedraceMeta=Database.SavedRaceMeta,
        savedraceLap=Database.SavedRaceLap,
        profiles=Database.Profiles,
        race_format=Database.RaceFormat,
        globalSettings=Database.GlobalSettings)

@APP.route('/vrxstatus')
@requires_auth
def vrxstatus():
    '''Route to database page.'''
    if vrx_controller:
        return render_template('vrxstatus.html', serverInfo=serverInfo, getOption=Options.get, __=__,
            vrxstatus=vrx_controller.rx_data)
    else:
        return False

@APP.route('/docs')
def viewDocs():
    '''Route to doc viewer.'''
    docfile = request.args.get('d')

    language = Options.get("currentLanguage")
    if language:
        translation = language + '-' + docfile
        if os.path.isfile('../../doc/' + translation):
            docfile = translation

    with io.open('../../doc/' + docfile, 'r', encoding="utf-8") as f:
        doc = f.read()

    return render_template('viewdocs.html',
        serverInfo=serverInfo,
        getOption=Options.get,
        __=__,
        doc=doc
        )

@APP.route('/img/<path:imgfile>')
def viewImg(imgfile):
    '''Route to img called within doc viewer.'''
    return send_file('../../doc/img/' + imgfile)

# JSON API

class AlchemyEncoder(json.JSONEncoder):
    def default(self, obj):
        if isinstance(obj.__class__, DeclarativeMeta):
            # an SQLAlchemy class
            fields = {}
            for field in [x for x in dir(obj) if not x.startswith('_') and x != 'metadata']:
                data = obj.__getattribute__(field)
                if field is not "query" \
                    and field is not "query_class":
                    try:
                        json.dumps(data) # this will fail on non-encodable values, like other classes
                        if field is "frequencies":
                            fields[field] = json.loads(data)["f"]
                        elif field is "enter_ats" or field is "exit_ats":
                            fields[field] = json.loads(data)["v"]
                        else:
                            fields[field] = data
                    except TypeError:
                        fields[field] = None
            # a json-encodable dict
            return fields

        return json.JSONEncoder.default(self, obj)

@APP.route('/api/pilot/all')
def api_pilot_all():
    pilots = Database.Pilot.query.all()
    payload = []
    for pilot in pilots:
        payload.append(pilot)

    return json.dumps({"pilots": payload}, cls=AlchemyEncoder), 201, {'Content-Type': 'application/json', 'Access-Control-Allow-Origin': '*'}

@APP.route('/api/pilot/<int:pilot_id>')
def api_pilot(pilot_id):
    pilot = Database.Pilot.query.get(pilot_id)

    return json.dumps({"pilot": pilot}, cls=AlchemyEncoder), 201, {'Content-Type': 'application/json', 'Access-Control-Allow-Origin': '*'}

@APP.route('/api/heat/all')
def api_heat_all():
    all_heats = {}
    for heat in Database.Heat.query.all():
        heat_id = heat.id
        note = heat.note
        race_class = heat.class_id

        heatnodes = Database.HeatNode.query.filter_by(heat_id=heat.id).all()
        pilots = {}
        for pilot in heatnodes:
            pilots[pilot.node_index] = pilot.pilot_id

        has_race = Database.SavedRaceMeta.query.filter_by(heat_id=heat.id).first()

        if has_race:
            locked = True
        else:
            locked = False

        all_heats[heat_id] = {
            'note': note,
            'heat_id': heat_id,
            'class_id': race_class,
            'nodes_pilots': pilots,
            'locked': locked
        }

    return json.dumps({"heats": all_heats}, cls=AlchemyEncoder), 201, {'Content-Type': 'application/json', 'Access-Control-Allow-Origin': '*'}

@APP.route('/api/heat/<int:heat_id>')
def api_heat(heat_id):
    heat = Database.Heat.query.get(heat_id)
    if heat:
        note = heat.note
        race_class = heat.class_id

        heatnodes = Database.HeatNode.query.filter_by(heat_id=heat.id).all()
        pilots = {}
        for pilot in heatnodes:
            pilots[pilot.node_index] = pilot.pilot_id

        has_race = Database.SavedRaceMeta.query.filter_by(heat_id=heat.id).first()

        if has_race:
            locked = True
        else:
            locked = False

        heat = {
            'note': note,
            'heat_id': heat_id,
            'class_id': race_class,
            'nodes_pilots': pilots,
            'locked': locked
        }
    else:
        heat = None

    payload = {
        'setup': heat,
        'leaderboard': Results.calc_leaderboard(DB, heat_id=heat_id)
    }

    return json.dumps({"heat": payload}, cls=AlchemyEncoder), 201, {'Content-Type': 'application/json', 'Access-Control-Allow-Origin': '*'}

@APP.route('/api/class/all')
def api_class_all():
    race_classes = Database.RaceClass.query.all()
    payload = []
    for race_class in race_classes:
        payload.append(race_class)

    return json.dumps({"classes": payload}, cls=AlchemyEncoder), 201, {'Content-Type': 'application/json', 'Access-Control-Allow-Origin': '*'}

@APP.route('/api/class/<int:class_id>')
def api_class(class_id):
    race_class = Database.RaceClass.query.get(class_id)

    return json.dumps({"class": race_class}, cls=AlchemyEncoder), 201, {'Content-Type': 'application/json', 'Access-Control-Allow-Origin': '*'}

@APP.route('/api/format/all')
def api_format_all():
    formats = Database.RaceFormat.query.all()
    payload = []
    for race_format in formats:
        payload.append(race_format)

    return json.dumps({"formats": payload}, cls=AlchemyEncoder), 201, {'Content-Type': 'application/json', 'Access-Control-Allow-Origin': '*'}

@APP.route('/api/format/<int:format_id>')
def api_format(format_id):
    raceformat = Database.RaceFormat.query.get(format_id)

    return json.dumps({"format": raceformat}, cls=AlchemyEncoder), 201, {'Content-Type': 'application/json', 'Access-Control-Allow-Origin': '*'}

@APP.route('/api/profile/all')
def api_profile_all():
    profiles = Database.Profiles.query.all()
    payload = []
    for profile in profiles:
        payload.append(profile)

    return json.dumps({"profiles": payload}, cls=AlchemyEncoder), 201, {'Content-Type': 'application/json', 'Access-Control-Allow-Origin': '*'}

@APP.route('/api/profile/<int:profile_id>')
def api_profile(profile_id):
    profile = Database.Profiles.query.get(profile_id)

    return json.dumps({"profile": profile}, cls=AlchemyEncoder), 201, {'Content-Type': 'application/json', 'Access-Control-Allow-Origin': '*'}

@APP.route('/api/race/current')
def api_race_current():
    global RACE
    if RACE.cacheStatus == Results.CacheStatus.VALID:
        results = RACE.results
    else:
        results = Results.calc_leaderboard(DB, current_race=RACE, current_profile=getCurrentProfile())
        RACE.results = results
        RACE.cacheStatus = Results.CacheStatus.VALID

    payload = {
        "raw_laps": RACE.node_laps,
        "leaderboard": results
    }

    return json.dumps({"race": payload}, cls=AlchemyEncoder), 201, {'Content-Type': 'application/json', 'Access-Control-Allow-Origin': '*'}

@APP.route('/api/race/all')
def api_race_all():
    heats = []
    for heat in Database.SavedRaceMeta.query.with_entities(Database.SavedRaceMeta.heat_id).distinct().order_by(Database.SavedRaceMeta.heat_id):
        max_rounds = DB.session.query(DB.func.max(Database.SavedRaceMeta.round_id)).filter_by(heat_id=heat.heat_id).scalar()
        heats.append({
            "id": heat.heat_id,
            "rounds": max_rounds
        })

    payload = {
        "heats": heats,
        "leaderboard": Results.calc_leaderboard(DB)
    }

    return json.dumps({"races": payload}, cls=AlchemyEncoder), 201, {'Content-Type': 'application/json', 'Access-Control-Allow-Origin': '*'}

@APP.route('/api/race/<int:heat_id>/<int:round_id>')
def api_race(heat_id, round_id):
    race = Database.SavedRaceMeta.query.filter_by(heat_id=heat_id, round_id=round_id).one()

    pilotraces = []
    for pilotrace in Database.SavedPilotRace.query.filter_by(race_id=race.id).all():
        laps = []
        for lap in Database.SavedRaceLap.query.filter_by(pilotrace_id=pilotrace.id).all():
            laps.append({
                    'id': lap.id,
                    'lap_time_stamp': lap.lap_time_stamp,
                    'lap_time': lap.lap_time,
                    'lap_time_formatted': lap.lap_time_formatted,
                    'source': lap.source,
                    'deleted': lap.deleted
                })

        pilot_data = Database.Pilot.query.filter_by(id=pilotrace.pilot_id).first()
        if pilot_data:
            nodepilot = pilot_data.callsign
        else:
            nodepilot = None

        if Options.get('pilotSort') == 'callsign':
            pilot_data.sort(key=lambda x: (x['callsign'], x['name']))
        else:
            pilot_data.sort(key=lambda x: (x['name'], x['callsign']))

        pilotraces.append({
            'callsign': nodepilot,
            'pilot_id': pilotrace.pilot_id,
            'node_index': pilotrace.node_index,
            'laps': laps
        })
    payload = {
        'start_time_formatted': race.start_time_formatted,
        'nodes': pilotraces,
        'sort': Options.get('pilotSort'),
        'leaderboard': Results.calc_leaderboard(DB, heat_id=heat_id, round_id=round_id)
    }

    return json.dumps({"race": payload}, cls=AlchemyEncoder), 201, {'Content-Type': 'application/json', 'Access-Control-Allow-Origin': '*'}

@APP.route('/api/status')
def api_status():
    data = {
        "server_info": {
            "server_api": serverInfo['server_api'],
            "json_api": serverInfo['json_api'],
            "node_api_best": serverInfo['node_api_best'],
            "release_version": serverInfo['release_version'],
            "node_api_match": serverInfo['node_api_match'],
            "node_api_lowest": serverInfo['node_api_lowest'],
            "node_api_levels": serverInfo['node_api_levels']
        },
        "state": {
            "current_heat": RACE.current_heat,
            "num_nodes": RACE.num_nodes,
            "race_status": RACE.race_status,
            "currentProfile": Options.get('currentProfile'),
            "currentFormat": Options.get('currentFormat'),
        }
    }

    return json.dumps({"status": data}), 201, {'Content-Type': 'application/json', 'Access-Control-Allow-Origin': '*'}

@APP.route('/api/options')
def api_options():
    opt_query = Database.GlobalSettings.query.all()
    options = {}
    if opt_query:
        for opt in opt_query:
            options[opt.option_name] = opt.option_value

        payload = options
    else:
        payload = None

    return json.dumps({"options": payload}, cls=AlchemyEncoder), 201, {'Content-Type': 'application/json', 'Access-Control-Allow-Origin': '*'}

#
# Socket IO Events
#

@SOCKET_IO.on('connect')
def connect_handler():
    '''Starts the interface and a heartbeat thread for rssi.'''
    logger.info('Client connected')
    INTERFACE.start()
    global HEARTBEAT_THREAD
    if HEARTBEAT_THREAD is None:
        HEARTBEAT_THREAD = gevent.spawn(heartbeat_thread_function)
        logger.info('Heartbeat thread started')
    emit_heat_data(nobroadcast=True)

@SOCKET_IO.on('disconnect')
def disconnect_handler():
    '''Emit disconnect event.'''
    logger.info('Client disconnected')

# LiveTime compatible events

@SOCKET_IO.on('get_version')
def on_get_version():
    session['LiveTime'] = True
    ver_parts = RELEASE_VERSION.split('.')
    return {'major': ver_parts[0], 'minor': ver_parts[1]}

@SOCKET_IO.on('get_timestamp')
def on_get_timestamp():
    if RACE.race_status == RaceStatus.STAGING:
        now = RACE.start_time_monotonic
    else:
        now = monotonic()
    return {'timestamp': monotonic_to_milliseconds(now)}

@SOCKET_IO.on('get_settings')
def on_get_settings():
    return {'nodes': [{
        'frequency': node.frequency,
        'trigger_rssi': node.enter_at_level
        } for node in INTERFACE.nodes
    ]}

@SOCKET_IO.on('reset_auto_calibration')
def on_reset_auto_calibration(data):
    on_stop_race()
    on_discard_laps()
    setCurrentRaceFormat(SLAVE_RACE_FORMAT)
    emit_race_format()
    Options.set("MinLapSec", "0")
    Options.set("MinLapBehavior", "0")
    on_stage_race()

# Cluster events

@SOCKET_IO.on('join_cluster')
def on_join_cluster():
    setCurrentRaceFormat(SLAVE_RACE_FORMAT)
    emit_race_format()
    Options.set("MinLapSec", "0")
    Options.set("MinLapBehavior", "0")
    logger.info('Joined cluster')

    Events.trigger(Evt.CLUSTER_JOIN)

# RotorHazard events

@SOCKET_IO.on('load_data')
def on_load_data(data):
    '''Allow pages to load needed data'''
    load_types = data['load_types']
    for load_type in load_types:
        if load_type == 'node_data':
            emit_node_data(nobroadcast=True)
        elif load_type == 'environmental_data':
            emit_environmental_data(nobroadcast=True)
        elif load_type == 'frequency_data':
            emit_frequency_data(nobroadcast=True)
        elif load_type == 'heat_data':
            emit_heat_data(nobroadcast=True)
        elif load_type == 'class_data':
            emit_class_data(nobroadcast=True)
        elif load_type == 'pilot_data':
            emit_pilot_data(nobroadcast=True)
        elif load_type == 'round_data':
            emit_round_data(nobroadcast=True)
        elif load_type == 'race_format':
            emit_race_format(nobroadcast=True)
        elif load_type == 'race_formats':
            emit_race_formats(nobroadcast=True)
        elif load_type == 'node_tuning':
            emit_node_tuning(nobroadcast=True)
        elif load_type == 'enter_and_exit_at_levels':
            emit_enter_and_exit_at_levels(nobroadcast=True)
        elif load_type == 'min_lap':
            emit_min_lap(nobroadcast=True)
        elif load_type == 'leaderboard':
            emit_current_leaderboard(nobroadcast=True)
        elif load_type == 'leaderboard_cache':
            emit_current_leaderboard(nobroadcast=True, use_cache=True)
        elif load_type == 'current_laps':
            emit_current_laps(nobroadcast=True)
        elif load_type == 'race_status':
            emit_race_status(nobroadcast=True)
        elif load_type == 'current_heat':
            emit_current_heat(nobroadcast=True)
        elif load_type == 'team_racing_stat_if_enb':
            emit_team_racing_stat_if_enb(nobroadcast=True)
        elif load_type == 'race_list':
            emit_race_list(nobroadcast=True)
        elif load_type == 'language':
            emit_language(nobroadcast=True)
        elif load_type == 'all_languages':
            emit_all_languages(nobroadcast=True)
        elif load_type == 'led_effect_setup':
            emit_led_effect_setup()
        elif load_type == 'led_effects':
            emit_led_effects()
        elif load_type == 'callouts':
            emit_callouts()
        elif load_type == 'imdtabler_page':
            emit_imdtabler_page(nobroadcast=True)
<<<<<<< HEAD
        elif load_type == 'vrx_list':
            emit_vrx_list(nobroadcast=True)
=======
        elif load_type == 'laps_statistic_data':
            emit_laps_statistic_data(nobroadcast=True)
>>>>>>> a6e05f32
        elif load_type == 'cluster_status':
            CLUSTER.emitStatus()
        elif load_type == 'hardware_log_init':
            emit_current_log_file_to_socket()

@SOCKET_IO.on('broadcast_message')
def on_broadcast_message(data):
    emit_priority_message(data['message'], data['interrupt'])

# Settings socket io events

@SOCKET_IO.on('set_frequency')
def on_set_frequency(data):
    '''Set node frequency.'''
    CLUSTER.emit('set_frequency', data)
    if isinstance(data, basestring): # LiveTime compatibility
        data = json.loads(data)
    node_index = data['node']
    frequency = data['frequency']

    profile = getCurrentProfile()
    freqs = json.loads(profile.frequencies)
    freqs["f"][node_index] = frequency
    profile.frequencies = json.dumps(freqs)

    DB.session.commit()

    logger.info('Frequency set: Node {0} Frequency {1}'.format(node_index+1, frequency))
    INTERFACE.set_frequency(node_index, frequency)

    Events.trigger(Evt.FREQUENCY_SET, {
        'nodeIndex': node_index,
        'frequency': frequency,
        })

    if session.get('LiveTime', False):
        emit('frequency_set', data)
    else:
        emit_frequency_data()

@SOCKET_IO.on('set_frequency_preset')
def on_set_frequency_preset(data):
    ''' Apply preset frequencies '''
    CLUSTER.emit('set_frequency_preset', data)
    freqs = []
    if data['preset'] == 'All-N1':
        profile = getCurrentProfile()
        profile_freqs = json.loads(profile.frequencies)
        frequency = profile_freqs["f"][0]
        for idx in range(RACE.num_nodes):
            freqs.append(frequency)
    else:
        if data['preset'] == 'RB-4':
            freqs = [5658, 5732, 5843, 5880, RHUtils.FREQUENCY_ID_NONE, RHUtils.FREQUENCY_ID_NONE, RHUtils.FREQUENCY_ID_NONE, RHUtils.FREQUENCY_ID_NONE]
        elif data['preset'] == 'RB-8':
            freqs = [5658, 5695, 5732, 5769, 5806, 5843, 5880, 5917]
        elif data['preset'] == 'IMD5C':
            freqs = [5658, 5695, 5760, 5800, 5885, RHUtils.FREQUENCY_ID_NONE, RHUtils.FREQUENCY_ID_NONE, RHUtils.FREQUENCY_ID_NONE]
        else: #IMD6C is default
            freqs = [5658, 5695, 5760, 5800, 5880, 5917, RHUtils.FREQUENCY_ID_NONE, RHUtils.FREQUENCY_ID_NONE]

    set_all_frequencies(freqs)
    emit_frequency_data()
    hardware_set_all_frequencies(freqs)

def set_all_frequencies(freqs):
    ''' Set frequencies for all nodes (but do not update hardware) '''
    # Set DB
    profile = getCurrentProfile()
    profile_freqs = json.loads(profile.frequencies)

    for idx in range(RACE.num_nodes):
        profile_freqs["f"][idx] = freqs[idx]
        logger.info('Frequency set: Node {0} Frequency {1}'.format(idx+1, freqs[idx]))

    profile.frequencies = json.dumps(profile_freqs)
    DB.session.commit()

def hardware_set_all_frequencies(freqs):
    '''do hardware update for frequencies'''
    for idx in range(RACE.num_nodes):
        INTERFACE.set_frequency(idx, freqs[idx])

        Events.trigger(Evt.FREQUENCY_SET, {
            'nodeIndex': idx,
            'frequency': freqs[idx],
            })

def restore_node_frequency(node_index):
    ''' Restore frequency for given node index (update hardware) '''
    gevent.sleep(0.250)  # pause to get clear of heartbeat actions for scanner
    profile = getCurrentProfile()
    profile_freqs = json.loads(profile.frequencies)
    freq = profile_freqs["f"][node_index]
    INTERFACE.set_frequency(node_index, freq)
    logger.info('Frequency restored: Node {0} Frequency {1}'.format(node_index+1, freq))

@SOCKET_IO.on('set_enter_at_level')
def on_set_enter_at_level(data):
    '''Set node enter-at level.'''
    node_index = data['node']
    enter_at_level = data['enter_at_level']

    if not enter_at_level:
        logger.info('Node enter-at set null; getting from node: Node {0}'.format(node_index+1))
        enter_at_level = INTERFACE.nodes[node_index].enter_at_level

    profile = getCurrentProfile()
    enter_ats = json.loads(profile.enter_ats)
    enter_ats["v"][node_index] = enter_at_level
    profile.enter_ats = json.dumps(enter_ats)
    DB.session.commit()

    INTERFACE.set_enter_at_level(node_index, enter_at_level)

    Events.trigger(Evt.ENTER_AT_LEVEL_SET, {
        'nodeIndex': node_index,
        'enter_at_level': enter_at_level,
        })

    logger.info('Node enter-at set: Node {0} Level {1}'.format(node_index+1, enter_at_level))

@SOCKET_IO.on('set_exit_at_level')
def on_set_exit_at_level(data):
    '''Set node exit-at level.'''
    node_index = data['node']
    exit_at_level = data['exit_at_level']

    if not exit_at_level:
        logger.info('Node exit-at set null; getting from node: Node {0}'.format(node_index+1))
        exit_at_level = INTERFACE.nodes[node_index].exit_at_level

    profile = getCurrentProfile()
    exit_ats = json.loads(profile.exit_ats)
    exit_ats["v"][node_index] = exit_at_level
    profile.exit_ats = json.dumps(exit_ats)
    DB.session.commit()

    INTERFACE.set_exit_at_level(node_index, exit_at_level)

    Events.trigger(Evt.EXIT_AT_LEVEL_SET, {
        'nodeIndex': node_index,
        'exit_at_level': exit_at_level,
        })

    logger.info('Node exit-at set: Node {0} Level {1}'.format(node_index+1, exit_at_level))

def hardware_set_all_enter_ats(enter_at_levels):
    '''send update to nodes'''
    for idx in range(RACE.num_nodes):
        if enter_at_levels[idx]:
            INTERFACE.set_enter_at_level(idx, enter_at_levels[idx])
        else:
            on_set_enter_at_level({
                'node': idx,
                'enter_at_level': INTERFACE.nodes[idx].enter_at_level
                })

def hardware_set_all_exit_ats(exit_at_levels):
    '''send update to nodes'''
    for idx in range(RACE.num_nodes):
        if exit_at_levels[idx]:
            INTERFACE.set_exit_at_level(idx, exit_at_levels[idx])
        else:
            on_set_exit_at_level({
                'node': idx,
                'exit_at_level': INTERFACE.nodes[idx].exit_at_level
                })

@SOCKET_IO.on('set_language')
def on_set_language(data):
    '''Set interface language.'''
    Options.set('currentLanguage', data['language'])
    DB.session.commit()

@SOCKET_IO.on('cap_enter_at_btn')
def on_cap_enter_at_btn(data):
    '''Capture enter-at level.'''
    node_index = data['node_index']
    if INTERFACE.start_capture_enter_at_level(node_index):
        logger.info('Starting capture of enter-at level for node {0}'.format(node_index+1))

@SOCKET_IO.on('cap_exit_at_btn')
def on_cap_exit_at_btn(data):
    '''Capture exit-at level.'''
    node_index = data['node_index']
    if INTERFACE.start_capture_exit_at_level(node_index):
        logger.info('Starting capture of exit-at level for node {0}'.format(node_index+1))

@SOCKET_IO.on('set_scan')
def on_set_scan(data):
    node_index = data['node']
    minScanFreq = data['min_scan_frequency']
    maxScanFreq = data['max_scan_frequency']
    maxScanInterval = data['max_scan_interval']
    minScanInterval = data['min_scan_interval']
    scanZoom = data['scan_zoom']
    node = INTERFACE.nodes[node_index]
    node.set_scan_interval(minScanFreq, maxScanFreq, maxScanInterval, minScanInterval, scanZoom)
    if node.scan_enabled:
        HEARTBEAT_DATA_RATE_FACTOR = 50
    else:
        HEARTBEAT_DATA_RATE_FACTOR = 5
        gevent.sleep(0.100)  # pause/spawn to get clear of heartbeat actions for scanner
        gevent.spawn(restore_node_frequency(node_index))

@SOCKET_IO.on('add_heat')
def on_add_heat():
    '''Adds the next available heat number to the database.'''
    new_heat = Database.Heat(class_id=Database.CLASS_ID_NONE, cacheStatus=Results.CacheStatus.INVALID)
    DB.session.add(new_heat)
    DB.session.flush()
    DB.session.refresh(new_heat)

    for node in range(RACE.num_nodes): # Add next heat with empty pilots
        DB.session.add(Database.HeatNode(heat_id=new_heat.id, node_index=node, pilot_id=Database.PILOT_ID_NONE))

    DB.session.commit()

    Events.trigger(Evt.HEAT_DUPLICATE, {
        'heat_id': new_heat.id,
        })

    logger.info('Heat added: Heat {0}'.format(new_heat.id))
    emit_heat_data()

@SOCKET_IO.on('duplicate_heat')
def on_duplicate_heat(data):
    new_heat_id = duplicate_heat(data['heat'])
    DB.session.commit()

    Events.trigger(Evt.HEAT_DUPLICATE, {
        'heat_id': new_heat_id,
        })

    logger.info('Heat {0} duplicated to heat {1}'.format(data['heat'], new_heat_id))

    emit_heat_data()

def duplicate_heat(source, **kwargs):
    '''Adds new heat by duplicating an existing one.'''
    source_heat = Database.Heat.query.get(source)

    if source_heat.note:
        all_heat_notes = [heat.note for heat in Database.Heat.query.all()]
        new_heat_note = uniqueName(source_heat.note, all_heat_notes)
    else:
        new_heat_note = ''

    if 'dest_class' in kwargs:
        new_class = kwargs['dest_class']
    else:
        new_class = source_heat.class_id

    new_heat = Database.Heat(note=new_heat_note,
        class_id=new_class,
        results=None,
        cacheStatus=Results.CacheStatus.INVALID)

    DB.session.add(new_heat)
    DB.session.flush()
    DB.session.refresh(new_heat)

    for source_heatnode in Database.HeatNode.query.filter_by(heat_id=source_heat.id).all():
        new_heatnode = Database.HeatNode(heat_id=new_heat.id,
            node_index=source_heatnode.node_index,
            pilot_id=source_heatnode.pilot_id)
        DB.session.add(new_heatnode)

    return new_heat.id

@SOCKET_IO.on('alter_heat')
def on_alter_heat(data):
    '''Update heat.'''
    heat_id = data['heat']
    heat = Database.Heat.query.get(heat_id)

    if 'note' in data:
        global FULL_RESULTS_CACHE_VALID
        FULL_RESULTS_CACHE_VALID = False
        heat.note = data['note']
    if 'class' in data:
        heat.class_id = data['class']
    if 'pilot' in data:
        node_index = data['node']
        heatnode = Database.HeatNode.query.filter_by(heat_id=heat.id, node_index=node_index).one()
        heatnode.pilot_id = data['pilot']

    DB.session.commit()

    if heat_id == RACE.current_heat:
        RACE.node_pilots = {}
        RACE.node_teams = {}
        for heatNode in Database.HeatNode.query.filter_by(heat_id=heat_id):
            RACE.node_pilots[heatNode.node_index] = heatNode.pilot_id

            if heatNode.pilot_id is not Database.PILOT_ID_NONE:
                RACE.node_teams[heatNode.node_index] = Database.Pilot.query.get(heatNode.pilot_id).team
            else:
                RACE.node_teams[heatNode.node_index] = None
        RACE.cacheStatus = Results.CacheStatus.INVALID  # refresh leaderboard

    Events.trigger(Evt.HEAT_ALTER, {
        'heat_id': heat_id,
        })

    logger.info('Heat {0} altered with {1}'.format(heat_id, data))
    emit_heat_data(noself=True)
    if 'note' in data:
        emit_round_data_notify() # live update rounds page

@SOCKET_IO.on('delete_heat')
def on_delete_heat(data):
    '''Delete heat.'''
    if (DB.session.query(Database.Heat).count() > 1): # keep one profile
        heat_id = data['heat']
        heat = Database.Heat.query.get(heat_id)
        heatnodes = Database.HeatNode.query.filter_by(heat_id=heat.id).all()

        has_race = Database.SavedRaceMeta.query.filter_by(heat_id=heat.id).first()

        if has_race or (RACE.current_heat == heat.id and RACE.race_status != RaceStatus.READY):
            logger.info('Refusing to delete heat {0}: is in use'.format(heat.id))
        else:
            DB.session.delete(heat)
            for heatnode in heatnodes:
                DB.session.delete(heatnode)
            DB.session.commit()

            logger.info('Heat {0} deleted'.format(heat.id))

            Events.trigger(Evt.HEAT_DELETE, {
                'heat_id': heat_id,
                })

            emit_heat_data()
            if RACE.current_heat == heat.id:
                RACE.current_heat = Database.Heat.query.first().id
                emit_current_heat()

    else:
        logger.info('Refusing to delete only heat')

@SOCKET_IO.on('add_race_class')
def on_add_race_class():
    '''Adds the next available pilot id number in the database.'''
    new_race_class = Database.RaceClass(name='New class', format_id=0, cacheStatus=Results.CacheStatus.INVALID)
    DB.session.add(new_race_class)
    DB.session.flush()
    DB.session.refresh(new_race_class)
    new_race_class.name = ''
    new_race_class.description = ''
    DB.session.commit()

    Events.trigger(Evt.CLASS_ADD, {
        'class_id': new_race_class.id,
        })

    logger.info('Class added: Class {0}'.format(new_race_class))
    emit_class_data()
    emit_heat_data() # Update class selections in heat displays

@SOCKET_IO.on('duplicate_race_class')
def on_duplicate_race_class(data):
    '''Adds new race class by duplicating an existing one.'''
    source_class_id = data['class']
    source_class = Database.RaceClass.query.get(source_class_id)

    if source_class.name:
        all_class_names = [race_class.name for race_class in Database.RaceClass.query.all()]
        new_class_name = uniqueName(source_class.name, all_class_names)
    else:
        new_class_name = ''

    new_class = Database.RaceClass(name=new_class_name,
        description=source_class.description,
        format_id=source_class.format_id,
        results=None,
        cacheStatus=Results.CacheStatus.INVALID)

    DB.session.add(new_class)
    DB.session.flush()
    DB.session.refresh(new_class)

    for heat in Database.Heat.query.filter_by(class_id=source_class.id).all():
        duplicate_heat(heat.id, dest_class=new_class.id)

    DB.session.commit()

    Events.trigger(Evt.CLASS_DUPLICATE, {
        'class_id': new_class.id,
        })

    logger.info('Class {0} duplicated to class {1}'.format(source_class.id, new_class.id))
    emit_class_data()
    emit_heat_data()

@SOCKET_IO.on('alter_race_class')
def on_alter_race_class(data):
    '''Update race class.'''
    race_class = data['class_id']
    db_update = Database.RaceClass.query.get(race_class)
    if 'class_name' in data:
        global FULL_RESULTS_CACHE_VALID
        FULL_RESULTS_CACHE_VALID = False
        db_update.name = data['class_name']
    if 'class_format' in data:
        db_update.format_id = data['class_format']
    if 'class_description' in data:
        db_update.description = data['class_description']
    DB.session.commit()

    Events.trigger(Evt.CLASS_ALTER, {
        'class_id': race_class,
        })

    logger.info('Altered race class {0} to {1}'.format(race_class, data))
    emit_class_data(noself=True)
    if 'class_name' in data:
        emit_heat_data() # Update class names in heat displays
        emit_round_data_notify() # live update rounds page
    if 'class_format' in data:
        emit_current_heat(noself=True) # in case race operator is a different client, update locked format dropdown

@SOCKET_IO.on('delete_class')
def on_delete_class(data):
    '''Delete class.'''
    class_id = data['class']
    race_class = Database.RaceClass.query.get(class_id)

    has_race = Database.SavedRaceMeta.query.filter_by(class_id=race_class.id).first()

    if has_race:
        logger.info('Refusing to delete class {0}: is in use'.format(race_class.id))
    else:
        DB.session.delete(race_class)
        for heat in Database.Heat.query.all():
            if heat.class_id == race_class.id:
                heat.class_id = Database.CLASS_ID_NONE

        DB.session.commit()

        logger.info('Class {0} deleted'.format(race_class.id))
        emit_class_data()
        emit_heat_data()

@SOCKET_IO.on('add_pilot')
def on_add_pilot():
    '''Adds the next available pilot id number in the database.'''
    new_pilot = Database.Pilot(name='New Pilot',
                           callsign='New Callsign',
                           team=DEF_TEAM_NAME,
                           phonetic = '')
    DB.session.add(new_pilot)
    DB.session.flush()
    DB.session.refresh(new_pilot)
    new_pilot.name = __('~Pilot %d Name') % (new_pilot.id)
    new_pilot.callsign = __('~Callsign %d') % (new_pilot.id)
    new_pilot.team = DEF_TEAM_NAME
    new_pilot.phonetic = ''
    DB.session.commit()

    Events.trigger(Evt.PILOT_ADD, {
        'pilot_id': new_pilot.id,
        })

    logger.info('Pilot added: Pilot {0}'.format(new_pilot.id))
    emit_pilot_data()

@SOCKET_IO.on('alter_pilot')
def on_alter_pilot(data):
    '''Update pilot.'''
    global FULL_RESULTS_CACHE_VALID
    pilot_id = data['pilot_id']
    db_update = Database.Pilot.query.get(pilot_id)
    if 'callsign' in data:
        db_update.callsign = data['callsign']
    if 'team_name' in data:
        db_update.team = data['team_name']
    if 'phonetic' in data:
        db_update.phonetic = data['phonetic']
    if 'name' in data:
        db_update.name = data['name']

    DB.session.commit()

    Events.trigger(Evt.PILOT_ALTER, {
        'pilot_id': pilot_id,
        })

    logger.info('Altered pilot {0} to {1}'.format(pilot_id, data))
    emit_pilot_data(noself=True) # Settings page, new pilot settings
    if 'callsign' in data:
        Results.invalidate_all_caches(DB) # wipe caches (all have stored pilot names)
        emit_round_data_notify() # live update rounds page
        emit_heat_data() # Settings page, new pilot callsign in heats
    if 'phonetic' in data:
        emit_heat_data() # Settings page, new pilot phonetic in heats. Needed?

@SOCKET_IO.on('delete_pilot')
def on_delete_pilot(data):
    '''Delete heat.'''
    pilot_id = data['pilot']
    pilot = Database.Pilot.query.get(pilot_id)

    has_race = Database.SavedPilotRace.query.filter_by(pilot_id=pilot.id).first()

    if has_race:
        logger.info('Refusing to delete pilot {0}: is in use'.format(pilot.id))
    else:
        DB.session.delete(pilot)
        for heatNode in Database.HeatNode.query.all():
            if heatNode.pilot_id == pilot.id:
                heatNode.pilot_id = Database.PILOT_ID_NONE
        DB.session.commit()

        logger.info('Pilot {0} deleted'.format(pilot.id))
        emit_pilot_data()
        emit_heat_data()

@SOCKET_IO.on('add_profile')
def on_add_profile():
    '''Adds new profile (frequency set) in the database.'''
    profile = getCurrentProfile()
    new_freqs = {}
    new_freqs["f"] = default_frequencies()

    new_profile = Database.Profiles(name=__('New Profile'),
                           description = __('New Profile'),
                           frequencies = json.dumps(new_freqs),
                           enter_ats = profile.enter_ats,
                           exit_ats = profile.exit_ats,
                           f_ratio = 100)
    DB.session.add(new_profile)
    DB.session.flush()
    DB.session.refresh(new_profile)
    new_profile.name = __('Profile %s') % new_profile.id
    DB.session.commit()

    Events.trigger(Evt.PROFILE_ADD, {
        'profile_id': new_profile.id,
        })

    on_set_profile(data={ 'profile': new_profile.id })

@SOCKET_IO.on('alter_profile')
def on_alter_profile(data):
    ''' update profile '''
    profile = getCurrentProfile()
    if 'profile_name' in data:
        profile.name = data['profile_name']
    if 'profile_description' in data:
        profile.description = data['profile_description']
    DB.session.commit()

    Events.trigger(Evt.PROFILE_ALTER, {
        'profile_id': profile.id,
        })

    logger.info('Altered current profile to %s' % (data))
    emit_node_tuning(noself=True)

@SOCKET_IO.on('delete_profile')
def on_delete_profile():
    '''Delete profile'''
    if (DB.session.query(Database.Profiles).count() > 1): # keep one profile
        profile = getCurrentProfile()
        profile_id = profile.id
        DB.session.delete(profile)
        DB.session.commit()
        first_profile_id = Database.Profiles.query.first().id

        Events.trigger(Evt.PROFILE_DELETE, {
            'profile_id': profile_id,
            })

        Options.set("currentProfile", first_profile_id)
        on_set_profile(data={ 'profile': first_profile_id })
    else:
        logger.info('Refusing to delete only profile')

@SOCKET_IO.on("set_profile")
def on_set_profile(data, emit_vals=True):
    ''' set current profile '''
    CLUSTER.emit('set_profile', data)
    profile_val = int(data['profile'])
    profile = Database.Profiles.query.get(profile_val)
    if profile:
        Options.set("currentProfile", data['profile'])
        logger.info("Set Profile to '%s'" % profile_val)
        # set freqs, enter_ats, and exit_ats
        freqs_loaded = json.loads(profile.frequencies)
        freqs = freqs_loaded["f"]

        if profile.enter_ats:
            enter_ats_loaded = json.loads(profile.enter_ats)
            enter_ats = enter_ats_loaded["v"]
        else: #handle null data by copying in hardware values
            enter_at_levels = {}
            enter_at_levels["v"] = [node.enter_at_level for node in INTERFACE.nodes]
            enter_levels_serial = json.dumps(enter_at_levels)
            profile.enter_ats = enter_levels_serial
            enter_ats = enter_at_levels["v"]

        if profile.exit_ats:
            exit_ats_loaded = json.loads(profile.exit_ats)
            exit_ats = exit_ats_loaded["v"]
        else: #handle null data by copying in hardware values
            exit_at_levels = {}
            exit_at_levels["v"] = [node.exit_at_level for node in INTERFACE.nodes]
            exit_levels_serial = json.dumps(exit_at_levels)
            profile.exit_ats = exit_levels_serial
            exit_ats = exit_at_levels["v"]

        DB.session.commit()

        Events.trigger(Evt.PROFILE_SET, {
            'profile_id': profile_val,
            })

        if emit_vals:
            emit_node_tuning()
            emit_enter_and_exit_at_levels()
            emit_frequency_data()

        hardware_set_all_frequencies(freqs)
        hardware_set_all_enter_ats(enter_ats)
        hardware_set_all_exit_ats(exit_ats)

    else:
        logger.info('Invalid set_profile value: ' + str(profile_val))

@SOCKET_IO.on('backup_database')
def on_backup_database():
    '''Backup database.'''
    bkp_name = backup_db_file(True)  # make copy of DB file
         # read DB data and convert to Base64
    with open(bkp_name, mode='rb') as file:
        file_content = base64.encodestring(file.read())
    emit_payload = {
        'file_name': os.path.basename(bkp_name),
        'file_data' : file_content
    }

    Events.trigger(Evt.DATABASE_BACKUP, {
        'file_name': emit_payload['file_name'],
        })

    SOCKET_IO.emit('database_bkp_done', emit_payload)

@SOCKET_IO.on('reset_database')
def on_reset_database(data):
    '''Reset database.'''
    global FULL_RESULTS_CACHE_VALID
    FULL_RESULTS_CACHE_VALID = False

    reset_type = data['reset_type']
    if reset_type == 'races':
        db_reset_saved_races()
        db_reset_current_laps()
    elif reset_type == 'heats':
        db_reset_heats()
        db_reset_saved_races()
        db_reset_current_laps()
    elif reset_type == 'classes':
        db_reset_heats()
        db_reset_classes()
        db_reset_saved_races()
        db_reset_current_laps()
    elif reset_type == 'pilots':
        db_reset_pilots()
        db_reset_heats()
        db_reset_saved_races()
        db_reset_current_laps()
    elif reset_type == 'all':
        db_reset_pilots()
        db_reset_heats()
        db_reset_classes()
        db_reset_saved_races()
        db_reset_current_laps()
    emit_heat_data()
    emit_pilot_data()
    emit_race_format()
    emit_class_data()
    emit_current_laps()
    emit_round_data_notify()
    emit_laps_statistic_data()
    emit('reset_confirm')

    Events.trigger(Evt.DATABASE_RESET)

@SOCKET_IO.on('shutdown_pi')
def on_shutdown_pi():
    '''Shutdown the raspberry pi.'''
    Events.trigger(Evt.SHUTDOWN)
    CLUSTER.emit('shutdown_pi')
    emit_priority_message(__('Server has shut down.'), True)
    logger.info('Shutdown pi')
    gevent.sleep(1);
    os.system("sudo shutdown now")

@SOCKET_IO.on('reboot_pi')
def on_reboot_pi():
    '''Reboot the raspberry pi.'''
    Events.trigger(Evt.SHUTDOWN)
    CLUSTER.emit('reboot_pi')
    emit_priority_message(__('Server is rebooting.'), True)
    logger.info('Rebooting pi')
    gevent.sleep(1);
    os.system("sudo reboot now")

@SOCKET_IO.on('download_logs')
def on_download_logs(data):
    '''Download logs (as .zip file).'''
    zip_path_name = log.create_log_files_zip(logger, Config.CONFIG_FILE_NAME, DB_FILE_NAME)
    if zip_path_name:
        checkSetFileOwnerPi(zip_path_name)
        try:
            # read logs-zip file data and convert to Base64
            with open(zip_path_name, mode='rb') as file_obj:
                file_content = base64.encodestring(file_obj.read())
            emit_payload = {
                'file_name': os.path.basename(zip_path_name),
                'file_data' : file_content
            }
            Events.trigger(Evt.DATABASE_BACKUP, {
                'file_name': emit_payload['file_name'],
                })
            SOCKET_IO.emit(data['emit_fn_name'], emit_payload)
        except Exception:
            logger.exception("Error downloading logs-zip file")

@SOCKET_IO.on("set_min_lap")
def on_set_min_lap(data):
    min_lap = data['min_lap']
    Options.set("MinLapSec", data['min_lap'])

    Events.trigger(Evt.MIN_LAP_TIME_SET, {
        'min_lap': min_lap,
        })

    logger.info("set min lap time to %s seconds" % min_lap)
    emit_min_lap(noself=True)

@SOCKET_IO.on("set_min_lap_behavior")
def on_set_min_lap_behavior(data):
    min_lap_behavior = int(data['min_lap_behavior'])
    Options.set("MinLapBehavior", min_lap_behavior)

    Events.trigger(Evt.MIN_LAP_BEHAVIOR_SET, {
        'min_lap_behavior': min_lap_behavior,
        })

    logger.info("set min lap behavior to %s" % min_lap_behavior)
    emit_min_lap(noself=True)

@SOCKET_IO.on("set_race_format")
def on_set_race_format(data):
    ''' set current race_format '''
    if RACE.race_status == RaceStatus.READY: # prevent format change if race running
        race_format_val = data['race_format']
        race_format = Database.RaceFormat.query.get(race_format_val)
        DB.session.flush()
        setCurrentRaceFormat(race_format)
        DB.session.commit()

        Events.trigger(Evt.RACE_FORMAT_SET, {
            'race_format': race_format_val,
            })

        emit_race_format()
        logger.info("set race format to '%s' (%s)" % (race_format.name, race_format.id))
        CLUSTER.emitToMirrors('set_race_format', data)
    else:
        emit_priority_message(__('Format change prevented by active race: Stop and save/discard laps'), False, nobroadcast=True)
        logger.info("Format change prevented by active race")
        emit_race_format()

@SOCKET_IO.on('add_race_format')
def on_add_race_format():
    '''Adds new format in the database by duplicating an existing one.'''
    source_format = getCurrentRaceFormat()
    all_format_names = [format.name for format in Database.RaceFormat.query.all()]
    new_format = Database.RaceFormat(name=uniqueName(source_format.name, all_format_names),
                             race_mode=source_format.race_mode,
                             race_time_sec=source_format.race_time_sec ,
                             start_delay_min=source_format.start_delay_min,
                             start_delay_max=source_format.start_delay_max,
                             staging_tones=source_format.staging_tones,
                             number_laps_win=source_format.number_laps_win,
                             win_condition=source_format.win_condition,
                             team_racing_mode=source_format.team_racing_mode)
    DB.session.add(new_format)
    DB.session.flush()
    DB.session.refresh(new_format)
    DB.session.commit()

    Events.trigger(Evt.RACE_FORMAT_ADD, {
        'race_format': new_format.id,
        })

    on_set_race_format(data={ 'race_format': new_format.id })

@SOCKET_IO.on('alter_race_format')
def on_alter_race_format(data):
    ''' update race format '''
    race_format = getCurrentDbRaceFormat()
    if race_format:
        emit = False
        if 'format_name' in data:
            race_format.name = data['format_name']
            emit = True
        if 'race_mode' in data:
            race_format.race_mode = data['race_mode']
        if 'race_time' in data:
            race_format.race_time_sec = data['race_time']
        if 'start_delay_min' in data:
            race_format.start_delay_min = data['start_delay_min']
        if 'start_delay_max' in data:
            race_format.start_delay_max = data['start_delay_max']
        if 'staging_tones' in data:
            race_format.staging_tones = data['staging_tones']
        if 'number_laps_win' in data:
            race_format.number_laps_win = data['number_laps_win']
        if 'win_condition' in data:
            race_format.win_condition = data['win_condition']
        if 'team_racing_mode' in data:
            race_format.team_racing_mode = (True if data['team_racing_mode'] else False)
        DB.session.commit()

        Events.trigger(Evt.RACE_FORMAT_ALTER, {
            'race_format': race_format.id,
            })

        setCurrentRaceFormat(race_format)
        logger.info('Altered race format to %s' % (data))
        if emit:
            emit_race_format()
            emit_class_data()

@SOCKET_IO.on('delete_race_format')
def on_delete_race_format():
    '''Delete profile'''
    if RACE.race_status == RaceStatus.READY: # prevent format change if race running
        raceformat = getCurrentDbRaceFormat()
        raceformat_id = raceformat.id
        if raceformat and (DB.session.query(Database.RaceFormat).count() > 1): # keep one format
            DB.session.delete(raceformat)
            DB.session.commit()
            first_raceFormat = Database.RaceFormat.query.first()

            Events.trigger(Evt.RACE_FORMAT_DELETE, {
                'race_format': raceformat_id,
                })

            setCurrentRaceFormat(first_raceFormat)
            emit_race_format()
        else:
            logger.info('Refusing to delete only format')
    else:
        emit_priority_message(__('Format change prevented by active race: Stop and save/discard laps'), False, nobroadcast=True)
        logger.info("Format change prevented by active race")

# LED Effects

def emit_led_effect_setup(**params):
    '''Emits LED event/effect wiring options.'''
    if led_manager.isEnabled():
        effects = led_manager.getRegisteredEffects()

        emit_payload = {
            'events': []
        }

        for event in LEDEvent.configurable_events:
            selectedEffect = led_manager.getEventEffect(event['event'])

            effect_list = []

            for effect in effects:
                if event['event'] in effects[effect]['validEvents']:
                    effect_list.append({
                        'name': effect,
                        'label': __(effects[effect]['label'])
                    })

            emit_payload['events'].append({
                'event': event["event"],
                'label': __(event["label"]),
                'selected': selectedEffect,
                'effects': effect_list
            })

        # never broadcast
        emit('led_effect_setup_data', emit_payload)

def emit_led_effects(**params):
    if led_manager.isEnabled():
        effects = led_manager.getRegisteredEffects()

        effect_list = []
        for effect in effects:
            if LEDEvent.NOCONTROL not in effects[effect]['validEvents']:
                effect_list.append({
                    'name': effect,
                    'label': __(effects[effect]['label'])
                })

        emit_payload = {
            'effects': effect_list
        }

        # never broadcast
        emit('led_effects', emit_payload)

@SOCKET_IO.on('set_led_event_effect')
def on_set_led_effect(data):
    '''Set effect for event.'''
    if led_manager.isEnabled() and 'event' in data and 'effect' in data:
        led_manager.setEventEffect(data['event'], data['effect'])

        effect_opt = Options.get('ledEffects')
        if effect_opt:
            effects = json.loads(effect_opt)
        else:
            effects = {}

        effects[data['event']] = data['effect']
        Options.set('ledEffects', json.dumps(effects))

        Events.trigger(Evt.LED_EFFECT_SET, {
            'effect': data['event'],
            })

        logger.info('Set LED event {0} to effect {1}'.format(data['event'], data['effect']))

@SOCKET_IO.on('use_led_effect')
def on_use_led_effect(data):
    '''Activate arbitrary LED Effect.'''
    if led_manager.isEnabled() and 'effect' in data:
        led_manager.setEventEffect(Evt.LED_MANUAL, data['effect'])

        args = None
        if 'args' in data:
            args = data['args']

        Events.trigger(Evt.LED_MANUAL, args)

# Race management socket io events

@SOCKET_IO.on('schedule_race')
def on_schedule_race(data):
    global RACE

    RACE.scheduled_time = monotonic() + (data['m'] * 60) + data['s']
    RACE.scheduled = True

    Events.trigger(Evt.RACE_SCHEDULE, {
        'scheduled_at': RACE.scheduled_time
        })

    SOCKET_IO.emit('RACE.scheduled', {
        'scheduled': RACE.scheduled,
        'scheduled_at': RACE.scheduled_time
        })

    emit_priority_message(__("Next race begins in {0:01d}:{1:02d}".format(data['m'], data['s'])), True)

@SOCKET_IO.on('cancel_schedule_race')
def cancel_schedule_race():
    global RACE

    RACE.scheduled = False

    Events.trigger(Evt.RACE_SCHEDULE_CANCEL)

    SOCKET_IO.emit('RACE.scheduled', {
        'scheduled': RACE.scheduled,
        'scheduled_at': RACE.scheduled_time
        })

    emit_priority_message(__("Scheduled race cancelled"), False)

@SOCKET_IO.on('get_pi_time')
def on_get_pi_time():
    # never broadcasts to all (client must make request)
    emit('pi_time', {
        'pi_time_s': monotonic()
    })

@SOCKET_IO.on('stage_race')
def on_stage_race():
    global RACE
    valid_pilots = False
    heatNodes = Database.HeatNode.query.filter_by(heat_id=RACE.current_heat).all()
    for heatNode in heatNodes:
        if heatNode.node_index < RACE.num_nodes:
            if heatNode.pilot_id != Database.PILOT_ID_NONE:
                valid_pilots = True
                break

    if valid_pilots is False:
        emit_priority_message(__('No valid pilots in race'), True, nobroadcast=True)

    CLUSTER.emit('stage_race')
    if RACE.race_status == RaceStatus.READY: # only initiate staging if ready
        '''Common race start events (do early to prevent processing delay when start is called)'''
        global FULL_RESULTS_CACHE_VALID
        INTERFACE.enable_calibration_mode() # Nodes reset triggers on next pass

        Events.trigger(Evt.RACE_STAGE)
        clear_laps() # Clear laps before race start
        init_node_cross_fields()  # set 'cur_pilot_id' and 'cross' fields on nodes
        RACE.last_race_cacheStatus = Results.CacheStatus.INVALID # invalidate last race results cache
        RACE.timer_running = False # indicate race timer not running
        RACE.race_status = RaceStatus.STAGING
        INTERFACE.set_race_status(RaceStatus.STAGING)
        emit_current_laps() # Race page, blank laps to the web client
        emit_current_leaderboard() # Race page, blank leaderboard to the web client
        emit_race_status()

        race_format = getCurrentRaceFormat()
        if race_format.team_racing_mode:
            check_emit_team_racing_status()  # Show initial team-racing status info
        MIN = min(race_format.start_delay_min, race_format.start_delay_max) # in case values are reversed
        MAX = max(race_format.start_delay_min, race_format.start_delay_max)
        DELAY = random.randint(MIN, MAX) + 0.9 # Add ~1 for prestage (<1 to prevent timer beep)

        RACE.start_time_monotonic = monotonic() + DELAY
        RACE.start_token = random.random()
        gevent.spawn(race_start_thread, RACE.start_token)

        SOCKET_IO.emit('stage_ready', {
            'hide_stage_timer': MIN != MAX,
            'delay': DELAY,
            'race_mode': race_format.race_mode,
            'race_time_sec': race_format.race_time_sec,
            'pi_starts_at_s': RACE.start_time_monotonic
        }) # Announce staging with chosen delay

def autoUpdateCalibration():
    ''' Apply best tuning values to nodes '''
    for node_index, node in enumerate(INTERFACE.nodes):
        calibration = findBestValues(node, node_index)

        if node.enter_at_level is not calibration['enter_at_level']:
            on_set_enter_at_level({
                'node': node_index,
                'enter_at_level': calibration['enter_at_level']
            })

        if node.exit_at_level is not calibration['exit_at_level']:
            on_set_exit_at_level({
                'node': node_index,
                'exit_at_level': calibration['exit_at_level']
            })

    logger.info('Updated calibration with best discovered values')
    emit_enter_and_exit_at_levels()

def findBestValues(node, node_index):
    ''' Search race history for best tuning values '''

    # get commonly used values
    heat = Database.Heat.query.get(RACE.current_heat)
    pilot = Database.HeatNode.query.filter_by(heat_id=RACE.current_heat, node_index=node_index).first().pilot_id
    current_class = heat.class_id

    # test for disabled node
    if pilot is Database.PILOT_ID_NONE or node.frequency is RHUtils.FREQUENCY_ID_NONE:
        logger.debug('Node {0} calibration: skipping disabled node'.format(node.index+1))
        return {
            'enter_at_level': node.enter_at_level,
            'exit_at_level': node.exit_at_level
        }

    # test for same heat, same node
    race_query = Database.SavedRaceMeta.query.filter_by(heat_id=heat.id).order_by(-Database.SavedRaceMeta.id).first()

    if race_query:
        pilotrace_query = Database.SavedPilotRace.query.filter_by(race_id=race_query.id, pilot_id=pilot).order_by(-Database.SavedPilotRace.id).first()
        if pilotrace_query:
            logger.debug('Node {0} calibration: found same pilot+node in same heat'.format(node.index+1))
            return {
                'enter_at_level': pilotrace_query.enter_at,
                'exit_at_level': pilotrace_query.exit_at
            }

    # test for same class, same pilot, same node
    race_query = Database.SavedRaceMeta.query.filter_by(class_id=current_class).order_by(-Database.SavedRaceMeta.id).first()
    if race_query:
        pilotrace_query = Database.SavedPilotRace.query.filter_by(race_id=race_query.id, node_index=node_index, pilot_id=pilot).order_by(-Database.SavedPilotRace.id).first()
        if pilotrace_query:
            logger.debug('Node {0} calibration: found same pilot+node in other heat with same class'.format(node.index+1))
            return {
                'enter_at_level': pilotrace_query.enter_at,
                'exit_at_level': pilotrace_query.exit_at
            }

    # test for same pilot, same node
    pilotrace_query = Database.SavedPilotRace.query.filter_by(node_index=node_index, pilot_id=pilot).order_by(-Database.SavedPilotRace.id).first()
    if pilotrace_query:
        logger.debug('Node {0} calibration: found same pilot+node in other heat with other class'.format(node.index+1))
        return {
            'enter_at_level': pilotrace_query.enter_at,
            'exit_at_level': pilotrace_query.exit_at
        }

    # test for same node
    pilotrace_query = Database.SavedPilotRace.query.filter_by(node_index=node_index).order_by(-Database.SavedPilotRace.id).first()
    if pilotrace_query:
        logger.debug('Node {0} calibration: found same node in other heat'.format(node.index+1))
        return {
            'enter_at_level': pilotrace_query.enter_at,
            'exit_at_level': pilotrace_query.exit_at
        }

    # fallback
    logger.debug('Node {0} calibration: no calibration hints found, no change'.format(node.index+1))
    return {
        'enter_at_level': node.enter_at_level,
        'exit_at_level': node.exit_at_level
    }

def race_start_thread(start_token):
    global RACE

    # clear any lingering crossings at staging (if node rssi < enterAt)
    for node in INTERFACE.nodes:
        if node.crossing_flag and node.frequency > 0 and node.current_pilot_id != Database.PILOT_ID_NONE and \
                    node.current_rssi < node.enter_at_level:
            logger.info("Forcing end crossing for node {0} at staging (rssi={1}, enterAt={2}, exitAt={3})".\
                       format(node.index+1, node.current_rssi, node.enter_at_level, node.exit_at_level))
            INTERFACE.force_end_crossing(node.index)

    # do non-blocking delay before time-critical code
    while (monotonic() < RACE.start_time_monotonic - 0.5):
        gevent.sleep(0.1)

    if RACE.race_status == RaceStatus.STAGING and \
        RACE.start_token == start_token:
        # Only start a race if it is not already in progress
        # Null this thread if token has changed (race stopped/started quickly)

        # do blocking delay until race start
        while monotonic() < RACE.start_time_monotonic:
            pass

        # do time-critical tasks
        Events.trigger(Evt.RACE_START)

        # do secondary start tasks (small delay is acceptable)
        RACE.start_time = datetime.now() # record standard-formatted time

        for node in INTERFACE.nodes:
            node.history_values = [] # clear race history
            node.history_times = []
            node.under_min_lap_count = 0
            # clear any lingering crossing (if rssi>enterAt then first crossing starts now)
            if node.crossing_flag and node.frequency > 0 and node.current_pilot_id != Database.PILOT_ID_NONE:
                logger.info("Forcing end crossing for node {0} at start (rssi={1}, enterAt={2}, exitAt={3})".\
                           format(node.index+1, node.current_rssi, node.enter_at_level, node.exit_at_level))
                INTERFACE.force_end_crossing(node.index)

        RACE.race_status = RaceStatus.RACING # To enable registering passed laps
        INTERFACE.set_race_status(RaceStatus.RACING)
        RACE.timer_running = True # indicate race timer is running
        RACE.laps_winner_name = None  # name of winner in first-to-X-laps race
        emit_race_status() # Race page, to set race button states
        logger.info('Race started at {0} ({1:13f})'.format(RACE.start_time_monotonic, monotonic_to_milliseconds(RACE.start_time_monotonic)))

@SOCKET_IO.on('stop_race')
def on_stop_race():
    '''Stops the race and stops registering laps.'''
    global RACE

    CLUSTER.emit('stop_race')
    if RACE.race_status == RaceStatus.RACING:
        RACE.end_time = monotonic() # Update the race end time stamp
        delta_time = RACE.end_time - RACE.start_time_monotonic
        milli_sec = delta_time * 1000.0
        RACE.duration_ms = milli_sec

        logger.info('Race stopped at {0} ({1:13f}), duration {2}ms'.format(RACE.end_time, monotonic_to_milliseconds(RACE.end_time), RACE.duration_ms))

        min_laps_list = []  # show nodes with laps under minimum (if any)
        for node in INTERFACE.nodes:
            if node.under_min_lap_count > 0:
                min_laps_list.append('Node {0} Count={1}'.format(node.index+1, node.under_min_lap_count))
        if len(min_laps_list) > 0:
            logger.info('Nodes with laps under minimum:  ' + ', '.join(min_laps_list))

        RACE.race_status = RaceStatus.DONE # To stop registering passed laps, waiting for laps to be cleared
        INTERFACE.set_race_status(RaceStatus.DONE)
        Events.trigger(Evt.RACE_STOP)
    else:
        logger.info('No active race to stop')
        RACE.race_status = RaceStatus.READY # Go back to ready state
        INTERFACE.set_race_status(RaceStatus.READY)
        led_manager.clear()

    RACE.timer_running = False # indicate race timer not running
    RACE.scheduled = False # also stop any deferred start

    SOCKET_IO.emit('stop_timer') # Loop back to race page to start the timer counting up
    emit_race_status() # Race page, to set race button states

@SOCKET_IO.on('save_laps')
def on_save_laps():
    '''Save current laps data to the database.'''
    global FULL_RESULTS_CACHE_VALID
    FULL_RESULTS_CACHE_VALID = False
    race_format = getCurrentRaceFormat()
    heat = Database.Heat.query.get(RACE.current_heat)
    # Get the last saved round for the current heat
    max_round = DB.session.query(DB.func.max(Database.SavedRaceMeta.round_id)) \
            .filter_by(heat_id=RACE.current_heat).scalar()
    if max_round is None:
        max_round = 0
    # Loop through laps to copy to saved races
    profile = getCurrentProfile()
    profile_freqs = json.loads(profile.frequencies)

    new_race = Database.SavedRaceMeta( \
        round_id=max_round+1, \
        heat_id=RACE.current_heat, \
        class_id=heat.class_id, \
        format_id=Options.get('currentFormat'), \
        start_time = RACE.start_time_monotonic, \
        start_time_formatted = RACE.start_time.strftime("%Y-%m-%d %H:%M:%S"), \
        cacheStatus=Results.CacheStatus.INVALID
    )
    DB.session.add(new_race)
    DB.session.flush()
    DB.session.refresh(new_race)

    for node_index in range(RACE.num_nodes):
        if profile_freqs["f"][node_index] != RHUtils.FREQUENCY_ID_NONE:
            pilot_id = Database.HeatNode.query.filter_by( \
                heat_id=RACE.current_heat, node_index=node_index).one().pilot_id

            new_pilotrace = Database.SavedPilotRace( \
                race_id=new_race.id, \
                node_index=node_index, \
                pilot_id=pilot_id, \
                history_values=json.dumps(INTERFACE.nodes[node_index].history_values), \
                history_times=json.dumps(INTERFACE.nodes[node_index].history_times), \
                penalty_time=0, \
                enter_at=INTERFACE.nodes[node_index].enter_at_level, \
                exit_at=INTERFACE.nodes[node_index].exit_at_level
            )
            DB.session.add(new_pilotrace)
            DB.session.flush()
            DB.session.refresh(new_pilotrace)

            for lap in RACE.node_laps[node_index]:
                DB.session.add(Database.SavedRaceLap( \
                    race_id=new_race.id, \
                    pilotrace_id=new_pilotrace.id, \
                    node_index=node_index, \
                    pilot_id=pilot_id, \
                    lap_time_stamp=lap['lap_time_stamp'], \
                    lap_time=lap['lap_time'], \
                    lap_time_formatted=lap['lap_time_formatted'], \
                    source = lap['source'], \
                    deleted = lap['deleted']
                ))

    DB.session.commit()

    # spawn thread for updating results caches
    params = {
        'race_id': new_race.id,
        'heat_id': RACE.current_heat,
        'round_id': new_race.round_id,
    }
    gevent.spawn(Results.build_race_results_caches, DB, params)

    Events.trigger(Evt.LAPS_SAVE, {
        'race_id': new_race.id,
        })

    logger.info('Current laps saved: Heat {0} Round {1}'.format(RACE.current_heat, max_round+1))
    on_discard_laps(saved=True) # Also clear the current laps
    emit_round_data_notify() # live update rounds page
    emit_laps_statistic_data() #live update the lap statistics page

@SOCKET_IO.on('resave_laps')
def on_resave_laps(data):
    global FULL_RESULTS_CACHE_VALID
    FULL_RESULTS_CACHE_VALID = False

    heat_id = data['heat_id']
    round_id = data['round_id']
    callsign = data['callsign']

    race_id = data['race_id']
    pilotrace_id = data['pilotrace_id']
    node = data['node']
    pilot_id = data['pilot_id']
    laps = data['laps']
    enter_at = data['enter_at']
    exit_at = data['exit_at']

    Pilotrace = Database.SavedPilotRace.query.filter_by(id=pilotrace_id).one()
    Pilotrace.enter_at = enter_at
    Pilotrace.exit_at = exit_at

    Database.SavedRaceLap.query.filter_by(pilotrace_id=pilotrace_id).delete()

    for lap in laps:
        tmp_lap_time_formatted = lap['lap_time']
        if isinstance(tmp_lap_time_formatted, float):
            tmp_lap_time_formatted = RHUtils.time_format(lap['lap_time'])
        DB.session.add(Database.SavedRaceLap( \
            race_id=race_id, \
            pilotrace_id=pilotrace_id, \
            node_index=node, \
            pilot_id=pilot_id, \
            lap_time_stamp=lap['lap_time_stamp'], \
            lap_time=lap['lap_time'], \
            lap_time_formatted=tmp_lap_time_formatted,\
            source = lap['source'], \
            deleted = lap['deleted']
        ))

    DB.session.commit()
    message = __('Race times adjusted for: Heat {0} Round {1} / {2}').format(heat_id, round_id, callsign)
    emit_priority_message(message, False)
    logger.info(message)

    # spawn thread for updating results caches
    params = {
        'race_id': race_id,
        'heat_id': heat_id,
        'round_id': round_id,
    }
    gevent.spawn(Results.build_race_results_caches, DB, params)

    Events.trigger(Evt.LAPS_RESAVE, {
        'race_id': race_id,
        'pilot_id': pilot_id,
        })

    emit_round_data_notify()
    if int(Options.get('calibrationMode')):
        autoUpdateCalibration()

@SOCKET_IO.on('discard_laps')
def on_discard_laps(**kwargs):
    '''Clear the current laps without saving.'''
    CLUSTER.emit('discard_laps')
    clear_laps()
    RACE.race_status = RaceStatus.READY # Flag status as ready to start next race
    INTERFACE.set_race_status(RaceStatus.READY)
    emit_current_laps() # Race page, blank laps to the web client
    emit_current_leaderboard() # Race page, blank leaderboard to the web client
    emit_race_status() # Race page, to set race button states
    race_format = getCurrentRaceFormat()
    if race_format.team_racing_mode:
        check_emit_team_racing_status()  # Show team-racing status info
    else:
        emit_team_racing_status('')  # clear any displayed "Winner is" text

    if 'saved' in kwargs and kwargs['saved'] == True:
        # discarding follows a save action
        pass
    else:
        # discarding does not follow a save action
        Events.trigger(Evt.LAPS_DISCARD)

    Events.trigger(Evt.LAPS_CLEAR)

def clear_laps():
    '''Clear the current laps table.'''
    global RACE
    RACE.last_race_results = Results.calc_leaderboard(DB, current_race=RACE, current_profile=getCurrentProfile())
    RACE.last_race_cacheStatus = Results.CacheStatus.VALID
    RACE.laps_winner_name = None  # clear winner in first-to-X-laps race
    db_reset_current_laps() # Clear out the current laps table
    DB.session.query(Database.LapSplit).delete()
    DB.session.commit()
    logger.info('Current laps cleared')

def init_node_cross_fields():
    '''Sets the 'current_pilot_id' and 'cross' values on each node.'''
    heatnodes = Database.HeatNode.query.filter_by( \
        heat_id=RACE.current_heat).all()

    for node in INTERFACE.nodes:
        node.current_pilot_id = Database.PILOT_ID_NONE
        if node.frequency and node.frequency > 0:
            for heatnode in heatnodes:
                if heatnode.node_index == node.index:
                    node.current_pilot_id = heatnode.pilot_id
                    break

        node.first_cross_flag = False
        node.show_crossing_flag = False

@SOCKET_IO.on('set_current_heat')
def on_set_current_heat(data):
    '''Update the current heat variable.'''
    new_heat_id = data['heat']
    RACE.current_heat = new_heat_id

    RACE.node_pilots = {
        '0': 0,
        '1': 0,
        '2': 0,
        '3': 0,
        '4': 0,
        '5': 0,
        '6': 0,
        '7': 0,
    }
    RACE.node_teams = {
        '0': None,
        '1': None,
        '2': None,
        '3': None,
        '4': None,
        '5': None,
        '6': None,
        '7': None,
    }
    for heatNode in Database.HeatNode.query.filter_by(heat_id=new_heat_id):
        RACE.node_pilots[heatNode.node_index] = heatNode.pilot_id

        if heatNode.pilot_id is not Database.PILOT_ID_NONE:
            RACE.node_teams[heatNode.node_index] = Database.Pilot.query.get(heatNode.pilot_id).team
        else:
            RACE.node_teams[heatNode.node_index] = None

    logger.info('Current heat set: Heat {0}'.format(new_heat_id))

    if int(Options.get('calibrationMode')):
        autoUpdateCalibration()

    Events.trigger(Evt.HEAT_SET, {
        'race': RACE,
        'heat_id': new_heat_id,
        })

    RACE.cacheStatus = Results.CacheStatus.INVALID  # refresh leaderboard
    emit_current_heat() # Race page, to update heat selection button
    emit_current_leaderboard() # Race page, to update callsigns in leaderboard
    race_format = getCurrentRaceFormat()
    if race_format.team_racing_mode:
        check_emit_team_racing_status()  # Show initial team-racing status info

@SOCKET_IO.on('generate_heats')
def on_generate_heats(data):
    '''Spawn heat generator thread'''
    gevent.spawn(generate_heats, data)

def generate_heats(data):
    RESULTS_TIMEOUT = 30 # maximum time to wait for results to generate

    '''Generate heats from qualifying class'''
    input_class = int(data['input_class'])
    output_class = int(data['output_class'])
    suffix = data['suffix']
    pilots_per_heat = int(data['pilots_per_heat'])

    if input_class == Database.CLASS_ID_NONE:
        results = {
            'by_race_time': []
        }
        for pilot in Database.Pilot.query.all():
            # *** if pilot is active
            entry = {}
            entry['pilot_id'] = pilot.id

            pilot_node = Database.HeatNode.query.filter_by(pilot_id=pilot.id).first()
            if pilot_node:
                entry['node'] = pilot_node.node_index
            else:
                entry['node'] = -1

            results['by_race_time'].append(entry)

        win_condition = WinCondition.NONE
        cacheStatus = Results.CacheStatus.VALID
    else:
        race_class = Database.RaceClass.query.get(input_class)
        race_format = Database.RaceFormat.query.get(race_class.format_id)
        results = race_class.results
        if race_format:
            win_condition = race_format.win_condition
            cacheStatus = race_class.cacheStatus
        else:
            win_condition = WinCondition.NONE
            cacheStatus = Results.CacheStatus.VALID
            logger.info('Unable to fetch format from race class {0}'.format(input_class))

    if cacheStatus == Results.CacheStatus.INVALID:
        # build new results if needed
        logger.info("No class cache available for {0}; regenerating".format(input_class))
        race_class.cacheStatus = monotonic()
        race_class.results = Results.calc_leaderboard(DB, class_id=race_class.id)
        race_class.cacheStatus = Results.CacheStatus.VALID
        DB.session.commit()

    time_now = monotonic()
    timeout = time_now + RESULTS_TIMEOUT
    while cacheStatus != Results.CacheStatus.VALID and time_now < timeout:
        gevent.sleep()
        time_now = monotonic()

    if cacheStatus == Results.CacheStatus.VALID:
        if win_condition == WinCondition.NONE:

            leaderboard = random.sample(results['by_race_time'], len(results['by_race_time']))
        else:
            leaderboard = results[results['meta']['primary_leaderboard']]

        generated_heats = []
        unplaced_pilots = []
        new_heat = {}
        assigned_pilots = 0

        available_nodes = []

        profile_freqs = json.loads(getCurrentProfile().frequencies)
        for node_index in range(RACE.num_nodes):
            if profile_freqs["f"][node_index] != RHUtils.FREQUENCY_ID_NONE:
                available_nodes.append(node_index)

        pilots_per_heat = min(pilots_per_heat, RACE.num_nodes, len(available_nodes))

        for i,row in enumerate(leaderboard, start=1):
            logger.debug("Placing {0} into heat {1}".format(row['pilot_id'], len(generated_heats)))

            if row['node'] in new_heat or row['node'] not in available_nodes:
                unplaced_pilots.append(row['pilot_id'])
            else:
                new_heat[row['node']] = row['pilot_id']

            assigned_pilots += 1

            if assigned_pilots >= pilots_per_heat or i == len(leaderboard):
                # find slots for unassigned pilots
                if len(unplaced_pilots):
                    for pilot in unplaced_pilots:
                        for index in available_nodes:
                            if index in new_heat:
                                continue
                            else:
                                new_heat[index] = pilot
                                break

                # heat is full, flush and start next heat
                generated_heats.append(new_heat)
                unplaced_pilots = []
                new_heat = {}
                assigned_pilots = 0

        # commit generated heats to database, lower seeds first
        letters = __('ABCDEFGHIJKLMNOPQRSTUVWXYZ')
        for idx, heat in enumerate(reversed(generated_heats), start=1):
            ladder = letters[len(generated_heats) - idx]
            new_heat = Database.Heat(class_id=output_class, cacheStatus=Results.CacheStatus.INVALID, note=ladder + ' ' + suffix)
            DB.session.add(new_heat)
            DB.session.flush()
            DB.session.refresh(new_heat)

            for node in range(RACE.num_nodes): # Add pilots
                if node in heat:
                    DB.session.add(Database.HeatNode(heat_id=new_heat.id, node_index=node, pilot_id=heat[node]))
                else:
                    DB.session.add(Database.HeatNode(heat_id=new_heat.id, node_index=node, pilot_id=Database.PILOT_ID_NONE))

            DB.session.commit()

        logger.info("Generated {0} heats from class {1}".format(len(generated_heats), input_class))
        SOCKET_IO.emit('heat_generate_done')

        Events.trigger(Evt.HEAT_GENERATE)

        emit_heat_data()
    else:
        logger.warning("Unable to generate heats from class {0}: can't get valid results".format(input_class))
        SOCKET_IO.emit('heat_generate_done')

@SOCKET_IO.on('delete_lap')
def on_delete_lap(data):
    '''Delete a false lap.'''

    node_index = data['node']
    lap_index = data['lap_index']

    RACE.node_laps[node_index][lap_index]['deleted'] = True

    time = RACE.node_laps[node_index][lap_index]['lap_time_stamp']

    lap_number = 0
    for lap in RACE.node_laps[node_index]:
        if not lap['deleted']:
            lap['lap_number'] = lap_number
            lap_number += 1
        else:
            lap['lap_number'] = None

    db_last = False
    db_next = False
    for lap in RACE.node_laps[node_index]:
        if not lap['deleted']:
            if lap['lap_time_stamp'] < time:
                db_last = lap
            if lap['lap_time_stamp'] > time:
                db_next = lap
                break

    if db_next and db_last:
        db_next['lap_time'] = db_next['lap_time_stamp'] - db_last['lap_time_stamp']
        db_next['lap_time_formatted'] = RHUtils.time_format(db_next['lap_time'])
    elif db_next:
        db_next['lap_time'] = db_next['lap_time_stamp']
        db_next['lap_time_formatted'] = RHUtils.time_format(db_next['lap_time'])

    Events.trigger(Evt.LAP_DELETE, {
        'race': RACE,
        'node_index': node_index,
        })

    logger.info('Lap deleted: Node {0} Lap {1}'.format(node_index+1, lap_index))
    RACE.cacheStatus = Results.CacheStatus.INVALID  # refresh leaderboard
    emit_current_laps() # Race page, update web client
    emit_current_leaderboard() # Race page, update web client
    race_format = getCurrentRaceFormat()
    if race_format.team_racing_mode:
        # update team-racing status info
        if race_format.win_condition != WinCondition.MOST_LAPS:  # if not Most Laps Wins race
            if race_format.number_laps_win > 0:  # if number-laps-win race
                t_laps_dict, team_name, pilot_team_dict = get_team_laps_info(-1, race_format.number_laps_win)
                check_team_laps_win(t_laps_dict, race_format.number_laps_win, pilot_team_dict)
            else:
                t_laps_dict = get_team_laps_info()[0]
        else:  # if Most Laps Wins race enabled
            t_laps_dict, t_name, pilot_team_dict = get_team_laps_info()
            if ms_from_race_start() > race_format.race_time_sec*1000:  # if race done
                check_most_laps_win(node_index, t_laps_dict, pilot_team_dict)
        check_emit_team_racing_status(t_laps_dict)

@SOCKET_IO.on('simulate_lap')
def on_simulate_lap(data):
    '''Simulates a lap (for debug testing).'''
    node_index = data['node']
    logger.info('Simulated lap: Node {0}'.format(node_index+1))
    Events.trigger(Evt.CROSSING_EXIT, {
        'nodeIndex': node_index,
        'color': hexToColor(Options.get('colorNode_' + str(node_index), '#ffffff'))
        })
    INTERFACE.intf_simulate_lap(node_index, 0)

@SOCKET_IO.on('LED_solid')
def on_LED_solid(data):
    '''LED Solid Color'''
    led_red = data['red']
    led_green = data['green']
    led_blue = data['blue']

    on_use_led_effect({
        'effect': "stripColor",
        'args': {
            'color': Color(led_red,led_green,led_blue),
            'pattern': ColorPattern.SOLID,
            'time': None
        }
    })

@SOCKET_IO.on('LED_chase')
def on_LED_chase(data):
    '''LED Solid Color Chase'''
    led_red = data['red']
    led_green = data['green']
    led_blue = data['blue']

    on_use_led_effect({
        'effect': "stripColor",
        'args': {
            'color': Color(led_red,led_green,led_blue),
#            'pattern': ColorPattern.CHASE,  # TODO implement chase animation pattern
            'pattern': ColorPattern.ALTERNATING,
            'time': 5
        }
    })


@SOCKET_IO.on('LED_RB')
def on_LED_RB():
    '''LED rainbow'''
    on_use_led_effect({
        'effect': "rainbow",
        'args': {
            'time': 5
        }
    })

@SOCKET_IO.on('LED_RBCYCLE')
def on_LED_RBCYCLE():
    '''LED rainbow Cycle'''
    on_use_led_effect({
        'effect': "rainbowCycle",
        'args': {
            'time': 5
        }
    })

@SOCKET_IO.on('LED_RBCHASE')
def on_LED_RBCHASE():
    '''LED Rainbow Cycle Chase'''
    on_use_led_effect({
        'effect': "rainbowCycleChase",
        'args': {
            'time': 5
        }
    })

@SOCKET_IO.on('LED_brightness')
def on_LED_brightness(data):
    '''Change LED Brightness'''
    brightness = data['brightness']
    strip.setBrightness(brightness)
    strip.show()
    Options.set("ledBrightness", brightness)
    Events.trigger(Evt.LED_BRIGHTNESS_SET, {
        'level': brightness,
        })

@SOCKET_IO.on('set_option')
def on_set_option(data):
    Options.set(data['option'], data['value'])
    Events.trigger(Evt.OPTION_SET, {
        'option': data['option'],
        'value': data['value'],
        })

@SOCKET_IO.on('get_race_scheduled')
def get_race_elapsed():
    # get current race status; never broadcasts to all
    emit('race_scheduled', {
        'scheduled': RACE.scheduled,
        'scheduled_at': RACE.scheduled_time
    })

@SOCKET_IO.on('save_callouts')
def save_callouts(data):
    # save callouts to Options
    callouts = json.dumps(data['callouts'])
    Options.set('voiceCallouts', callouts)
    logger.info('Set all voice callouts')
    logger.debug('Voice callouts set to: {0}'.format(callouts))

@SOCKET_IO.on('imdtabler_update_freqs')
def imdtabler_update_freqs(data):
    ''' Update IMDTabler page with new frequencies list '''
    emit_imdtabler_data(data['freq_list'].replace(',',' ').split())

@SOCKET_IO.on('clean_cache')
def clean_results_cache():
    ''' expose cach wiping for frontend debugging '''
    Results.invalidate_all_caches(DB)

# Socket io emit functions

def emit_priority_message(message, interrupt=False, **params):
    ''' Emits message to all clients '''
    emit_payload = {
        'message': message,
        'interrupt': interrupt
    }
    if ('nobroadcast' in params):
        emit('priority_message', emit_payload)
    else:
        if interrupt:
            Events.trigger(Evt.MESSAGE_INTERRUPT, {
                'message': message,
                'interrupt': interrupt
                })
        else:
            Events.trigger(Evt.MESSAGE_STANDARD, {
                'message': message,
                'interrupt': interrupt
                })

        SOCKET_IO.emit('priority_message', emit_payload)

def emit_race_status(**params):
    '''Emits race status.'''
    race_format = getCurrentRaceFormat()

    emit_payload = {
            'race_status': RACE.race_status,
            'race_mode': race_format.race_mode,
            'race_time_sec': race_format.race_time_sec,
            'race_staging_tones': race_format.staging_tones,
            'hide_stage_timer': race_format.start_delay_min != race_format.start_delay_max,
            'pi_starts_at_s': RACE.start_time_monotonic
        }
    if ('nobroadcast' in params):
        emit('race_status', emit_payload)
    else:
        SOCKET_IO.emit('race_status', emit_payload)

def emit_frequency_data(**params):
    '''Emits node data.'''
    profile_freqs = json.loads(getCurrentProfile().frequencies)
    emit_payload = {
            'frequency': profile_freqs["f"][:RACE.num_nodes]
        }
    if ('nobroadcast' in params):
        emit('frequency_data', emit_payload)
    else:
        SOCKET_IO.emit('frequency_data', emit_payload)
    # if IMDTabler.java available then trigger call to
    #  'emit_imdtabler_rating' via heartbeat function:
    if Use_imdtabler_jar_flag:
        heartbeat_thread_function.imdtabler_flag = True

def emit_node_data(**params):
    '''Emits node data.'''
    emit_payload = {
            'node_peak_rssi': [node.node_peak_rssi for node in INTERFACE.nodes],
            'node_nadir_rssi': [node.node_nadir_rssi for node in INTERFACE.nodes],
            'pass_peak_rssi': [node.pass_peak_rssi for node in INTERFACE.nodes],
            'pass_nadir_rssi': [node.pass_nadir_rssi for node in INTERFACE.nodes],
            'debug_pass_count': [node.debug_pass_count for node in INTERFACE.nodes]
        }
    if ('nobroadcast' in params):
        emit('node_data', emit_payload)
    else:
        SOCKET_IO.emit('node_data', emit_payload)

def emit_environmental_data(**params):
    '''Emits environmental data.'''
    emit_payload = []
    for sensor in INTERFACE.sensors:
        emit_payload.append({sensor.name: sensor.getReadings()})

    if ('nobroadcast' in params):
        emit('environmental_data', emit_payload)
    else:
        SOCKET_IO.emit('environmental_data', emit_payload)

def emit_enter_and_exit_at_levels(**params):
    '''Emits enter-at and exit-at levels for nodes.'''
    profile = getCurrentProfile()
    profile_enter_ats = json.loads(profile.enter_ats)
    profile_exit_ats = json.loads(profile.exit_ats)

    emit_payload = {
        'enter_at_levels': profile_enter_ats["v"][:RACE.num_nodes],
        'exit_at_levels': profile_exit_ats["v"][:RACE.num_nodes]
    }
    if ('nobroadcast' in params):
        emit('enter_and_exit_at_levels', emit_payload)
    else:
        SOCKET_IO.emit('enter_and_exit_at_levels', emit_payload)

def emit_node_tuning(**params):
    '''Emits node tuning values.'''
    tune_val = getCurrentProfile()
    emit_payload = {
        'profile_ids': [profile.id for profile in Database.Profiles.query.all()],
        'profile_names': [profile.name for profile in Database.Profiles.query.all()],
        'current_profile': int(Options.get('currentProfile')),
        'profile_name': tune_val.name,
        'profile_description': tune_val.description
    }
    if ('nobroadcast' in params):
        emit('node_tuning', emit_payload)
    else:
        SOCKET_IO.emit('node_tuning', emit_payload)

def emit_language(**params):
    '''Emits race status.'''
    emit_payload = {
            'language': Options.get("currentLanguage"),
            'languages': Language.getLanguages()
        }
    if ('nobroadcast' in params):
        emit('language', emit_payload)
    else:
        SOCKET_IO.emit('language', emit_payload)

def emit_all_languages(**params):
    '''Emits full language dictionary.'''
    emit_payload = {
            'languages': Language.getAllLanguages()
        }
    if ('nobroadcast' in params):
        emit('all_languages', emit_payload)
    else:
        SOCKET_IO.emit('all_languages', emit_payload)

def emit_min_lap(**params):
    '''Emits current minimum lap.'''
    emit_payload = {
        'min_lap': Options.get('MinLapSec'),
        'min_lap_behavior': int(Options.get("MinLapBehavior"))
    }
    if ('nobroadcast' in params):
        emit('min_lap', emit_payload)
    else:
        SOCKET_IO.emit('min_lap', emit_payload)

def emit_race_format(**params):
    '''Emits race format values.'''
    race_format = getCurrentRaceFormat()
    is_db_race_format = RHRaceFormat.isDbBased(race_format)
    has_race = not is_db_race_format or Database.SavedRaceMeta.query.filter_by(format_id=race_format.id).first()
    if has_race:
        locked = True
    else:
        locked = False

    emit_payload = {
        'format_ids': [raceformat.id for raceformat in Database.RaceFormat.query.all()],
        'format_names': [raceformat.name for raceformat in Database.RaceFormat.query.all()],
        'current_format': race_format.id if is_db_race_format else None,
        'format_name': race_format.name,
        'race_mode': race_format.race_mode,
        'race_time_sec': race_format.race_time_sec,
        'start_delay_min': race_format.start_delay_min,
        'start_delay_max': race_format.start_delay_max,
        'staging_tones': race_format.staging_tones,
        'number_laps_win': race_format.number_laps_win,
        'win_condition': race_format.win_condition,
        'team_racing_mode': 1 if race_format.team_racing_mode else 0,
        'locked': locked
    }
    if ('nobroadcast' in params):
        emit('race_format', emit_payload)
    else:
        SOCKET_IO.emit('race_format', emit_payload)
        emit_team_racing_stat_if_enb()
        emit_current_leaderboard()

def emit_race_formats(**params):
    '''Emits all race formats.'''
    formats = Database.RaceFormat.query.all()
    emit_payload = {}
    for race_format in formats:
        format_copy = {
            'format_name': race_format.name,
            'race_mode': race_format.race_mode,
            'race_time_sec': race_format.race_time_sec,
            'start_delay_min': race_format.start_delay_min,
            'start_delay_max': race_format.start_delay_max,
            'staging_tones': race_format.staging_tones,
            'number_laps_win': race_format.number_laps_win,
            'win_condition': race_format.win_condition,
            'team_racing_mode': 1 if race_format.team_racing_mode else 0,
        }

        has_race = Database.SavedRaceMeta.query.filter_by(format_id=race_format.id).first()

        if has_race:
            format_copy['locked'] = True
        else:
            format_copy['locked'] = False

        emit_payload[race_format.id] = format_copy

    if ('nobroadcast' in params):
        emit('race_formats', emit_payload)
    else:
        SOCKET_IO.emit('race_formats', emit_payload)

def emit_current_laps(**params):
    '''Emits current laps.'''
    global RACE
    if 'use_cache' in params and RACE.last_race_cacheStatus == Results.CacheStatus.VALID:
        emit_payload = RACE.last_race_laps
    else:
        current_laps = []
        for node in range(RACE.num_nodes):
            node_laps = []
            fastest_lap_time = float("inf")
            fastest_lap_index = None
            last_lap_id = -1
            for idx, lap in enumerate(RACE.node_laps[node]):
                if not lap['deleted']:
                    splits = get_splits(node, lap['lap_number'], True)
                    node_laps.append({
                        'lap_index': idx,
                        'lap_number': lap['lap_number'],
                        'lap_raw': lap['lap_time'],
                        'lap_time': lap['lap_time_formatted'],
                        'lap_time_stamp': lap['lap_time_stamp'],
                        'splits': splits
                    })
                    last_lap_id = lap['lap_number']
                    if lap['lap_time'] > 0 and idx > 0 and lap['lap_time'] < fastest_lap_time:
                        fastest_lap_time = lap['lap_time']
                        fastest_lap_index = idx

            splits = get_splits(node, last_lap_id+1, False)
            if splits:
                node_laps.append({
                    'lap_number': last_lap_id+1,
                    'lap_time': '',
                    'lap_time_stamp': 0,
                    'splits': splits
                })
            current_laps.append({
                'laps': node_laps,
                'fastest_lap_index': fastest_lap_index,
            })
        current_laps = {
            'node_index': current_laps
        }
        emit_payload = current_laps
        RACE.last_race_laps = current_laps

    if ('nobroadcast' in params):
        emit('current_laps', emit_payload)
    else:
        SOCKET_IO.emit('current_laps', emit_payload)

def get_splits(node, lap_id, lapCompleted):
    splits = []
    for slave_index in range(len(CLUSTER.slaves)):
        split = Database.LapSplit.query.filter_by(node_index=node,lap_id=lap_id,split_id=slave_index).one_or_none()
        if split:
            split_payload = {
                'split_id': slave_index,
                'split_raw': split.split_time,
                'split_time': split.split_time_formatted,
                'split_speed': '{0:.2f}'.format(split.split_speed) if split.split_speed <> None else '-'
            }
        elif lapCompleted:
            split_payload = {
                'split_id': slave_index,
                'split_time': '-'
            }
        else:
            break
        splits.append(split_payload)

    return splits

def emit_race_list(**params):
    '''Emits race listing'''
    heats = {}
    for heat in Database.SavedRaceMeta.query.with_entities(Database.SavedRaceMeta.heat_id).distinct().order_by(Database.SavedRaceMeta.heat_id):
        heatnote = Database.Heat.query.get(heat.heat_id).note

        rounds = {}
        for round in Database.SavedRaceMeta.query.distinct().filter_by(heat_id=heat.heat_id).order_by(Database.SavedRaceMeta.round_id):
            pilotraces = []
            for pilotrace in Database.SavedPilotRace.query.filter_by(race_id=round.id).all():
                laps = []
                for lap in Database.SavedRaceLap.query.filter_by(pilotrace_id=pilotrace.id).order_by(Database.SavedRaceLap.lap_time_stamp).all():
                    laps.append({
                            'id': lap.id,
                            'lap_time_stamp': lap.lap_time_stamp,
                            'lap_time': lap.lap_time,
                            'lap_time_formatted': lap.lap_time_formatted,
                            'source': lap.source,
                            'deleted': lap.deleted
                        })

                pilot_data = Database.Pilot.query.filter_by(id=pilotrace.pilot_id).first()
                if pilot_data:
                    nodepilot = pilot_data.callsign
                else:
                    nodepilot = None

                pilotraces.append({
                    'pilotrace_id': pilotrace.id,
                    'callsign': nodepilot,
                    'pilot_id': pilotrace.pilot_id,
                    'node_index': pilotrace.node_index,
                    'history_values': json.loads(pilotrace.history_values),
                    'history_times': json.loads(pilotrace.history_times),
                    'laps': laps,
                    'enter_at': pilotrace.enter_at,
                    'exit_at': pilotrace.exit_at,
                })
            rounds[round.round_id] = {
                'race_id': round.id,
                'class_id': round.class_id,
                'format_id': round.format_id,
                'start_time': round.start_time,
                'start_time_formatted': round.start_time_formatted,
                'pilotraces': pilotraces
            }
        heats[heat.heat_id] = {
            'heat_id': heat.heat_id,
            'note': heatnote,
            'rounds': rounds,
        }

    '''
    heats_by_class = {}
    heats_by_class[Database.CLASS_ID_NONE] = [heat.id for heat in Database.Heat.query.filter_by(class_id=Database.CLASS_ID_NONE).all()]
    for race_class in Database.RaceClass.query.all():
        heats_by_class[race_class.id] = [heat.id for heat in Database.Heat.query.filter_by(class_id=race_class.id).all()]

    current_classes = {}
    for race_class in Database.RaceClass.query.all():
        current_class = {}
        current_class['id'] = race_class.id
        current_class['name'] = race_class.name
        current_class['description'] = race_class.name
        current_classes[race_class.id] = current_class
    '''

    emit_payload = {
        'heats': heats,
        # 'heats_by_class': heats_by_class,
        # 'classes': current_classes,
    }

    if ('nobroadcast' in params):
        emit('race_list', emit_payload)
    else:
        SOCKET_IO.emit('race_list', emit_payload)

def emit_round_data_notify(**params):
    '''Let clients know round data is updated so they can request it.'''
    SOCKET_IO.emit('round_data_notify')

def emit_round_data(**params):
    ''' kick off non-blocking thread to generate data'''
    gevent.spawn(emit_round_data_thread, params, request.sid)

def emit_round_data_thread(params, sid):
    with APP.test_request_context():
        '''Emits saved races to rounds page.'''
        CACHE_TIMEOUT = 30

        global FULL_RESULTS_CACHE
        global FULL_RESULTS_CACHE_BUILDING
        global FULL_RESULTS_CACHE_VALID

        if FULL_RESULTS_CACHE_VALID: # Output existing calculated results
            emit_payload = FULL_RESULTS_CACHE

        elif FULL_RESULTS_CACHE_BUILDING: # Don't restart calculation if another calculation thread exists
            while FULL_RESULTS_CACHE_BUILDING is True: # Pause thread until calculations are completed
                gevent.sleep(1)

            emit_payload = FULL_RESULTS_CACHE

        else:
            FULL_RESULTS_CACHE_BUILDING = True

            heats = {}
            for heat in Database.SavedRaceMeta.query.with_entities(Database.SavedRaceMeta.heat_id).distinct().order_by(Database.SavedRaceMeta.heat_id):
                heatdata = Database.Heat.query.get(heat.heat_id)

                rounds = []
                for round in Database.SavedRaceMeta.query.distinct().filter_by(heat_id=heat.heat_id).order_by(Database.SavedRaceMeta.round_id):
                    pilotraces = []
                    for pilotrace in Database.SavedPilotRace.query.filter_by(race_id=round.id).all():
                        gevent.sleep()
                        laps = []
                        for lap in Database.SavedRaceLap.query.filter_by(pilotrace_id=pilotrace.id).all():
                            laps.append({
                                    'id': lap.id,
                                    'lap_time_stamp': lap.lap_time_stamp,
                                    'lap_time': lap.lap_time,
                                    'lap_time_formatted': lap.lap_time_formatted,
                                    'source': lap.source,
                                    'deleted': lap.deleted
                                })

                        pilot_data = Database.Pilot.query.filter_by(id=pilotrace.pilot_id).first()
                        if pilot_data:
                            nodepilot = pilot_data.callsign
                        else:
                            nodepilot = None

                        pilotraces.append({
                            'callsign': nodepilot,
                            'pilot_id': pilotrace.pilot_id,
                            'node_index': pilotrace.node_index,
                            'laps': laps
                        })
                    if round.cacheStatus == Results.CacheStatus.INVALID:
                        results = Results.calc_leaderboard(DB, heat_id=heat.heat_id, round_id=round.round_id)
                        round.results = results
                        round.cacheStatus = Results.CacheStatus.VALID
                        DB.session.commit()
                    else:
                        checkStatus = True
                        while checkStatus:
                            gevent.idle()
                            if round.cacheStatus == Results.CacheStatus.VALID:
                                results = round.results
                                break
                            elif isinstance(round.cacheStatus, int) and round.cacheStatus < monotonic() + CACHE_TIMEOUT:
                                checkStatus = False

                    rounds.append({
                        'id': round.round_id,
                        'start_time_formatted': round.start_time_formatted,
                        'nodes': pilotraces,
                        'leaderboard': results
                    })

                if heatdata.cacheStatus == Results.CacheStatus.INVALID:
                    results = Results.calc_leaderboard(DB, heat_id=heat.heat_id)
                    heatdata.results = results
                    heatdata.cacheStatus = Results.CacheStatus.VALID
                    DB.session.commit()
                else:
                    checkStatus = True
                    while checkStatus:
                        gevent.idle()
                        if heatdata.cacheStatus == Results.CacheStatus.VALID:
                            results = heatdata.results
                            break
                        elif isinstance(heatdata.cacheStatus, int) and heatdata.cacheStatus < monotonic() + CACHE_TIMEOUT:
                            checkStatus = False

                heats[heat.heat_id] = {
                    'heat_id': heat.heat_id,
                    'note': heatdata.note,
                    'rounds': rounds,
                    'leaderboard': results
                }

            gevent.sleep()
            heats_by_class = {}
            heats_by_class[Database.CLASS_ID_NONE] = [heat.id for heat in Database.Heat.query.filter_by(class_id=Database.CLASS_ID_NONE).all()]
            for race_class in Database.RaceClass.query.all():
                heats_by_class[race_class.id] = [heat.id for heat in Database.Heat.query.filter_by(class_id=race_class.id).all()]

            gevent.sleep()
            current_classes = {}
            for race_class in Database.RaceClass.query.all():

                if race_class.cacheStatus == Results.CacheStatus.INVALID:
                    results = Results.calc_leaderboard(DB, class_id=race_class.id)
                    race_class.results = results
                    race_class.cacheStatus = Results.CacheStatus.VALID
                    DB.session.commit()
                else:
                    checkStatus = True
                    while checkStatus:
                        gevent.idle()
                        if race_class.cacheStatus == Results.CacheStatus.VALID:
                            results = race_class.results
                            break
                        elif isinstance(race_class.cacheStatus, int) and race_class.cacheStatus < monotonic() + CACHE_TIMEOUT:
                            checkStatus = False

                current_class = {}
                current_class['id'] = race_class.id
                current_class['name'] = race_class.name
                current_class['description'] = race_class.name
                current_class['leaderboard'] = results
                current_classes[race_class.id] = current_class

            gevent.sleep()

            if Options.get("eventResults_cacheStatus") == Results.CacheStatus.INVALID:
                results = Results.calc_leaderboard(DB)
                Options.set("eventResults", json.dumps(results))
                Options.set("eventResults_cacheStatus", Results.CacheStatus.VALID)
                DB.session.commit()
            else:
                checkStatus = True
                while checkStatus:
                    gevent.idle()
                    status = Options.get("eventResults_cacheStatus")
                    if status == Results.CacheStatus.VALID:
                        results = json.loads(Options.get("eventResults"))
                        break
                    elif isinstance(status, int) and status < monotonic() + CACHE_TIMEOUT:
                        checkStatus = False

            emit_payload = {
                'heats': heats,
                'heats_by_class': heats_by_class,
                'classes': current_classes,
                'event_leaderboard': results
            }

            FULL_RESULTS_CACHE = emit_payload
            FULL_RESULTS_CACHE_VALID = True
            FULL_RESULTS_CACHE_BUILDING = False

            Events.trigger(Evt.CACHE_READY)

        if ('nobroadcast' in params):
            emit('round_data', emit_payload, namespace='/', room=sid)
        else:
            SOCKET_IO.emit('round_data', emit_payload, namespace='/')

def emit_current_leaderboard(**params):
    '''Emits leaderboard.'''
    global RACE
    if 'use_cache' in params and RACE.last_race_cacheStatus == Results.CacheStatus.VALID:
        emit_payload = RACE.last_race_results
    elif RACE.cacheStatus == Results.CacheStatus.VALID:
        emit_payload = RACE.results
    else:
        results = Results.calc_leaderboard(DB, current_race=RACE, current_profile=getCurrentProfile())
        RACE.results = results
        RACE.cacheStatus = Results.CacheStatus.VALID
        emit_payload = results

    if ('nobroadcast' in params):
        emit('leaderboard', emit_payload)
    else:
        SOCKET_IO.emit('leaderboard', emit_payload)

def emit_heat_data(**params):
    '''Emits heat data.'''
    current_heats = {}
    for heat in Database.Heat.query.all():
        heat_id = heat.id
        note = heat.note
        race_class = heat.class_id

        heatnodes = Database.HeatNode.query.filter_by(heat_id=heat.id).order_by(Database.HeatNode.node_index).all()
        pilots = []
        for heatnode in heatnodes:
            pilots.append(heatnode.pilot_id)

        has_race = Database.SavedRaceMeta.query.filter_by(heat_id=heat.id).first()

        if has_race:
            locked = True
        else:
            locked = False

        current_heats[heat_id] = {'pilots': pilots,
            'note': note,
            'heat_id': heat_id,
            'class_id': race_class,
            'locked': locked}

    current_classes = []
    for race_class in Database.RaceClass.query.all():
        current_class = {}
        current_class['id'] = race_class.id
        current_class['name'] = race_class.name
        current_class['description'] = race_class.description
        current_classes.append(current_class)

    pilots = []
    for pilot in Database.Pilot.query.all():
        pilots.append({
            'pilot_id': pilot.id,
            'callsign': pilot.callsign,
            'name': pilot.name
            })

    if Options.get('pilotSort') == 'callsign':
        pilots.sort(key=lambda x: (x['callsign'], x['name']))
    else:
        pilots.sort(key=lambda x: (x['name'], x['callsign']))

    emit_payload = {
        'heats': current_heats,
        'pilot_data': pilots,
        'classes': current_classes,
        'pilotSort': Options.get('pilotSort'),
    }
    if ('nobroadcast' in params):
        emit('heat_data', emit_payload)
    elif ('noself' in params):
        emit('heat_data', emit_payload, broadcast=True, include_self=False)
    else:
        SOCKET_IO.emit('heat_data', emit_payload)

def emit_class_data(**params):
    '''Emits class data.'''
    current_classes = []
    for race_class in Database.RaceClass.query.all():
        current_class = {}
        current_class['id'] = race_class.id
        current_class['name'] = race_class.name
        current_class['description'] = race_class.description
        current_class['format'] = race_class.format_id

        has_race = Database.SavedRaceMeta.query.filter_by(class_id=race_class.id).all()
        if has_race:
            current_class['locked'] = True
        else:
            current_class['locked'] = False

        current_classes.append(current_class)

    formats = []
    for race_format in Database.RaceFormat.query.all():
        raceformat = {}
        raceformat['id'] = race_format.id
        raceformat['name'] = race_format.name
        formats.append(raceformat)

    emit_payload = {
        'classes': current_classes,
        'formats': formats
    }
    if ('nobroadcast' in params):
        emit('class_data', emit_payload)
    elif ('noself' in params):
        emit('class_data', emit_payload, broadcast=True, include_self=False)
    else:
        SOCKET_IO.emit('class_data', emit_payload)

def emit_pilot_data(**params):
    '''Emits pilot data.'''
    pilots_list = []
    for pilot in Database.Pilot.query.all():
        opts_str = '' # create team-options string for each pilot, with current team selected
        for name in TEAM_NAMES_LIST:
            opts_str += '<option value="' + name + '"'
            if name == pilot.team:
                opts_str += ' selected'
            opts_str += '>' + name + '</option>'

        has_race = Database.SavedPilotRace.query.filter_by(pilot_id=pilot.id).first()

        if has_race:
            locked = True
        else:
            locked = False

        pilots_list.append({
            'pilot_id': pilot.id,
            'callsign': pilot.callsign,
            'team': pilot.team,
            'phonetic': pilot.phonetic,
            'name': pilot.name,
            'team_options': opts_str,
            'locked': locked,
        })

        if Options.get('pilotSort') == 'callsign':
            pilots_list.sort(key=lambda x: (x['callsign'], x['name']))
        else:
            pilots_list.sort(key=lambda x: (x['name'], x['callsign']))

    emit_payload = {
        'pilots': pilots_list
    }
    if ('nobroadcast' in params):
        emit('pilot_data', emit_payload)
    elif ('noself' in params):
        emit('pilot_data', emit_payload, broadcast=True, include_self=False)
    else:
        SOCKET_IO.emit('pilot_data', emit_payload)

    emit_heat_data()

def emit_current_heat(**params):
    '''Emits the current heat.'''
    callsigns = []
    pilot_ids = []

    # dict for current heat with key=node_index, value=pilot_id
    node_pilot_dict = dict(Database.HeatNode.query.with_entities(Database.HeatNode.node_index, Database.HeatNode.pilot_id). \
        filter(Database.HeatNode.heat_id==RACE.current_heat, Database.HeatNode.pilot_id!=Database.PILOT_ID_NONE).all())

    for node_index in range(RACE.num_nodes):
        pilot_id = node_pilot_dict.get(node_index)
        if pilot_id:
            pilot = Database.Pilot.query.get(pilot_id)
            if pilot:
                pilot_ids.append(pilot_id)
                callsigns.append(pilot.callsign)
            else:
                pilot_ids.append(None)
                callsigns.append(None)
        else:
            callsigns.append(None)

    heat_data = Database.Heat.query.get(RACE.current_heat)

    heat_note = heat_data.note

    heat_format = None
    if heat_data.class_id != Database.CLASS_ID_NONE:
        heat_format = Database.RaceClass.query.get(heat_data.class_id).format_id

    emit_payload = {
        'current_heat': RACE.current_heat,
        'callsign': callsigns,
        'pilot_ids': pilot_ids,
        'heat_note': heat_note,
        'heat_format': heat_format,
        'heat_class': heat_data.class_id
    }
    if ('nobroadcast' in params):
        emit('current_heat', emit_payload)
    else:
        SOCKET_IO.emit('current_heat', emit_payload)

def get_team_laps_info(cur_pilot_id=-1, num_laps_win=0):
    '''Calculates and returns team-racing info.'''
              # create dictionary with key=pilot_id, value=team_name
    pilot_team_dict = {}
    profile_freqs = json.loads(getCurrentProfile().frequencies)
                             # dict for current heat with key=node_index, value=pilot_id
    node_pilot_dict = dict(Database.HeatNode.query.with_entities(Database.HeatNode.node_index, Database.HeatNode.pilot_id). \
                      filter(Database.HeatNode.heat_id==RACE.current_heat, Database.HeatNode.pilot_id!=Database.PILOT_ID_NONE).all())

    for node in INTERFACE.nodes:
        if profile_freqs["f"][node.index] != RHUtils.FREQUENCY_ID_NONE:
            pilot_id = node_pilot_dict.get(node.index)
            if pilot_id:
                pilot_team_dict[pilot_id] = Database.Pilot.query.filter_by(id=pilot_id).one().team
    #logger.info('DEBUG get_team_laps_info pilot_team_dict: {0}'.format(pilot_team_dict))

    t_laps_dict = {}  # create dictionary (key=team_name, value=[lapCount,timestamp]) with initial zero laps
    for team_name in pilot_team_dict.values():
        if len(team_name) > 0 and team_name not in t_laps_dict:
            t_laps_dict[team_name] = [0, 0]

              # iterate through list of laps, sorted by lap timestamp

    grouped_laps = []
    for node_index in range(RACE.num_nodes):
        for lap in RACE.get_active_laps()[node_index]:
            lap['pilot'] = RACE.node_pilots[node_index]
            grouped_laps.append(lap)

    for item in sorted(grouped_laps, key=lambda lap : lap['lap_time_stamp']):
        if item['lap_number'] > 0:  # current lap is > 0
            team_name = pilot_team_dict[item['pilot']]
            if team_name in t_laps_dict:
                t_laps_dict[team_name][0] += 1       # increment lap count for team
                if num_laps_win == 0 or t_laps_dict[team_name][0] <= num_laps_win:
                    t_laps_dict[team_name][1] = item['lap_time_stamp']  # update lap_time_stamp (if not past winning lap)
                #logger.info('DEBUG get_team_laps_info team[{0}]={1} item: {2}'.format(team_name, t_laps_dict[team_name], item))
    #logger.info('DEBUG get_team_laps_info t_laps_dict: {0}'.format(t_laps_dict))

    if cur_pilot_id >= 0:  # determine name for 'cur_pilot_id' if given
        cur_team_name = pilot_team_dict[cur_pilot_id]
    else:
        cur_team_name = None

    return t_laps_dict, cur_team_name, pilot_team_dict

def check_emit_team_racing_status(t_laps_dict=None, **params):
    '''Checks and emits team-racing status info.'''
              # if not passed in then determine number of laps for each team
    if t_laps_dict is None:
        t_laps_dict = get_team_laps_info()[0]
    disp_str = ''
    for t_name in sorted(t_laps_dict.keys()):
        disp_str += ' <span class="team-laps">Team ' + t_name + ' Lap: ' + str(t_laps_dict[t_name][0]) + '</span>'
    if RACE.laps_winner_name is not None:
        if RACE.laps_winner_name is not RACE.status_tied_str and \
                RACE.laps_winner_name is not RACE.status_crossing:
            disp_str += '<span class="team-winner">Winner is Team ' + RACE.laps_winner_name + '</span>'
        else:
            disp_str += '<span class="team-winner">' + RACE.laps_winner_name + '</span>'
    #logger.info('Team racing status: ' + disp_str)
    emit_team_racing_status(disp_str)

def emit_team_racing_stat_if_enb(**params):
    '''Emits team-racing status info if team racing is enabled.'''
    race_format = getCurrentRaceFormat()
    if race_format.team_racing_mode:
        check_emit_team_racing_status(**params)
    else:
        emit_team_racing_status('')

def emit_team_racing_status(disp_str, **params):
    '''Emits given team-racing status info.'''
    emit_payload = {'team_laps_str': disp_str}
    if ('nobroadcast' in params):
        emit('team_racing_status', emit_payload)
    else:
        SOCKET_IO.emit('team_racing_status', emit_payload)

def check_pilot_laps_win(pass_node_index, num_laps_win):
    '''Checks if a pilot has completed enough laps to win.'''
    win_pilot_id = -1
    win_lap_tstamp = 0
    profile_freqs = json.loads(getCurrentProfile().frequencies)
                             # dict for current heat with key=node_index, value=pilot_id
    node_pilot_dict = dict(Database.HeatNode.query.with_entities(Database.HeatNode.node_index, Database.HeatNode.pilot_id). \
                      filter(Database.HeatNode.heat_id==RACE.current_heat, Database.HeatNode.pilot_id!=Database.PILOT_ID_NONE).all())

    for node in INTERFACE.nodes:
        if profile_freqs["f"][node.index] != RHUtils.FREQUENCY_ID_NONE:
            pilot_id = node_pilot_dict.get(node.index)
            if pilot_id:
                lap_count = max(0, len(RACE.get_active_laps()[node.index]) - 1)

                            # if (other) pilot crossing for possible winning lap then wait
                            #  in case lap time turns out to be earliest:
                if node.crossing_flag and node.index != pass_node_index and lap_count == num_laps_win - 1:
                    logger.info('check_pilot_laps_win waiting for crossing, Node {0}'.format(node.index+1))
                    return -1
                if lap_count >= num_laps_win:
                    lap_data = filter(lambda lap : lap['lap_number']==num_laps_win, RACE.get_active_laps()[node.index])
                    #logger.info('DEBUG check_pilot_laps_win Node {0} pilot_id={1} tstamp={2}'.format(node.index+1, pilot_id, lap_data.lap_time_stamp))
                             # save pilot_id for earliest lap time:
                    if win_pilot_id < 0 or lap_data[0]['lap_time_stamp'] < win_lap_tstamp:
                        win_pilot_id = pilot_id
                        win_lap_tstamp = lap_data[0]['lap_time_stamp']
    #logger.info('DEBUG check_pilot_laps_win returned win_pilot_id={0}'.format(win_pilot_id))
    return win_pilot_id

def check_team_laps_win(t_laps_dict, num_laps_win, pilot_team_dict, pass_node_index=-1):
    '''Checks if a team has completed enough laps to win.'''
    global RACE
         # make sure there's not a pilot in the process of crossing for a winning lap
    if RACE.laps_winner_name is None and pilot_team_dict:
        profile_freqs = None
                                  # dict for current heat with key=node_index, value=pilot_id
        node_pilot_dict = dict(Database.HeatNode.query.with_entities(Database.HeatNode.node_index, Database.HeatNode.pilot_id). \
                          filter(Database.HeatNode.heat_id==RACE.current_heat, Database.HeatNode.pilot_id!=Database.PILOT_ID_NONE).all())

        for node in INTERFACE.nodes:  # check if (other) pilot node is crossing gate
            if node.crossing_flag and node.index != pass_node_index:
                if not profile_freqs:
                    profile_freqs = json.loads(getCurrentProfile().frequencies)
                if profile_freqs["f"][node.index] != RHUtils.FREQUENCY_ID_NONE:  # node is enabled
                    pilot_id = node_pilot_dict.get(node.index)
                    if pilot_id:  # node has pilot assigned to it
                        team_name = pilot_team_dict[pilot_id]
                        if team_name:
                            ent = t_laps_dict[team_name]  # entry for team [lapCount,timestamp]
                                        # if pilot crossing for possible winning lap then wait
                                        #  in case lap time turns out to be earliest:
                            if ent and ent[0] == num_laps_win - 1:
                                logger.info('check_team_laps_win waiting for crossing, Node {0}'.format(node.index+1))
                                return
    win_name = None
    win_tstamp = -1
         # for each team, check if team has enough laps to win (and, if more
         #  than one has enough laps, pick team with earliest timestamp)
    for team_name in t_laps_dict.keys():
        ent = t_laps_dict[team_name]  # entry for team [lapCount,timestamp]
        if ent[0] >= num_laps_win and (win_tstamp < 0 or ent[1] < win_tstamp):
            win_name = team_name
            win_tstamp = ent[1]
    #logger.info('DEBUG check_team_laps_win win_name={0} tstamp={1}'.format(win_name,win_tstamp))
    RACE.laps_winner_name = win_name

def check_most_laps_win(pass_node_index=-1, t_laps_dict=None, pilot_team_dict=None):
    '''Checks if pilot or team has most laps for a win.'''
    # pass_node_index: -1 if called from 'check_race_time_expired()'; node.index if called from 'pass_record_callback()'
    global RACE

    race_format = getCurrentRaceFormat()
    if race_format.team_racing_mode: # team racing mode enabled

             # if not passed in then determine number of laps for each team
        if t_laps_dict is None:
            t_laps_dict, t_name, pilot_team_dict = get_team_laps_info()

        max_lap_count = -1
        win_name = None
        win_tstamp = -1
        tied_flag = False
        num_max_lap = 0
             # find team with most laps
        for team_name in t_laps_dict.keys():
            ent = t_laps_dict[team_name]  # entry for team [lapCount,timestamp]
            if ent[0] >= max_lap_count:
                if ent[0] > max_lap_count:  # if team has highest lap count found so far
                    max_lap_count = ent[0]
                    win_name = team_name
                    win_tstamp = ent[1]
                    tied_flag = False
                    num_max_lap = 1
                else:  # if team is tied for highest lap count found so far
                    # not waiting for crossing
                    if pass_node_index >= 0 and RACE.laps_winner_name is not RACE.status_crossing:
                        num_max_lap += 1  # count number of teams at max lap
                        if ent[1] < win_tstamp:  # this team has earlier lap time
                            win_name = team_name
                            win_tstamp = ent[1]
                    else:  # waiting for crossing
                        tied_flag = True
        #logger.info('DEBUG check_most_laps_win tied={0} win_name={1} tstamp={2}'.format(tied_flag,win_name,win_tstamp))

        if tied_flag or max_lap_count <= 0:
            RACE.laps_winner_name = RACE.status_tied_str  # indicate status tied
            check_emit_team_racing_status(t_laps_dict)
            emit_phonetic_text('Race tied', 'race_winner')
            return  # wait for next 'pass_record_callback()' event

        if win_name:  # if a team looks like the winner

            # make sure there's not a pilot in the process of crossing for a winning lap
            if (RACE.laps_winner_name is None or RACE.laps_winner_name is RACE.status_tied_str or \
                                RACE.laps_winner_name is RACE.status_crossing) and pilot_team_dict:
                profile_freqs = None
                node_pilot_dict = None  # dict for current heat with key=node_index, value=pilot_id
                for node in INTERFACE.nodes:  # check if (other) pilot node is crossing gate
                    if node.index != pass_node_index:  # if node is for other pilot
                        if node.crossing_flag:
                            if not profile_freqs:
                                profile_freqs = json.loads(getCurrentProfile().frequencies)
                            if profile_freqs["f"][node.index] != RHUtils.FREQUENCY_ID_NONE:  # node is enabled
                                if not node_pilot_dict:
                                    node_pilot_dict = dict(Database.HeatNode.query.with_entities(Database.HeatNode.node_index, Database.HeatNode.pilot_id). \
                                              filter(Database.HeatNode.heat_id==RACE.current_heat, Database.HeatNode.pilot_id!=Database.PILOT_ID_NONE).all())

                                pilot_id = node_pilot_dict.get(node.index)
                                if pilot_id:  # node has pilot assigned to it
                                    team_name = pilot_team_dict[pilot_id]
                                    if team_name:
                                        ent = t_laps_dict[team_name]  # entry for team [lapCount,timestamp]
                                                    # if pilot crossing for possible winning lap then wait
                                                    #  in case lap time turns out to be earliest:
                                        if ent and ent[0] == max_lap_count - 1:
                                            # allow race tied when gate crossing completes
                                            if pass_node_index < 0:
                                                RACE.laps_winner_name = RACE.status_crossing
                                            else:  # if called from 'pass_record_callback()' then no more ties
                                                RACE.laps_winner_name = RACE.status_tied_str
                                            logger.info('check_most_laps_win waiting for crossing, Node {0}'.\
                                                                                  format(node.index+1))
                                            return

            # if race currently tied and more than one team at max lap
            #  then don't stop the tied race in progress
            if (RACE.laps_winner_name is not RACE.status_tied_str) or num_max_lap <= 1:
                RACE.laps_winner_name = win_name  # indicate a team has won
                check_emit_team_racing_status(t_laps_dict)
                emit_phonetic_text('Race done, winner is team ' + RACE.laps_winner_name, 'race_winner')

        else:    # if no team looks like the winner
            RACE.laps_winner_name = RACE.status_tied_str  # indicate status tied

    else:  # not team racing mode

        pilots_list = []  # (lap_id, lap_time_stamp, pilot_id, node)
        max_lap_id = 0
        num_max_lap = 0
        profile_freqs = json.loads(getCurrentProfile().frequencies)
                                  # dict for current heat with key=node_index, value=pilot_id
        node_pilot_dict = dict(Database.HeatNode.query.with_entities(Database.HeatNode.node_index, Database.HeatNode.pilot_id). \
                          filter(Database.HeatNode.heat_id==RACE.current_heat, Database.HeatNode.pilot_id!=Database.PILOT_ID_NONE).all())

        for node in INTERFACE.nodes:  # load per-pilot data into 'pilots_list'
            if profile_freqs["f"][node.index] != RHUtils.FREQUENCY_ID_NONE:
                pilot_id = node_pilot_dict.get(node.index)
                if pilot_id:
                    lap_count = max(0, len(RACE.get_active_laps()[node.index]) - 1)
                    if lap_count > 0:
                        lap_data = filter(lambda lap : lap['lap_number']==lap_count, RACE.get_active_laps()[node.index])

                        if lap_data:
                            pilots_list.append((lap_count, lap_data[0]['lap_time_stamp'], pilot_id, node))
                            if lap_count > max_lap_id:
                                max_lap_id = lap_count
                                num_max_lap = 1
                            elif lap_count == max_lap_id:
                                num_max_lap += 1  # count number of nodes at max lap
        #logger.info('DEBUG check_most_laps_win pass_node_index={0} max_lap={1}'.format(pass_node_index, max_lap_id))

        if max_lap_id <= 0:  # if no laps then bail out
            RACE.laps_winner_name = RACE.status_tied_str  # indicate status tied
            if pass_node_index < 0:  # if called from 'check_race_time_expired()'
                emit_team_racing_status(RACE.laps_winner_name)
                emit_phonetic_text('Race tied', 'race_winner')
            return

        # if any (other) pilot is in the process of crossing the gate and within one lap of
        #  winning then bail out (and wait for next 'pass_record_callback()' event)
        pass_node_lap_id = -1
        for item in pilots_list:
            if item[3].index != pass_node_index:  # if node is for other pilot
                if item[3].crossing_flag and item[0] >= max_lap_id - 1:
                    # if called from 'check_race_time_expired()' then allow race tied after crossing
                    if pass_node_index < 0:
                        RACE.laps_winner_name = RACE.status_crossing
                    else:  # if called from 'pass_record_callback()' then no more ties
                        RACE.laps_winner_name = RACE.status_tied_str
                    logger.info('check_most_laps_win waiting for crossing, Node {0}'.format(item[3].index+1))
                    return
            else:
                pass_node_lap_id = item[0]  # save 'lap_id' for node/pilot that caused current lap pass

        # if race currently tied and called from 'pass_record_callback()'
        #  and current-pass pilot is not only one at max lap
        #  then clear 'pass_node_index' so pass will not stop a tied race in progress
        if RACE.laps_winner_name is RACE.status_tied_str and pass_node_index >= 0 and \
                (pass_node_lap_id < max_lap_id or (pass_node_lap_id == max_lap_id and num_max_lap > 1)):
            pass_node_index = -1

        # check for pilots with max laps; if more than one then select one with
        #  earliest lap time (if called from 'pass_record_callback()' fn) or
        #  indicate status tied (if called from 'check_race_time_expired()' fn)
        win_pilot_id = -1
        win_lap_tstamp = 0
        for item in pilots_list:
            if item[0] == max_lap_id:
                if win_pilot_id < 0:  # this is first one so far at max_lap
                    win_pilot_id = item[2]
                    win_lap_tstamp = item[1]
                else:  # other pilots found at max_lap
                             # if called from 'pass_record_callback()' and not waiting for crossing
                    if pass_node_index >= 0 and RACE.laps_winner_name is not RACE.status_crossing:
                        if item[1] < win_lap_tstamp:  # this pilot has earlier lap time
                            win_pilot_id = item[2]
                            win_lap_tstamp = item[1]
                    else:  # called from 'check_race_time_expired()' or was waiting for crossing
                        if RACE.laps_winner_name is not RACE.status_tied_str:
                            RACE.laps_winner_name = RACE.status_tied_str  # indicate status tied
                            emit_team_racing_status(RACE.laps_winner_name)
                            emit_phonetic_text('Race tied', 'race_winner')
                        return  # wait for next 'pass_record_callback()' event
        #logger.info('DEBUG check_most_laps_win win_pilot_id={0}'.format(win_pilot_id))

        if win_pilot_id >= 0:
            win_callsign = Database.Pilot.query.filter_by(id=win_pilot_id).one().callsign
            RACE.laps_winner_name = win_callsign  # indicate a pilot has won
            emit_team_racing_status('Winner is ' + RACE.laps_winner_name)
            win_phon_name = Database.Pilot.query.filter_by(id=win_pilot_id).one().phonetic
            if len(win_phon_name) <= 0:  # if no phonetic then use callsign
                win_phon_name = win_callsign
            emit_phonetic_text('Race done, winner is ' + win_phon_name, 'race_winner')
        else:
            RACE.laps_winner_name = RACE.status_tied_str  # indicate status tied

def emit_phonetic_data(pilot_id, lap_id, lap_time, team_name, team_laps, **params):
    '''Emits phonetic data.'''
    raw_time = lap_time
    phonetic_time = RHUtils.phonetictime_format(lap_time)
    phonetic_name = Database.Pilot.query.get(pilot_id).phonetic
    callsign = Database.Pilot.query.get(pilot_id).callsign
    pilot_id = Database.Pilot.query.get(pilot_id).id
    emit_payload = {
        'pilot': phonetic_name,
        'callsign': callsign,
        'pilot_id': pilot_id,
        'lap': lap_id,
        'raw_time': raw_time,
        'phonetic': phonetic_time,
        'team_name' : team_name,
        'team_laps' : team_laps
    }
    if ('nobroadcast' in params):
        emit('phonetic_data', emit_payload)
    else:
        SOCKET_IO.emit('phonetic_data', emit_payload)

def emit_first_pass_registered(node_idx, **params):
    '''Emits when first pass (lap 0) is registered during a race'''
    emit_payload = {
        'node_index': node_idx,
    }
    Events.trigger(Evt.RACE_FIRST_PASS, {
        'node_index': node_idx,
        })

    if ('nobroadcast' in params):
        emit('first_pass_registered', emit_payload)
    else:
        SOCKET_IO.emit('first_pass_registered', emit_payload)

def emit_phonetic_text(text_str, domain=False, **params):
    '''Emits given phonetic text.'''
    emit_payload = {
        'text': text_str,
        'domain': domain
    }
    if ('nobroadcast' in params):
        emit('phonetic_text', emit_payload)
    else:
        SOCKET_IO.emit('phonetic_text', emit_payload)

def emit_enter_at_level(node, **params):
    '''Emits enter-at level for given node.'''
    emit_payload = {
        'node_index': node.index,
        'level': node.enter_at_level
    }
    if ('nobroadcast' in params):
        emit('node_enter_at_level', emit_payload)
    else:
        SOCKET_IO.emit('node_enter_at_level', emit_payload)

def emit_exit_at_level(node, **params):
    '''Emits exit-at level for given node.'''
    emit_payload = {
        'node_index': node.index,
        'level': node.exit_at_level
    }
    if ('nobroadcast' in params):
        emit('node_exit_at_level', emit_payload)
    else:
        SOCKET_IO.emit('node_exit_at_level', emit_payload)

def emit_node_crossing_change(node, **params):
    '''Emits crossing-flag change for given node.'''
    emit_payload = {
        'node_index': node.index,
        'crossing_flag': node.crossing_flag
    }
    if ('nobroadcast' in params):
        emit('node_crossing_change', emit_payload)
    else:
        SOCKET_IO.emit('node_crossing_change', emit_payload)

def emit_callouts():
    callouts = Options.get('voiceCallouts')
    if callouts:
        emit('callouts', json.loads(callouts))

def emit_imdtabler_page(**params):
    '''Emits IMDTabler page, using current profile frequencies.'''
    if Use_imdtabler_jar_flag:
        try:                          # get IMDTabler version string
            imdtabler_ver = subprocess.check_output( \
                                'java -jar ' + IMDTABLER_JAR_NAME + ' -v', shell=True).rstrip()
            profile_freqs = json.loads(getCurrentProfile().frequencies)
            fi_list = list(OrderedDict.fromkeys(profile_freqs['f']))  # remove duplicates
            fs_list = []
            for val in fi_list:  # convert list of integers to list of strings
                if val > 0:      # drop any zero entries
                    fs_list.append(str(val))
            emit_imdtabler_data(fs_list, imdtabler_ver)
        except Exception as ex:
            logger.info('emit_imdtabler_page exception:  ' + str(ex))

def emit_imdtabler_data(fs_list, imdtabler_ver=None, **params):
    '''Emits IMDTabler data for given frequencies.'''
    try:
        imdtabler_data = None
        if len(fs_list) > 2:  # if 3+ then invoke jar; get response
            imdtabler_data = subprocess.check_output( \
                        'java -jar ' + IMDTABLER_JAR_NAME + ' -t ' + ' '.join(fs_list), shell=True)
    except Exception as ex:
        imdtabler_data = None
        logger.info('emit_imdtabler_data exception:  ' + str(ex))
    emit_payload = {
        'freq_list': ' '.join(fs_list),
        'table_data': imdtabler_data,
        'version_str': imdtabler_ver
    }
    if ('nobroadcast' in params):
        emit('imdtabler_data', emit_payload)
    else:
        SOCKET_IO.emit('imdtabler_data', emit_payload)

def emit_imdtabler_rating():
    '''Emits IMDTabler rating for current profile frequencies.'''
    try:
        profile_freqs = json.loads(getCurrentProfile().frequencies)
        imd_val = None
        fi_list = list(OrderedDict.fromkeys(profile_freqs['f']))  # remove duplicates
        fs_list = []
        for val in fi_list:  # convert list of integers to list of strings
            if val > 0:      # drop any zero entries
                fs_list.append(str(val))
        if len(fs_list) > 2:
            imd_val = subprocess.check_output(  # invoke jar; get response
                        'java -jar ' + IMDTABLER_JAR_NAME + ' -r ' + ' '.join(fs_list), shell=True).rstrip()
    except Exception as ex:
        imd_val = None
        logger.info('emit_imdtabler_rating exception:  ' + str(ex))
    emit_payload = {
            'imd_rating': imd_val
        }
    SOCKET_IO.emit('imdtabler_rating', emit_payload)

<<<<<<< HEAD
def emit_vrx_list(*args, **params):
    ''' get list of connected VRx devices '''
    if vrx_controller:
        # if vrx_controller.has_connection:
            vrx_list = {}
            for vrx in vrx_controller.rx_data:
                vrx_list[vrx] = vrx_controller.rx_data[vrx]

            emit_payload = {
                'enabled': True,
                'connection': True,
                'vrx': vrx_list
            }
        # else:
            # emit_payload = {
            #     'enabled': True,
            #     'connection': False,
            # }
    else:
        emit_payload = {
            'enabled': False,
            'connection': False
        }

    if ('nobroadcast' in params):
        emit('vrx_list', emit_payload)
    else:
        SOCKET_IO.emit('vrx_list', emit_payload)

@SOCKET_IO.on('set_vrx_node')
def set_vrx_node(data):
    vrx_id = data['vrx_id']
    node = data['node']

    if vrx_controller:
        vrx_controller.set_node_number(serial_num=vrx_id, desired_node_num=node)
        logger.info("Set VRx {0} to node {1}".format(vrx_id, node))
    else:
        logger.error("Can't set VRx {0} to node {1}: Controller unavailable".format(vrx_id, node))
=======
def emit_laps_statistic_data(**params):
    total_top_fastes_laps = []
    laps_per_pilot = {}
    avg_50_laptime_array = {}
    avg_80_laptime_array = {}
    avg_90_laptime_array = {}
    current_lap_counter = 0
    top_pilot_lapnumber_array = []
    top_pilot_50_avg_array = []
    top_pilot_80_avg_array = []
    top_pilot_90_avg_array = []
    top_pilot_fastes_lap_array = []
    pilot_details_array = []

    #get the 10 fastes laps from the database, ignore all laps with lap id 0 because those are the initial passes
    for lap in SavedRaceLap.query.filter(SavedRaceLap.lap_time_stamp!=SavedRaceLap.lap_time, SavedRaceLap.lap_time != '-').order_by(SavedRaceLap.lap_time):
        tmp_row = []
        tmp_row.append(Pilot.query.filter(Pilot.id==lap.pilot_id)[0].name)
        tmp_row.append(lap.lap_time_formatted)
        total_top_fastes_laps.append(tmp_row)
        current_lap_counter = current_lap_counter +1
        if current_lap_counter == 10:
            break

    #loop thouh all plilots to gets statistics for each one of them
    for pilot in Pilot.query:
        #get the number of laps for the current pilot
         laps_current_pilot = SavedRaceLap.query.filter(SavedRaceLap.lap_time_stamp!=SavedRaceLap.lap_time, SavedRaceLap.pilot_id==pilot.id, SavedRaceLap.lap_time != '-').count()
         laps_per_pilot[pilot.id] = laps_current_pilot
         pilot_details = []
         pilot_details.append(pilot.name)
         #initiate variable to calculate average values
         lapcount = 0
         avg_50_laptime = 0
         avg_80_laptime = 0
         avg_90_laptime = 0
         fastes_lap = 0
         pilot_all_laps =[]
         #query all laps for the pilot orderd by laptime
         for lap in SavedRaceLap.query.filter(SavedRaceLap.lap_time_stamp!=SavedRaceLap.lap_time,SavedRaceLap.pilot_id==pilot.id, SavedRaceLap.lap_time != '-').order_by(SavedRaceLap.lap_time):
             lapcount = lapcount +1
             pilot_all_laps.append(lap.lap_time_formatted)
             if lapcount == 1 :
                 #the first lap is the fastes one
                 fastes_lap = lap.lap_time
             #accomulate the times for the 50% 80% and 90% average values
             if lapcount <= laps_current_pilot * 0.5:
                 avg_50_laptime = avg_50_laptime + lap.lap_time
             if lapcount <= laps_current_pilot * 0.8:
                 avg_80_laptime = avg_80_laptime + lap.lap_time
             if lapcount <= laps_current_pilot * 0.9:
                 avg_90_laptime = avg_90_laptime + lap.lap_time

         pilot_details.append(pilot_all_laps)

         #calculate the average values for the top  50% 80% and 90% laps
         if laps_current_pilot > 1:
             avg_50_laptime = avg_50_laptime /  int(laps_current_pilot * 0.5)
             avg_80_laptime = avg_80_laptime /  int(laps_current_pilot * 0.8)
             avg_90_laptime = avg_90_laptime /  int(laps_current_pilot * 0.9)
         avg_50_laptime_array[pilot.id] = time_format(avg_50_laptime)
         avg_80_laptime_array[pilot.id] = time_format(avg_80_laptime)
         avg_90_laptime_array[pilot.id] = time_format(avg_90_laptime)

         pilot_details.append(laps_current_pilot)
         if laps_current_pilot > 0:
             tmp_row = []
             tmp_row.append(pilot.name)
             tmp_row.append(laps_current_pilot)
             top_pilot_lapnumber_array.append(tmp_row)

         pilot_details_stats =[]
         if avg_50_laptime > 0:
            tmp_row = []
            tmp_row.append(pilot.name)
            tmp_row.append(time_format(avg_50_laptime))
            top_pilot_50_avg_array.append(tmp_row)
            pilot_details_stats.append('50% avg: '+time_format(avg_50_laptime))

         if avg_80_laptime > 0:
            tmp_row = []
            tmp_row.append(pilot.name)
            tmp_row.append(time_format(avg_80_laptime))
            top_pilot_80_avg_array.append(tmp_row)
            pilot_details_stats.append('80% avg: '+time_format(avg_80_laptime))

         if avg_90_laptime > 0:
            tmp_row = []
            tmp_row.append(pilot.name)
            tmp_row.append(time_format(avg_90_laptime))
            top_pilot_90_avg_array.append(tmp_row)
            pilot_details_stats.append('90% avg: '+time_format(avg_90_laptime))

         if fastes_lap > 0:
            tmp_row = []
            tmp_row.append(pilot.name)
            tmp_row.append(time_format(fastes_lap))
            top_pilot_fastes_lap_array.append(tmp_row)
            pilot_details_stats.append('fastes: '+time_format(fastes_lap))

         pilot_details.append(pilot_details_stats)

         pilot_details_array.append(pilot_details)

    top_pilot_lapnumber_array.sort(key=lambda x : x[1], reverse=True)
    top_pilot_50_avg_array.sort(key=lambda x : x[1])
    top_pilot_80_avg_array.sort(key=lambda x : x[1])
    top_pilot_90_avg_array.sort(key=lambda x : x[1])
    top_pilot_fastes_lap_array.sort(key=lambda x : x[1])

    emit_payload = {
        'total_top_fastes_laps':total_top_fastes_laps,
        'top_pilot_50_avg_array': top_pilot_50_avg_array,
        'top_pilot_80_avg_array': top_pilot_80_avg_array,
        'top_pilot_90_avg_array': top_pilot_90_avg_array,
        'top_pilot_lapnumber_array': top_pilot_lapnumber_array,
        'top_pilot_fastes_lap_array': top_pilot_fastes_lap_array,
        'pilot_details_array':pilot_details_array
    }
>>>>>>> a6e05f32

    if ('nobroadcast' in params):
        emit('laps_statistic_data', emit_payload)
    else:
        SOCKET_IO.emit('laps_statistic_data', emit_payload)
#
# Program Functions
#

def heartbeat_thread_function():
    '''Allow time for connection handshake to terminate before emitting data'''
    gevent.sleep(0.010)

    '''Emits current rssi data.'''
    while True:
        try:
            global RACE
            node_data = INTERFACE.get_heartbeat_json()

            SOCKET_IO.emit('heartbeat', node_data)
            heartbeat_thread_function.iter_tracker += 1

            # check if race timer is finished
            if RACE.timer_running:
                check_race_time_expired()

            # update displayed IMD rating after freqs changed:
            if heartbeat_thread_function.imdtabler_flag and \
                    (heartbeat_thread_function.iter_tracker % HEARTBEAT_DATA_RATE_FACTOR) == 0:
                heartbeat_thread_function.imdtabler_flag = False
                emit_imdtabler_rating()

            # emit rest of node data, but less often:
            if (heartbeat_thread_function.iter_tracker % (4*HEARTBEAT_DATA_RATE_FACTOR)) == 0:
                emit_node_data()

            # emit cluster status less often:
            if (heartbeat_thread_function.iter_tracker % (4*HEARTBEAT_DATA_RATE_FACTOR)) == (2*HEARTBEAT_DATA_RATE_FACTOR):
                CLUSTER.emitStatus()

            # collect vrx lock status
            if (heartbeat_thread_function.iter_tracker % (10*HEARTBEAT_DATA_RATE_FACTOR)) == 0:
                if vrx_controller:
                    # if vrx_controller.has_connection
                    vrx_controller.get_node_lock_status()
                    vrx_controller.request_variable_status()

            if (heartbeat_thread_function.iter_tracker % (10*HEARTBEAT_DATA_RATE_FACTOR)) == 4:
                # emit display status with offset
                if vrx_controller:
                    emit_vrx_list()

            # emit environment data less often:
            if (heartbeat_thread_function.iter_tracker % (20*HEARTBEAT_DATA_RATE_FACTOR)) == 0:
                INTERFACE.update_environmental_data()
                emit_environmental_data()

            time_now = monotonic()

            # check if race is to be started
            if RACE.scheduled:
                if time_now > RACE.scheduled_time:
                    on_stage_race()
                    RACE.scheduled = False

            # if any comm errors then log them (at defined intervals; faster if debug mode)
            if time_now > heartbeat_thread_function.last_error_rep_time + \
                        (ERROR_REPORT_INTERVAL_SECS if not Config.GENERAL['DEBUG'] \
                        else ERROR_REPORT_INTERVAL_SECS/10):
                heartbeat_thread_function.last_error_rep_time = time_now
                if INTERFACE.get_intf_total_error_count() > 0:
                    logger.info(INTERFACE.get_intf_error_report_str())

            gevent.sleep(0.500/HEARTBEAT_DATA_RATE_FACTOR)

        except KeyboardInterrupt:
            logger.info("Heartbeat thread terminated by keyboard interrupt")
            raise
        except SystemExit:
            raise
        except Exception as ex:
            logger.info('Exception in Heartbeat thread loop:  ' + str(ex))
            logger.info(traceback.format_exc())
            gevent.sleep(0.500)

# declare/initialize variables for heartbeat functions
heartbeat_thread_function.iter_tracker = 0
heartbeat_thread_function.imdtabler_flag = False
heartbeat_thread_function.last_error_rep_time = monotonic()

def ms_from_race_start():
    '''Return milliseconds since race start.'''
    delta_time = monotonic() - RACE.start_time_monotonic
    milli_sec = delta_time * 1000.0
    return milli_sec

def ms_to_race_start():
    '''Return milliseconds since race start.'''
    if RACE.scheduled:
        delta_time = monotonic() - RACE.scheduled_time
        milli_sec = delta_time * 1000.0
        return milli_sec
    else:
        return None

def ms_from_program_start():
    '''Returns the elapsed milliseconds since the start of the program.'''
    delta_time = monotonic() - PROGRAM_START
    milli_sec = delta_time * 1000.0
    return milli_sec

def check_race_time_expired():
    race_format = getCurrentRaceFormat()
    if race_format and race_format.race_mode == 0: # count down
        if monotonic() >= RACE.start_time_monotonic + race_format.race_time_sec:
            RACE.timer_running = False # indicate race timer no longer running
            Events.trigger(Evt.RACE_FINISH)
            if race_format.win_condition == WinCondition.MOST_LAPS:  # Most Laps Wins Enabled
                check_most_laps_win()  # check if pilot or team has most laps for win

def pass_record_callback(node, lap_timestamp_absolute, source):
    '''Handles pass records from the nodes.'''

    logger.info('Raw pass record: Node: {0}, MS Since Lap: {1}'.format(node.index+1, lap_timestamp_absolute))
    node.debug_pass_count += 1
    emit_node_data() # For updated triggers and peaks

    global RACE
    profile_freqs = json.loads(getCurrentProfile().frequencies)
    if profile_freqs["f"][node.index] != RHUtils.FREQUENCY_ID_NONE:
        # always count laps if race is running, otherwise test if lap should have counted before race end (RACE.duration_ms is invalid while race is in progress)
        if RACE.race_status is RaceStatus.RACING \
            or (RACE.race_status is RaceStatus.DONE and \
                lap_timestamp_absolute < RACE.end_time):

            # Get the current pilot id on the node
            pilot_id = Database.HeatNode.query.filter_by( \
                heat_id=RACE.current_heat, node_index=node.index).one().pilot_id

            # reject passes before race start and with disabled (no-pilot) nodes
            if pilot_id != Database.PILOT_ID_NONE:
                if lap_timestamp_absolute >= RACE.start_time_monotonic:

                    lap_time_stamp = (lap_timestamp_absolute - RACE.start_time_monotonic)
                    lap_time_stamp *= 1000 # store as milliseconds

                    lap_number = len(RACE.get_active_laps()[node.index])

                    if lap_number: # This is a normal completed lap
                        # Find the time stamp of the last lap completed
                        last_lap_time_stamp = RACE.get_active_laps()[node.index][-1]['lap_time_stamp']

                        # New lap time is the difference between the current time stamp and the last
                        lap_time = lap_time_stamp - last_lap_time_stamp

                    else: # No previous laps, this is the first pass
                        # Lap zero represents the time from the launch pad to flying through the gate
                        lap_time = lap_time_stamp
                        node.first_cross_flag = True  # indicate first crossing completed

                    race_format = getCurrentRaceFormat()
                    min_lap = int(Options.get("MinLapSec"))
                    min_lap_behavior = int(Options.get("MinLapBehavior"))

                    lap_ok_flag = True
                    if lap_number != 0:  # if initial lap then always accept and don't check lap time; else:
                        if lap_time < (min_lap * 1000):  # if lap time less than minimum
                            node.under_min_lap_count += 1
                            logger.info('Pass record under lap minimum ({3}): Node={0}, Lap={1}, LapTime={2}, Count={4}' \
                                       .format(node.index+1, lap_number, RHUtils.time_format(lap_time), min_lap, node.under_min_lap_count))
                            if min_lap_behavior != 0:  # if behavior is 'Discard New Short Laps'
                                lap_ok_flag = False

                    if lap_ok_flag:
                        SOCKET_IO.emit('pass_record', {
                            'node': node.index,
                            'frequency': node.frequency,
                            'timestamp': lap_time_stamp + monotonic_to_milliseconds(RACE.start_time_monotonic)
                        })
                        # Add the new lap to the database
                        RACE.node_laps[node.index].append({
                            'lap_number': lap_number,
                            'lap_time_stamp': lap_time_stamp,
                            'lap_time': lap_time,
                            'lap_time_formatted': RHUtils.time_format(lap_time),
                            'source': source,
                            'deleted': False
                        })

                        RACE.results = Results.calc_leaderboard(DB, current_race=RACE, current_profile=getCurrentProfile())
                        RACE.cacheStatus = Results.CacheStatus.VALID

                        Events.trigger(Evt.RACE_LAP_RECORDED, {
                            'race': RACE,
                            'node_index': node.index,
                            })

                        #logger.info('Pass record: Node: {0}, Lap: {1}, Lap time: {2}' \
                        #    .format(node.index+1, lap_number, RHUtils.time_format(lap_time)))
                        emit_current_laps() # update all laps on the race page
                        emit_current_leaderboard() # update leaderboard

                        if race_format.team_racing_mode: # team racing mode enabled

                            # if win condition is first-to-x-laps and x is valid
                            #  then check if a team has enough laps to win
                            if race_format.win_condition == WinCondition.FIRST_TO_LAP_X and race_format.number_laps_win > 0:
                                t_laps_dict, team_name, pilot_team_dict = \
                                    get_team_laps_info(pilot_id, race_format.number_laps_win)
                                team_laps = t_laps_dict[team_name][0]
                                check_team_laps_win(t_laps_dict, race_format.number_laps_win, pilot_team_dict, node.index)
                            else:
                                t_laps_dict, team_name, pilot_team_dict = get_team_laps_info(pilot_id)
                                team_laps = t_laps_dict[team_name][0]
                            check_emit_team_racing_status(t_laps_dict)

                            if lap_number > 0:   # send phonetic data to be spoken
                                emit_phonetic_data(pilot_id, lap_number, lap_time, team_name, team_laps)

                                # if Most Laps Wins race is tied then check for winner
                                if race_format.win_condition == WinCondition.MOST_LAPS:
                                    if RACE.laps_winner_name is RACE.status_tied_str or \
                                                RACE.laps_winner_name is RACE.status_crossing:
                                        check_most_laps_win(node.index, t_laps_dict, pilot_team_dict)

                                # if a team has won the race and this is the winning lap
                                elif RACE.laps_winner_name is not None and \
                                            team_name == RACE.laps_winner_name and \
                                            team_laps >= race_format.number_laps_win:
                                    emit_phonetic_text('Winner is team ' + RACE.laps_winner_name, 'race_winner')
                            elif lap_number == 0:
                                emit_first_pass_registered(node.index) # play first-pass sound

                        else:  # not team racing mode
                            if lap_number > 0:
                                                # send phonetic data to be spoken
                                if race_format.win_condition != WinCondition.FIRST_TO_LAP_X or race_format.number_laps_win <= 0:
                                    emit_phonetic_data(pilot_id, lap_number, lap_time, None, None)

                                                     # if Most Laps Wins race is tied then check for winner
                                    if race_format.win_condition == WinCondition.MOST_LAPS:
                                        if RACE.laps_winner_name is RACE.status_tied_str or \
                                                    RACE.laps_winner_name is RACE.status_crossing:
                                            check_most_laps_win(node.index)

                                else:           # need to check if any pilot has enough laps to win
                                    if race_format.win_condition == WinCondition.FIRST_TO_LAP_X:
                                        win_pilot_id = check_pilot_laps_win(node.index, race_format.number_laps_win)
                                        if win_pilot_id >= 0:  # a pilot has won the race
                                            win_callsign = Database.Pilot.query.get(win_pilot_id).callsign
                                            emit_team_racing_status('Winner is ' + win_callsign)
                                            emit_phonetic_data(pilot_id, lap_number, lap_time, None, None)

                                            if RACE.laps_winner_name is None:
                                                    # a pilot has won the race and has not yet been announced
                                                win_phon_name = Database.Pilot.query.get(win_pilot_id).phonetic
                                                if len(win_phon_name) <= 0:  # if no phonetic then use callsign
                                                    win_phon_name = win_callsign
                                                RACE.laps_winner_name = win_callsign  # call out winner (once)
                                                emit_phonetic_text('Winner is ' + win_phon_name, 'race_winner')

                                        else:  # no pilot has won the race; send phonetic data to be spoken
                                            emit_phonetic_data(pilot_id, lap_number, lap_time, None, None)
                                    else:  # other win conditions
                                            emit_phonetic_data(pilot_id, lap_number, lap_time, None, None)
                            elif lap_number == 0:
                                emit_first_pass_registered(node.index) # play first-pass sound
                    else:
                        RACE.node_laps[node.index].append({
                            'lap_number': lap_number,
                            'lap_time_stamp': lap_time_stamp,
                            'lap_time': lap_time,
                            'lap_time_formatted': RHUtils.time_format(lap_time),
                            'source': source,
                            'deleted': True
                        })
                else:
                    logger.info('Pass record dismissed: Node: {0}, Race not started' \
                        .format(node.index+1))
            else:
                logger.info('Pass record dismissed: Node: {0}, Pilot not defined' \
                    .format(node.index+1))
    else:
        logger.info('Pass record dismissed: Node: {0}, Frequency not defined' \
            .format(node.index+1))

def new_enter_or_exit_at_callback(node, is_enter_at_flag):
    if is_enter_at_flag:
        logger.info('Finished capture of enter-at level for node {0}, level={1}, count={2}'.format(node.index+1, node.enter_at_level, node.cap_enter_at_count))
        on_set_enter_at_level({
            'node': node.index,
            'enter_at_level': node.enter_at_level
        })
        emit_enter_at_level(node)
    else:
        logger.info('Finished capture of exit-at level for node {0}, level={1}, count={2}'.format(node.index+1, node.exit_at_level, node.cap_exit_at_count))
        on_set_exit_at_level({
            'node': node.index,
            'exit_at_level': node.exit_at_level
        })
        emit_exit_at_level(node)

def node_crossing_callback(node):
    emit_node_crossing_change(node)
    # handle LED gate-status indicators:

    if led_manager.isEnabled() and RACE.race_status == RaceStatus.RACING:  # if race is in progress
        # if pilot assigned to node and first crossing is complete
        if node.current_pilot_id != Database.PILOT_ID_NONE and node.first_cross_flag:
            # first crossing has happened; if 'enter' then show indicator,
            #  if first event is 'exit' then ignore (because will be end of first crossing)
            if node.crossing_flag:
                Events.trigger(Evt.CROSSING_ENTER, {
                    'nodeIndex': node.index,
                    'color': hexToColor(Options.get('colorNode_' + str(node.index), '#ffffff'))
                    })
                node.show_crossing_flag = True
            else:
                if node.show_crossing_flag:
                    Events.trigger(Evt.CROSSING_EXIT, {
                        'nodeIndex': node.index,
                        'color': hexToColor(Options.get('colorNode_' + str(node.index), '#ffffff'))
                        })
                else:
                    node.show_crossing_flag = True

def default_frequencies():
    '''Set node frequencies, R1367 for 4, IMD6C+ for 5+.'''
    if RACE.num_nodes < 5:
        freqs = [5658, 5732, 5843, 5880, RHUtils.FREQUENCY_ID_NONE, RHUtils.FREQUENCY_ID_NONE, RHUtils.FREQUENCY_ID_NONE, RHUtils.FREQUENCY_ID_NONE]
    else:
        freqs = [5658, 5695, 5760, 5800, 5880, 5917, RHUtils.FREQUENCY_ID_NONE, RHUtils.FREQUENCY_ID_NONE]
    return freqs

def assign_frequencies():
    '''Assign frequencies to nodes'''
    profile = getCurrentProfile()
    freqs = json.loads(profile.frequencies)

    for idx in range(RACE.num_nodes):
        INTERFACE.set_frequency(idx, freqs["f"][idx])
        Events.trigger(Evt.FREQUENCY_SET, {
            'nodeIndex': idx,
            'frequency': freqs["f"][idx],
            })

        logger.info('Frequency set: Node {0} Frequency {1}'.format(idx+1, freqs["f"][idx]))
    DB.session.commit()

def emit_current_log_file_to_socket():
    if Current_log_path_name:
        try:
            with io.open(Current_log_path_name, 'r') as f:
                SOCKET_IO.emit("hardware_log_init", f.read())
        except Exception:
            logger.exception("Error sending current log file to socket")

def db_init():
    '''Initialize database.'''
    DB.create_all() # Creates tables from database classes/models
    db_reset_pilots()
    db_reset_heats()
    db_reset_current_laps()
    db_reset_saved_races()
    db_reset_profile()
    db_reset_race_formats()
    db_reset_options_defaults()
    assign_frequencies()
    Events.trigger(Evt.DATABASE_INITIALIZE)
    logger.info('Database initialized')

def db_reset():
    '''Resets database.'''
    db_reset_pilots()
    db_reset_heats()
    db_reset_current_laps()
    db_reset_saved_races()
    db_reset_profile()
    db_reset_race_formats()
    assign_frequencies()
    logger.info('Database reset')

def db_reset_pilots():
    '''Resets database pilots to default.'''
    DB.session.query(Database.Pilot).delete()
    for node in range(RACE.num_nodes):
        DB.session.add(Database.Pilot(callsign='Callsign {0}'.format(node+1), \
            name='Pilot {0} Name'.format(node+1), team=DEF_TEAM_NAME, phonetic=''))
    DB.session.commit()
    logger.info('Database pilots reset')

def db_reset_heats():
    '''Resets database heats to default.'''
    DB.session.query(Database.Heat).delete()
    DB.session.query(Database.HeatNode).delete()
    on_add_heat()
    DB.session.commit()
    RACE.current_heat = 1
    logger.info('Database heats reset')

def db_reset_classes():
    '''Resets database race classes to default.'''
    DB.session.query(Database.RaceClass).delete()
    DB.session.commit()
    logger.info('Database race classes reset')

def db_reset_current_laps():
    '''Resets database current laps to default.'''
    RACE.node_laps = {}
    for idx in range(RACE.num_nodes):
        RACE.node_laps[idx] = []

    RACE.cacheStatus = Results.CacheStatus.INVALID
    logger.info('Database current laps reset')

def db_reset_saved_races():
    '''Resets database saved races to default.'''
    DB.session.query(Database.SavedRaceMeta).delete()
    DB.session.query(Database.SavedPilotRace).delete()
    DB.session.query(Database.SavedRaceLap).delete()
    DB.session.commit()
    logger.info('Database saved races reset')

def db_reset_profile():
    '''Set default profile'''
    DB.session.query(Database.Profiles).delete()

    new_freqs = {}
    new_freqs["f"] = default_frequencies()

    template = {}
    template["v"] = [None, None, None, None, None, None, None, None]

    DB.session.add(Database.Profiles(name=__("Default"),
                             frequencies = json.dumps(new_freqs),
                             enter_ats = json.dumps(template),
                             exit_ats = json.dumps(template)))
    DB.session.commit()
    Options.set("currentProfile", 1)
    logger.info("Database set default profiles")

def db_reset_race_formats():
    DB.session.query(Database.RaceFormat).delete()
    DB.session.add(Database.RaceFormat(name=__("MultiGP Standard"),
                             race_mode=0,
                             race_time_sec=120,
                             start_delay_min=2,
                             start_delay_max=5,
                             staging_tones=2,
                             number_laps_win=0,
                             win_condition=WinCondition.MOST_LAPS,
                             team_racing_mode=False))
    DB.session.add(Database.RaceFormat(name=__("Whoop Sprint"),
                             race_mode=0,
                             race_time_sec=90,
                             start_delay_min=2,
                             start_delay_max=5,
                             staging_tones=2,
                             number_laps_win=0,
                             win_condition=WinCondition.MOST_LAPS,
                             team_racing_mode=False))
    DB.session.add(Database.RaceFormat(name=__("Limited Class"),
                             race_mode=0,
                             race_time_sec=210,
                             start_delay_min=2,
                             start_delay_max=5,
                             staging_tones=2,
                             number_laps_win=0,
                             win_condition=WinCondition.MOST_LAPS,
                             team_racing_mode=False))
    DB.session.add(Database.RaceFormat(name=__("First to 3 Laps"),
                             race_mode=1,
                             race_time_sec=0,
                             start_delay_min=2,
                             start_delay_max=5,
                             staging_tones=2,
                             number_laps_win=3,
                             win_condition=WinCondition.FIRST_TO_LAP_X,
                             team_racing_mode=False))
    DB.session.add(Database.RaceFormat(name=__("Open Practice"),
                             race_mode=1,
                             race_time_sec=0,
                             start_delay_min=0,
                             start_delay_max=0,
                             staging_tones=0,
                             number_laps_win=0,
                             win_condition=WinCondition.NONE,
                             team_racing_mode=False))
    DB.session.add(Database.RaceFormat(name=__("Team / Most Laps Wins"),
                             race_mode=0,
                             race_time_sec=120,
                             start_delay_min=2,
                             start_delay_max=5,
                             staging_tones=2,
                             number_laps_win=0,
                             win_condition=WinCondition.MOST_LAPS,
                             team_racing_mode=True))
    DB.session.add(Database.RaceFormat(name=__("Team / First to 7 Laps"),
                             race_mode=0,
                             race_time_sec=120,
                             start_delay_min=2,
                             start_delay_max=5,
                             staging_tones=2,
                             number_laps_win=7,
                             win_condition=WinCondition.FIRST_TO_LAP_X,
                             team_racing_mode=True))
    DB.session.commit()
    setCurrentRaceFormat(Database.RaceFormat.query.first())
    logger.info("Database reset race formats")

def db_reset_options_defaults():
    DB.session.query(Database.GlobalSettings).delete()
    Options.set("server_api", SERVER_API)
    # group identifiers
    Options.set("timerName", __("RotorHazard"))
    Options.set("timerLogo", "")
    # group colors
    Options.set("hue_0", "212")
    Options.set("sat_0", "55")
    Options.set("lum_0_low", "29.2")
    Options.set("lum_0_high", "46.7")
    Options.set("contrast_0_low", "#ffffff")
    Options.set("contrast_0_high", "#ffffff")

    Options.set("hue_1", "25")
    Options.set("sat_1", "85.3")
    Options.set("lum_1_low", "37.6")
    Options.set("lum_1_high", "54.5")
    Options.set("contrast_1_low", "#ffffff")
    Options.set("contrast_1_high", "#000000")
    # timer state
    Options.set("currentLanguage", "")
    Options.set("currentProfile", "1")
    setCurrentRaceFormat(Database.RaceFormat.query.first())
    Options.set("calibrationMode", "1")
    # minimum lap
    Options.set("MinLapSec", "10")
    Options.set("MinLapBehavior", "0")
    # event information
    Options.set("eventName", __("FPV Race"))
    Options.set("eventDescription", "")
    # LED settings
    Options.set("ledBrightness", "32")
    # LED colors
    Options.set("colorNode_0", "#001fff")
    Options.set("colorNode_1", "#ff3f00")
    Options.set("colorNode_2", "#7fff00")
    Options.set("colorNode_3", "#ffff00")
    Options.set("colorNode_4", "#7f00ff")
    Options.set("colorNode_5", "#ff007f")
    Options.set("colorNode_6", "#3fff3f")
    Options.set("colorNode_7", "#00bfff")
    # Event results cache
    Options.set("eventResults_cacheStatus", Results.CacheStatus.INVALID)

    logger.info("Reset global settings")

def backup_db_file(copy_flag):
    DB.session.close()
    try:     # generate timestamp from last-modified time of database file
        time_str = datetime.fromtimestamp(os.stat(DB_FILE_NAME).st_mtime).strftime('%Y%m%d_%H%M%S')
    except:  # if error then use 'now' timestamp
        time_str = datetime.now().strftime('%Y%m%d_%H%M%S')
    try:
        (dbname, dbext) = os.path.splitext(DB_FILE_NAME)
        bkp_name = DB_BKP_DIR_NAME + '/' + dbname + '_' + time_str + dbext
        if not os.path.exists(DB_BKP_DIR_NAME):
            os.makedirs(DB_BKP_DIR_NAME)
        if os.path.isfile(bkp_name):  # if target file exists then use 'now' timestamp
            time_str = datetime.now().strftime('%Y%m%d_%H%M%S')
            bkp_name = DB_BKP_DIR_NAME + '/' + dbname + '_' + time_str + dbext
        if copy_flag:
            shutil.copy2(DB_FILE_NAME, bkp_name);
            logger.info('Copied database file to:  ' + bkp_name)
        else:
            os.renames(DB_FILE_NAME, bkp_name);
            logger.info('Moved old database file to:  ' + bkp_name)
    except Exception as ex:
        logger.info('Error backing up database file:  ' + str(ex))
    return bkp_name

def get_legacy_table_data(metadata, table_name, filter_crit=None, filter_value=None):
    try:
        table = Table(table_name, metadata, autoload=True)
        if filter_crit is None:
            return table.select().execute().fetchall()
        return table.select().execute().filter(filter_crit==filter_value).fetchall()
    except Exception as ex:
        logger.info('Unable to read "{0}" table from previous database: {1}'.format(table_name, ex))

def restore_table(class_type, table_query_data, **kwargs):
    if table_query_data:
        try:
            for row_data in table_query_data:
                if (class_type is not Database.Pilot) or getattr(row_data, 'callsign', '') != '-' or \
                                              getattr(row_data, 'name', '') != '-None-':
                    if 'id' in class_type.__table__.columns.keys() and \
                        'id' in row_data.keys():
                        db_update = class_type.query.filter(getattr(class_type,'id')==row_data['id']).first()
                    else:
                        db_update = None

                    if db_update is None:
                        new_data = class_type()
                        for col in class_type.__table__.columns.keys():
                            if col in row_data.keys():
                                if col != 'id':
                                    setattr(new_data, col, row_data[col])
                            else:
                                if col != 'id':
                                    setattr(new_data, col, kwargs['defaults'][col])

                        #logger.info('DEBUG row_data add:  ' + str(getattr(new_data, match_name)))
                        DB.session.add(new_data)
                    else:
                        #logger.info('DEBUG row_data update:  ' + str(getattr(row_data, match_name)))
                        for col in class_type.__table__.columns.keys():
                            if col in row_data.keys():
                                setattr(db_update, col, row_data[col])
                            else:
                                if col != 'id':
                                    setattr(db_update, col, kwargs['defaults'][col])

                    DB.session.flush()
            logger.info('Database table "{0}" restored'.format(class_type.__name__))
        except Exception as ex:
            logger.info('Error restoring "{0}" table from previous database: {1}'.format(class_type.__name__, ex))
            logger.debug(traceback.format_exc())

def recover_database():
    try:
        logger.info('Recovering data from previous database')

        # load file directly
        engine = create_engine('sqlite:///%s' % DB_FILE_NAME, convert_unicode=True)
        metadata = MetaData(bind=engine)
        pilot_query_data = get_legacy_table_data(metadata, 'pilot')
        heat_query_data = get_legacy_table_data(metadata, 'heat')
        heatnode_query_data = get_legacy_table_data(metadata, 'heatnode')
        raceFormat_query_data = get_legacy_table_data(metadata, 'race_format')
        profiles_query_data = get_legacy_table_data(metadata, 'profiles')
        raceClass_query_data = get_legacy_table_data(metadata, 'race_class')
        raceMeta_query_data = get_legacy_table_data(metadata, 'saved_race_meta')
        racePilot_query_data = get_legacy_table_data(metadata, 'saved_pilot_race')
        raceLap_query_data = get_legacy_table_data(metadata, 'saved_race_lap')

        engine.dispose() # close connection after loading

        migrate_db_api = int(Options.get('server_api'))

        carryoverOpts = [
            "timerName",
            "timerLogo",
            "hue_0",
            "sat_0",
            "lum_0_low",
            "lum_0_high",
            "contrast_0_low",
            "contrast_0_high",
            "hue_1",
            "sat_1",
            "lum_1_low",
            "lum_1_high",
            "contrast_1_low",
            "contrast_1_high",
            "currentLanguage",
            "currentProfile",
            "currentFormat",
            "calibrationMode",
            "MinLapSec",
            "MinLapBehavior",
            "ledBrightness",
            "colorNode_0",
            "colorNode_1",
            "colorNode_2",
            "colorNode_3",
            "colorNode_4",
            "colorNode_5",
            "colorNode_6",
            "colorNode_7",
            "osd_lapHeader",
            "osd_positionHeader"
        ]
        carryOver = {}
        for opt in carryoverOpts:
            val = Options.get(opt, None)
            if val is not None:
                carryOver[opt] = val

        # RSSI reduced by half for 2.0.0
        if migrate_db_api < 23:
            for profile in profiles_query_data:
                if profile.enter_ats:
                    enter_ats = json.loads(profile.enter_ats)
                    enter_ats["v"] = [val/2 for val in enter_ats["v"]]
                    profile.enter_ats = json.dumps(enter_ats)
                if profile.exit_ats:
                    exit_ats = json.loads(profile.exit_ats)
                    exit_ats["v"] = [val/2 for val in exit_ats["v"]]
                    profile.exit_ats = json.dumps(exit_ats)

    except Exception as ex:
        logger.info('Error reading data from previous database:  ' + str(ex))

    backup_db_file(False)  # rename and move DB file
    db_init()

    # primary data recovery
    try:
        if pilot_query_data:
            DB.session.query(Database.Pilot).delete()
            restore_table(Database.Pilot, pilot_query_data, defaults={
                    'name': 'New Pilot',
                    'callsign': 'New Callsign',
                    'team': DEF_TEAM_NAME,
                    'phonetic': ''
                })

        if migrate_db_api < 27:
            # old heat DB structure; migrate node 0 to heat table

            # build list of heat meta
            heat_extracted_meta = []
            for row in heat_query_data:
                if row['node_index'] == 0:
                    heat_extracted_meta.append(row)

            restore_table(Database.Heat, heat_extracted_meta, defaults={
                    'class_id': Database.CLASS_ID_NONE,
                    'results': None,
                    'cacheStatus': Results.CacheStatus.INVALID
                })

            # extract pilots from hets and load into heatnode
            heatnode_extracted_data = []
            for row in heat_query_data:
                heatnode_row = {}
                heatnode_row['heat_id'] = int(row['heat_id'])
                heatnode_row['node_index'] = int(row['node_index'])
                heatnode_row['pilot_id'] = int(row['pilot_id'])
                heatnode_extracted_data.append(heatnode_row)

            DB.session.query(Database.HeatNode).delete()
            restore_table(Database.HeatNode, heatnode_extracted_data, defaults={
                    'pilot_id': Database.PILOT_ID_NONE
                })
        else:
            # current heat structure; use basic migration
            restore_table(Database.Heat, heat_query_data, defaults={
                    'class_id': Database.CLASS_ID_NONE,
                    'results': None,
                    'cacheStatus': Results.CacheStatus.INVALID
                })
            restore_table(Database.HeatNode, heatnode_query_data, defaults={
                    'pilot_id': Database.PILOT_ID_NONE
                })

        restore_table(Database.RaceFormat, raceFormat_query_data, defaults={
                'name': __("Migrated Format"),
                'race_mode': 0,
                'race_time_sec': 120,
                'start_delay_min': 2,
                'start_delay_max': 5,
                'staging_tones': 2,
                'number_laps_win': 0,
                'win_condition': WinCondition.MOST_LAPS,
                'team_racing_mode': False
            })
        restore_table(Database.Profiles, profiles_query_data, defaults={
                'name': __("Migrated Profile"),
                'frequencies': json.dumps(default_frequencies()),
                'enter_ats': json.dumps({'v': [None, None, None, None, None, None, None, None]}),
                'exit_ats': json.dumps({'v': [None, None, None, None, None, None, None, None]})
            })
        restore_table(Database.RaceClass, raceClass_query_data, defaults={
                'name': 'New class',
                'format_id': 0,
                'results': None,
                'cacheStatus': Results.CacheStatus.INVALID
            })

        for opt in carryOver:
            Options.set(opt, carryOver[opt])
        logger.info('UI Options restored')

    except Exception as ex:
        logger.info('Error while writing data from previous database:  ' + str(ex))
        logger.debug(traceback.format_exc())

    # secondary data recovery

    try:
        if migrate_db_api < 23:
            # don't attempt to migrate race data older than 2.0
            pass
        else:
            restore_table(Database.SavedRaceMeta, raceMeta_query_data, defaults={
                'results': None,
                'cacheStatus': Results.CacheStatus.INVALID
            })
            restore_table(Database.SavedPilotRace, racePilot_query_data, defaults={
                'history_values': None,
                'history_times': None,
                'penalty_time': None,
                'penalty_desc': None,
                'enter_at': None,
                'exit_at': None
            })
            restore_table(Database.SavedRaceLap, raceLap_query_data, defaults={
                'source': None,
                'deleted': False
            })

    except Exception as ex:
        logger.info('Error while writing data from previous database:  ' + str(ex))
        logger.debug(traceback.format_exc())

    DB.session.commit()

    Events.trigger(Evt.DATABASE_RECOVER)

def expand_heats():
    for heat_ids in Database.Heat.query.all():
        for node in range(RACE.num_nodes):
            heat_row = Database.HeatNode.query.filter_by(heat_id=heat_ids.id, node_index=node)
            if not heat_row.count():
                DB.session.add(Database.HeatNode(heat_id=heat_ids.id, node_index=node, pilot_id=Database.PILOT_ID_NONE))

    DB.session.commit()

def init_LED_effects():
    # start with defaults
    effects = {
        Evt.RACE_STAGE: "stripColorOrange2_1",
        Evt.RACE_START: "stripColorGreenSolid",
        Evt.RACE_FINISH: "stripColorWhite4_4",
        Evt.RACE_STOP: "stripColorRedSolid",
        Evt.LAPS_CLEAR: "clear",
        Evt.CROSSING_ENTER: "stripColorSolid",
        Evt.CROSSING_EXIT: "stripColor1_1_4s",
        Evt.STARTUP: "rainbowCycle",
        Evt.SHUTDOWN: "clear"
    }
    # update with DB values (if any)
    effect_opt = Options.get('ledEffects')
    if effect_opt:
        effects.update(json.loads(effect_opt))
    # set effects
    led_manager.setEventEffect("manualColor", "stripColor")
    for item in effects:
        led_manager.setEventEffect(item, effects[item])

def initVRxController():
    try:
        vrx_config = Config.VRX_CONTROL
        try:
            vrx_enabled = vrx_config["ENABLED"]
            if vrx_enabled:
                try:
                    from VRxController import VRxController
                except ImportError as e:
                    logger.error("VRxController unable to be imported")
                    logger.error(e)
                    return False
            else:
                logger.info('VRxController disabled by config option')
                return False
        except KeyError:
            logger.error('VRxController disabled: config needs "ENABLED" key.')
            return False
    except AttributeError:
        logger.info('VRxController disabled: No VRX_CONTROL config option')
        return False

    # If got through import success, create the VRxController object
    vrx_config = Config.VRX_CONTROL
    return VRxController(Events,
       vrx_config,
       [node.frequency for node in INTERFACE.nodes])

def killVRxController(*args):
    logger.info('Killing VRxController')
    vrx_controller = None

#
# Program Initialize
#

logger.info('Release: {0} / Server API: {1} / Latest Node API: {2}'.format(RELEASE_VERSION, SERVER_API, NODE_API_BEST))
idAndLogSystemInfo()

# check if current log file owned by 'root' and change owner to 'pi' user if so
if Current_log_path_name and checkSetFileOwnerPi(Current_log_path_name):
    logger.debug("Changed log file owner from 'root' to 'pi' (file: '{0}')".format(Current_log_path_name))
logger.info("Using log file: {0}".format(Current_log_path_name))

interface_type = os.environ.get('RH_INTERFACE', 'RH')
try:
    interfaceModule = importlib.import_module(interface_type + 'Interface')
    INTERFACE = interfaceModule.get_hardware_interface(config=Config)
except (ImportError, RuntimeError, IOError) as ex:
    logger.info('Unable to initialize nodes via ' + interface_type + 'Interface:  ' + str(ex))
if not INTERFACE or not INTERFACE.nodes or len(INTERFACE.nodes) <= 0:
    if not Config.SERIAL_PORTS or len(Config.SERIAL_PORTS) <= 0:
        interfaceModule = importlib.import_module('MockInterface')
        INTERFACE = interfaceModule.get_hardware_interface(config=Config)
    else:
        try:
            importlib.import_module('serial')
            print 'Unable to initialize specified serial node(s): {0}'.format(Config.SERIAL_PORTS)
        except ImportError:
            print "Unable to import library for serial node(s) - is 'pyserial' installed?"
        sys.exit()

CLUSTER = Cluster()
hasMirrors = False
for index, slave_info in enumerate(Config.GENERAL['SLAVES']):
    if isinstance(slave_info, basestring):
        slave_info = {'address': slave_info, 'mode': Slave.TIMER_MODE}
    if 'timeout' not in slave_info:
        slave_info['timeout'] = Config.GENERAL['SLAVE_TIMEOUT']
    if 'mode' in slave_info and slave_info['mode'] == Slave.MIRROR_MODE:
        hasMirrors = True
    elif hasMirrors:
        print '** Mirror slaves must be last - ignoring remaining slave config **'
        break
    slave = Slave(index, slave_info)
    CLUSTER.addSlave(slave)

# set callback functions invoked by interface module
INTERFACE.pass_record_callback = pass_record_callback
INTERFACE.new_enter_or_exit_at_callback = new_enter_or_exit_at_callback
INTERFACE.node_crossing_callback = node_crossing_callback

# Save number of nodes found
RACE.num_nodes = len(INTERFACE.nodes)
if RACE.num_nodes == 0:
    logger.warning('*** WARNING: NO RECEIVER NODES FOUND ***')
else:
    logger.info('Number of nodes found: {0}'.format(RACE.num_nodes))

# Delay to get I2C addresses through interface class initialization
gevent.sleep(0.500)

# if no DB file then create it now (before "__()" fn used in 'buildServerInfo()')
db_inited_flag = False
if not os.path.exists(DB_FILE_NAME):
    logger.info('No database.db file found; creating initial database')
    db_init()
    db_inited_flag = True

# check if DB file owned by 'root' and change owner to 'pi' user if so
if checkSetFileOwnerPi(DB_FILE_NAME):
    logger.debug("Changed DB-file owner from 'root' to 'pi' (file: '{0}')".format(DB_FILE_NAME))

Options.primeGlobalsCache()

# collect server info for About panel
serverInfo = buildServerInfo()
if serverInfo['node_api_match'] is False:
    logger.info('** WARNING: Node API mismatch. **')

if RACE.num_nodes > 0:
    if serverInfo['node_api_lowest'] < NODE_API_SUPPORTED:
        logger.info('** WARNING: Node firmware is out of date and may not function properly **')
    elif serverInfo['node_api_lowest'] < NODE_API_BEST:
        logger.info('** NOTICE: Node firmware update is available **')
    elif serverInfo['node_api_lowest'] > NODE_API_BEST:
        logger.info('** WARNING: Node firmware is newer than this server version supports **')

if not db_inited_flag:
    try:
        if int(Options.get('server_api')) < SERVER_API:
            logger.info('Old server API version; rcovering database')
            recover_database()
        elif not Database.Heat.query.count():
            logger.info('Heats are empty; rcovering database')
            recover_database()
        elif not Database.Profiles.query.count():
            logger.info('Profiles are empty; rcovering database')
            recover_database()
        elif not Database.RaceFormat.query.count():
            logger.info('Formats are empty; rcovering database')
            recover_database()
    except Exception as ex:
        logger.info('Clearing all data after recovery failure:  ' + str(ex))
        db_reset()

# Expand heats (if number of nodes increases)
expand_heats()

# internal slave race format for LiveTime (needs to be created after initial DB setup)
global SLAVE_RACE_FORMAT
SLAVE_RACE_FORMAT = RHRaceFormat(name=__("Slave"),
                         race_mode=1,
                         race_time_sec=0,
                         start_delay_min=0,
                         start_delay_max=0,
                         staging_tones=0,
                         number_laps_win=0,
                         win_condition=WinCondition.NONE,
                         team_racing_mode=False)

# Import IMDTabler
if os.path.exists(IMDTABLER_JAR_NAME):  # if 'IMDTabler.jar' is available
    try:
        java_ver = subprocess.check_output('java -version', stderr=subprocess.STDOUT, shell=True)
        logger.info('Found installed: ' + java_ver.split('\n')[0].strip())
    except:
        java_ver = None
        logger.info('Unable to find java; for IMDTabler functionality try:')
        logger.info('sudo apt-get install openjdk-8-jdk')
    if java_ver:
        try:
            imdtabler_ver = subprocess.check_output( \
                        'java -jar ' + IMDTABLER_JAR_NAME + ' -v', \
                        stderr=subprocess.STDOUT, shell=True).rstrip()
            Use_imdtabler_jar_flag = True  # indicate IMDTabler.jar available
            logger.info('Found installed: ' + imdtabler_ver)
        except Exception as ex:
            logger.exception('Error checking IMDTabler:  ')
else:
    logger.info('IMDTabler lib not found at: ' + IMDTABLER_JAR_NAME)

# Clear any current laps from the database on each program start
# DB session commit needed to prevent 'application context' errors
db_reset_current_laps()

# Send initial profile values to nodes
current_profile = int(Options.get("currentProfile"))
on_set_profile({'profile': current_profile}, False)

# Set current heat on startup
if Database.Heat.query.first():
    RACE.current_heat = Database.Heat.query.first().id
    RACE.node_pilots = {}
    RACE.node_teams = {}
    for heatNode in Database.HeatNode.query.filter_by(heat_id=RACE.current_heat):
        RACE.node_pilots[heatNode.node_index] = heatNode.pilot_id

        if heatNode.pilot_id is not Database.PILOT_ID_NONE:
            RACE.node_teams[heatNode.node_index] = Database.Pilot.query.get(heatNode.pilot_id).team
        else:
            RACE.node_teams[heatNode.node_index] = None

# Normalize results caches
Results.normalize_cache_status(DB)

# Create LED object with appropriate configuration
strip = None
if Config.LED['LED_COUNT'] > 0:
    led_type = os.environ.get('RH_LEDS', 'ws281x')
    # note: any calls to 'Options.get()' need to happen after the DB initialization,
    #       otherwise it causes problems when run with no existing DB file
    led_brightness = int(Options.get("ledBrightness"))
    try:
        ledModule = importlib.import_module(led_type + '_leds')
        strip = ledModule.get_pixel_interface(config=Config.LED, brightness=led_brightness)
    except ImportError:
        try:
            ledModule = importlib.import_module('ANSI_leds')
            strip = ledModule.get_pixel_interface(config=Config.LED, brightness=led_brightness)
        except ImportError:
            ledModule = None
            logger.info('LED: disabled (no modules available)')
else:
    logger.info('LED: disabled (configured LED_COUNT is <= 0)')
if strip:
    # Initialize the library (must be called once before other functions).
    strip.begin()
    led_manager = LEDEventManager(Events, strip)
    led_effects = Plugins(prefix='led_handler')
    led_effects.discover()
    for led_effect in led_effects:
        led_manager.registerEffect(led_effect)
    init_LED_effects()
else:
    led_manager = NoLEDManager()

def start(port_val = Config.GENERAL['HTTP_PORT']):
    if not Options.get("secret_key"):
        Options.set("secret_key", unicode(os.urandom(50), errors='ignore'))

# start up VRx Control
vrx_controller = initVRxController()

if vrx_controller:
    Events.on(Evt.CLUSTER_JOIN, 'VRx', killVRxController)

def start(port_val = Config.GENERAL['HTTP_PORT']):
    if not Options.get("secret_key"):
        Options.set("secret_key", unicode(os.urandom(50), errors='ignore'))

    APP.config['SECRET_KEY'] = Options.get("secret_key")

    logger.info("Running http server at port " + str(port_val))

    Events.trigger(Evt.STARTUP)

    try:
        # the following fn does not return until the server is shutting down
        SOCKET_IO.run(APP, host='0.0.0.0', port=port_val, debug=True, use_reloader=False)
    except KeyboardInterrupt:
        logger.info("Server terminated by keyboard interrupt")
    except SystemExit:
        logger.info("Server terminated by system exit")
    except Exception as ex:
        logger.exception("Server exception:  ")

    Events.trigger(Evt.SHUTDOWN)
    print INTERFACE.get_intf_error_report_str(True)

# Start HTTP server
if __name__ == '__main__':
    start()<|MERGE_RESOLUTION|>--- conflicted
+++ resolved
@@ -1024,13 +1024,10 @@
             emit_callouts()
         elif load_type == 'imdtabler_page':
             emit_imdtabler_page(nobroadcast=True)
-<<<<<<< HEAD
         elif load_type == 'vrx_list':
             emit_vrx_list(nobroadcast=True)
-=======
         elif load_type == 'laps_statistic_data':
             emit_laps_statistic_data(nobroadcast=True)
->>>>>>> a6e05f32
         elif load_type == 'cluster_status':
             CLUSTER.emitStatus()
         elif load_type == 'hardware_log_init':
@@ -3996,7 +3993,7 @@
         }
     SOCKET_IO.emit('imdtabler_rating', emit_payload)
 
-<<<<<<< HEAD
+
 def emit_vrx_list(*args, **params):
     ''' get list of connected VRx devices '''
     if vrx_controller:
@@ -4036,7 +4033,11 @@
         logger.info("Set VRx {0} to node {1}".format(vrx_id, node))
     else:
         logger.error("Can't set VRx {0} to node {1}: Controller unavailable".format(vrx_id, node))
-=======
+    if ('nobroadcast' in params):
+        emit('laps_statistic_data', emit_payload)
+    else:
+        SOCKET_IO.emit('laps_statistic_data', emit_payload)
+
 def emit_laps_statistic_data(**params):
     total_top_fastes_laps = []
     laps_per_pilot = {}
@@ -4156,12 +4157,6 @@
         'top_pilot_fastes_lap_array': top_pilot_fastes_lap_array,
         'pilot_details_array':pilot_details_array
     }
->>>>>>> a6e05f32
-
-    if ('nobroadcast' in params):
-        emit('laps_statistic_data', emit_payload)
-    else:
-        SOCKET_IO.emit('laps_statistic_data', emit_payload)
 #
 # Program Functions
 #
