--- conflicted
+++ resolved
@@ -3373,18 +3373,11 @@
             if (not lap['deleted']) or lap.get('late_lap', False):
                 if not lap.get('late_lap', False):
                     last_lap_id = lap_number = lap['lap_number']
-<<<<<<< HEAD
                 if active_race.format and active_race.format.start_behavior == RHRace.StartBehavior.FIRST_LAP:
                     lap_number += 1
 
-                splits = get_splits(node, lap['lap_number'], True)
+                splits = get_splits(node_idx, lap['lap_number'], True)
                 if lap['lap_time'] > 0 and idx > 0 and lap['lap_time'] < fastest_lap_time:
-=======
-                    if active_race.format and active_race.format.start_behavior == StartBehavior.FIRST_LAP:
-                        lap_number += 1
-                    splits = get_splits(node_idx, lap['lap_number'], True)
-                    if lap['lap_time'] > 0 and idx > 0 and lap['lap_time'] < fastest_lap_time:
->>>>>>> dd0606e7
                         fastest_lap_time = lap['lap_time']
                         fastest_lap_index = idx
                 else:
@@ -3410,13 +3403,8 @@
                 'splits': splits
             })
 
-<<<<<<< HEAD
-        if node in active_race.node_pilots and active_race.node_pilots[node]:
-            pilot = RHData.get_pilot(active_race.node_pilots[node])
-=======
-        if len(active_race.node_pilots) and active_race.node_pilots[node_idx]:
+        if node_idx in active_race.node_pilots and active_race.node_pilots[node_idx]:
             pilot = RHData.get_pilot(active_race.node_pilots[node_idx])
->>>>>>> dd0606e7
             pilot_data = {
                 'id': pilot.id,
                 'name': pilot.name,
@@ -3428,12 +3416,8 @@
         current_laps.append({
             'laps': node_laps,
             'fastest_lap_index': fastest_lap_index,
-<<<<<<< HEAD
-            'pilot': pilot_data 
-=======
             'pilot': pilot_data,
             'finished_flag': active_race.get_node_finished_flag(node_idx)
->>>>>>> dd0606e7
         })
     current_laps = {
         'node_index': current_laps
@@ -3456,12 +3440,8 @@
     else:
         SOCKET_IO.emit('current_laps', emit_payload)
 
-<<<<<<< HEAD
-
-def get_splits(node, lap_id, lapCompleted):
-=======
+
 def get_splits(node_idx, lap_id, lapCompleted):
->>>>>>> dd0606e7
     splits = []
     if CLUSTER:
         for secondary_index in range(len(CLUSTER.secondaries)):
@@ -4418,13 +4398,7 @@
                         RACE.set_node_finished_flag(node.index)
 
                     lap_time_fmtstr = RHUtils.time_format(lap_time, RHData.get_option('timeFormat'))
-<<<<<<< HEAD
                     pilot_obj = RHData.get_pilot(pilot_id)
-=======
-                    lap_ts_fmtstr = RHUtils.time_format(lap_time_stamp, RHData.get_option('timeFormat'))
-                    pilot_obj = RHData.get_pilot(pilot_id)
-                    pilot_namestr = pilot_obj.callsign if pilot_obj else ""
->>>>>>> dd0606e7
 
                     lap_ok_flag = True
                     lap_late_flag = False
@@ -4435,43 +4409,14 @@
                                        .format(node.index+1, lap_number, lap_time_fmtstr, min_lap, node.under_min_lap_count))
                             if min_lap_behavior != 0:  # if behavior is 'Discard New Short Laps'
                                 lap_ok_flag = False
-<<<<<<< HEAD
-                        elif RACE.win_status == RHRace.WinStatus.DECLARED and (RACE.format.team_racing_mode or \
+
+                    if lap_ok_flag:
+
+                        if RACE.win_status == RHRace.WinStatus.DECLARED and (RACE.format.team_racing_mode or \
                                                                         node_finished_flag):
                             lap_late_flag = True  # "late" lap pass (after team race winner declared)
                             logger.info('Ignoring lap after team race winner declared: Node={}, lap={}, lapTime={}' \
                                        .format(node.index+1, lap_number, lap_time_fmtstr))
-
-                    if lap_ok_flag:
-=======
-
-                    if lap_ok_flag:
-
-                        if RACE.win_status == WinStatus.DECLARED and (RACE.format.team_racing_mode or \
-                                                                        node_finished_flag):
-                            lap_late_flag = True  # "late" lap pass (after race winner declared)
-                            if RACE.format.team_racing_mode and pilot_obj:
-                                t_str = ", Team " + pilot_obj.team
-                            else:
-                                t_str = ""
-                            logger.info('Ignoring lap after race winner declared: Node={}, lap={}, lapTime={}, sinceStart={}, source={}, pilot: {}{}' \
-                                       .format(node.index+1, lap_number, lap_time_fmtstr, lap_ts_fmtstr, \
-                                               INTERFACE.get_lap_source_str(source), pilot_namestr, t_str))
-
-                        if logger.getEffectiveLevel() <= logging.DEBUG:  # if DEBUG msgs actually being logged
-                            late_str = " (late lap)" if lap_late_flag else ""
-                            enter_fmtstr = RHUtils.time_format((node.enter_at_timestamp-RACE.start_time_monotonic)*1000, \
-                                                               RHData.get_option('timeFormat')) \
-                                           if node.enter_at_timestamp else "0"
-                            exit_fmtstr = RHUtils.time_format((node.exit_at_timestamp-RACE.start_time_monotonic)*1000, \
-                                                              RHData.get_option('timeFormat')) \
-                                           if node.exit_at_timestamp else "0"
-                            logger.debug('Lap pass{}: Node={}, lap={}, lapTime={}, sinceStart={}, abs_ts={:.3f}, source={}, enter={}, exit={}, dur={:.0f}ms, pilot: {}' \
-                                        .format(late_str, node.index+1, lap_number, lap_time_fmtstr, lap_ts_fmtstr, \
-                                                lap_timestamp_absolute, INTERFACE.get_lap_source_str(source), \
-                                                enter_fmtstr, exit_fmtstr, \
-                                                (node.exit_at_timestamp-node.enter_at_timestamp)*1000, pilot_namestr))
->>>>>>> dd0606e7
 
                         # emit 'pass_record' message (to primary timer in cluster, livetime, etc).
                         emit_pass_record(node, lap_number, lap_time_stamp)
@@ -4523,13 +4468,7 @@
                             if RACE.format.team_racing_mode:
                                 team_name = pilot_obj.team if pilot_obj else ""
                                 team_laps = RACE.team_results['meta']['teams'][team_name]['laps']
-<<<<<<< HEAD
                                 logger.debug('Team {} lap {}'.format(team_name, team_laps))
-=======
-                                if not lap_late_flag:
-                                    logger.debug('Lap pass: Node={}, lap={}, pilot={} -> Team {} lap {}' \
-                                          .format(node.index+1, lap_number, pilot_namestr, team_name, team_laps))
->>>>>>> dd0606e7
                                 # if winning team has been declared then don't announce team lap number
                                 if RACE.win_status == RHRace.WinStatus.DECLARED:
                                     team_laps = None
