@font-face {
	font-family: 'Barlow';
	font-style: normal;
	font-weight: 400;
	src: local(''),
			 url('fonts/BarlowRH-Light.woff2') format('woff2'),
			 url('fonts/BarlowRH-Light.woff') format('woff');
}

@font-face {
	font-family: 'Barlow';
	font-style: italic;
	font-weight: 400;
	src: local(''),
			 url('fonts/Barlow-LightItalic.woff2') format('woff2'),
			 url('fonts/Barlow-LightItalic.woff') format('woff');
}

@font-face {
	font-family: 'Barlow';
	font-style: normal;
	font-weight: 700;
	src: local(''),
			 url('fonts/BarlowRH-Bold.woff2') format('woff2'),
			 url('fonts/BarlowRH-Bold.woff') format('woff');
}

@font-face {
	font-family: 'Barlow';
	font-style: italic;
	font-weight: 700;
	src: local(''),
			 url('fonts/Barlow-BoldItalic.woff2') format('woff2'),
			 url('fonts/Barlow-BoldItalic.woff') format('woff');
}

[hidden] {
	display: none !important;
}

.uifield-password {
	-webkit-text-security: disc;
}

html {
	background: #fff;1
	color: #000;
	margin: 0;
	padding: 0;
	overflow-x: clip;
	font-family: 'Barlow', sans-serif;
	font-variant-numeric: tabular-nums;
}

@media (prefers-color-scheme: dark) {
	html {
		background: #333;
		color: #fff;
	}
}

body {
	font-size: 1.2em;
	margin: 0;
	padding: 0;
	display: flex;
	flex-direction: column;
	min-height: 100vh;
	max-width:100vw;
	overflow-x: clip;
}

body>* {
	width: 100%;
	box-sizing: border-box;
}

pre {
	white-space:pre-wrap;
}

img {
	max-width: 100%;
}

a {
	color: hsl(212.7, 67.8%, 29.2%);
	color: hsl(var(--hue_0), var(--sat_0), var(--lum_0_low));
}

a:hover {
	color: #ee7c28;
	color: hsl(var(--hue_1), var(--sat_1), var(--lum_1_low));
}

@media (prefers-color-scheme: dark) {
	a {
		color: hsl(var(--hue_0), var(--sat_0), var(--lum_1_high));
	}

	a:hover {
		color: hsl(var(--hue_1), var(--sat_1), var(--lum_1_high));
	}
}

h1, h2, h3, h4, h5, h6 {
	margin: 0;
}

h2 {
	padding: 0.25rem;
	background: #386fb6;
	color: #fff;
	position: relative;
	margin-bottom: 1rem;
	font-weight: 500;
	background: hsl(var(--hue_0), var(--sat_0), var(--lum_0_high));
	color: var(--contrast_0_high);
}

h2:before {
	content: '';
	display: block;
	position: absolute;
	z-index: -1;
	background: #386fb6;
	top: 0;
	bottom: 0;
	left: calc(calc(100vw - 100%) / -2);
	width: 100vw;
	background: hsl(var(--hue_0), var(--sat_0), var(--lum_0_high));
	color: var(--contrast_0_high);
}

*+h2 {
	margin-top: 4rem;
}

h3 {
	padding: 0.25rem;
	background: hsl(212.7, 67.8%, 29.2%);
	color: #fff;
	background: hsl(var(--hue_0), var(--sat_0), var(--lum_0_low));
	color: var(--contrast_0_low);
}

h4 {
	padding: 0.25rem;
	background: hsl(25, 85%, 55%);
	color: #000;
	background: hsl(var(--hue_1), var(--sat_1), var(--lum_1_high));
	color: var(--contrast_1_high);
}

table {
	border-collapse: collapse;
	min-width: 100%;
	border: solid 1px #d1d3d4;
}

@media (prefers-color-scheme: dark) {
	table {
		border-color: #4c4c4c;
	}
}

th {
	white-space: nowrap;
}

th, td {
	padding: 0.25em;
	text-align: right;
	border-top: solid 1px #d1d3d4;
	vertical-align: top;
}

@media (prefers-color-scheme: dark) {
	th, td {
		border-color: #4c4c4c;
	}
}

input, select, textarea {
	font: inherit;
	box-sizing: border-box;
	max-width: 100%;
}

input[type="text"],
input[type="password"],
input[type="number"],
textarea {
	width: 100%;
	border: solid 0.125em hsl(212.7, 67.8%, 29.2%);
	border-color: hsl(var(--hue_0), var(--sat_0), var(--lum_0_low));
	border-radius: 0.25rem;
	background: #fff;
	padding: 0.25rem 0.5rem;
	color: #000;
}

@media (prefers-color-scheme: dark) {
	input[type="text"],
	input[type="password"],
	input[type="number"],
	textarea {
		border-color: hsl(var(--hue_0), var(--sat_0), var(--lum_0_high));
		background: #000;
		color: #fff;
	}
}

input[type="range"] {
	width: 100%;
	padding: 0;
	margin: 0;
}

textarea {
	height: 6em;
	max-width: 30em;
}

input[type="checkbox"],
input[type="radio"] {
	width: auto;
	border: none;
	background: transparent;
	padding: 0;
}

select {
	width: 100%;
}

input:invalid,
textarea:invalid,
.value-invalid {
	border-color: hsl(13.1, 64.6%, 37.6%);
}

@media (prefers-color-scheme: dark) {
	input:invalid,
	textarea:invalid,
	.value-invalid {
		border-color: hsl(8.2, 86.5%, 53.7%);
	}
}

button, select, .button-like {
	border: solid 0.125em hsl(212.7, 67.8%, 29.2%);
	border-radius: 0.25rem;
	padding: 0.25em 0.5em;
	color: #fff;
	font-size: inherit;
	font-family: inherit;
	cursor: pointer;
	min-height: 2em;
	box-sizing: border-box;
	display: inline-block;
	vertical-align: middle;
	text-decoration: none;

	background: hsl(212.7, 67.8%, 29.2%);
	background: -moz-linear-gradient(top, hsl(213.8, 53.8%, 46.7%) 0%, hsl(212.7, 67.8%, 29.2%) 100%);
	background: -webkit-linear-gradient(top, hsl(213.8, 53.8%, 46.7%) 0%,hsl(212.7, 67.8%, 29.2%) 100%);
	background: linear-gradient(to bottom, hsl(213.8, 53.8%, 46.7%) 0%,hsl(212.7, 67.8%, 29.2%) 100%);

	border-color: hsl(var(--hue_0), var(--sat_0), var(--lum_0_low));
	background: hsl(var(--hue_0), var(--sat_0), var(--lum_0_low));
	background: -moz-linear-gradient(top, hsl(var(--hue_0), var(--sat_0), var(--lum_0_high)) 0%, hsl(var(--hue_0), var(--sat_0), var(--lum_0_low)) 100%);
	background: -webkit-linear-gradient(top, hsl(var(--hue_0), var(--sat_0), var(--lum_0_high)) 0%,hsl(var(--hue_0), var(--sat_0), var(--lum_0_low)) 100%);
	background: linear-gradient(to bottom, hsl(var(--hue_0), var(--sat_0), var(--lum_0_high)) 0%,hsl(var(--hue_0), var(--sat_0), var(--lum_0_low)) 100%);
	color: var(--contrast_0_low);
}

button svg {
	vertical-align: text-bottom;
}

.button-like {
	line-height: 1.8;
	padding: 0 0.5em;
}

.button-like:hover {
	color: #fff;
}

optgroup {
	font-family: inherit;
	background: hsl(var(--hue_0), var(--sat_0), var(--lum_0_high));
	color: var(--contrast_0_high);
	font-weight: 400;
}

option {
	font-family: inherit;
	background: hsl(212.7, 67.8%, 29.2%);
	color: #fff;
	background: hsl(var(--hue_0), var(--sat_0), var(--lum_0_low));
	color: var(--contrast_0_low);
}

button:disabled, input:disabled, select:disabled {
	border: solid 0.125em hsl(225, 1.8%, 43.5%);
	color: hsl(225, 1.8%, 10%);
	background: hsl(225, 1.8%, 80%);
	background: -moz-linear-gradient(top, hsl(225, 1.8%, 80%) 0%, hsl(225, 1.8%, 40%) 100%);
	background: -webkit-linear-gradient(top, hsl(225, 1.8%, 80%) 0%,hsl(225, 1.8%, 40%) 100%);
	background: linear-gradient(to bottom, hsl(225, 1.8%, 80%) 0%,hsl(225, 1.8%, 40%) 100%);
}

@media (prefers-color-scheme: dark) {
	button:disabled, input:disabled, select:disabled {
		color: hsl(225, 1.8%, 0%);
		background: hsl(225, 1.8%, 60%);
		background: -moz-linear-gradient(top, hsl(225, 1.8%, 60%) 0%, hsl(225, 1.8%, 30%) 100%);
		background: -webkit-linear-gradient(top, hsl(225, 1.8%, 60%) 0%,hsl(225, 1.8%, 30%) 100%);
		background: linear-gradient(to bottom, hsl(225, 1.8%, 60%) 0%,hsl(225, 1.8%, 30%) 100%);
	}
}

button.no-style {
	border: none;
	padding: 0;
	color: inherit;
	font-size: inherit;
	min-height: 0;
	display: block;
	background: transparent;
	text-align: inherit;
	font-weight: 500;
}

ol.form {
	padding: 0;
	list-style: none;
	max-width: 41em;
	margin: 0 auto;
}

ol.form>li {
	margin: 0.5rem 0;
}

ol.form label {
	font-weight: bold;
}

ol.form .desc {
	margin: 0;
	font-size: 0.75em;
	font-style: italic;
}

ol.form ul {
	width: 20em;
	list-style: none;
	padding: 0;
}

ol.form li+li {
	margin-top: 0.5em;
}

@media (min-width: 40em) {
	ol.form>li {
		display: flex;
		justify-content: space-between;
		align-items: flex-start;
	}

	ol.form .label-block {
		width: calc(100% - 21em);
		text-align: right;
		margin-right: 0.5em;
	}

	ol.form input,
	ol.form textarea,
	ol.form select {
		flex: 1 1 0;
		margin-left: 0.5em;
	}

	ol.form input[type="checkbox"],
	ol.form input[type="radio"] {
		width: auto;
	}

	ol.form > li > input[type="checkbox"] {
		flex: 0 0 auto;
		margin-right: auto;
	}

	ol.form > li > * + button {
		margin-left: 0.5em;
	}
}

::placeholder {
	color: inherit;
	font-style: oblique;
	opacity: 0.6;
}

::-moz-selection,
::selection {
	background: hsl(25, 85%, 55%);
	color: #fff;
	text-shadow: none;
	background: hsl(var(--hue_1), var(--sat_1), var(--lum_1_high));
	color: var(--contrast_1_high);
}

@media (prefers-color-scheme: dark) {
	::-moz-selection,
	::selection {
		background: hsl(var(--hue_1), var(--sat_1), var(--lum_1_low));
		color: var(--contrast_1_low);
	}
}

.popup {
	position: relative;
	background: #fff;
	color: #000;
	width: auto;
	max-width: 20em;
	margin: 1rem auto;
}

@media (prefers-color-scheme: dark) {
	.popup {
		background: #333;
		color: #fff;
	}
}

.popup h2 {
	margin-bottom: 0;
	padding: 0 2.5rem 0 0.5rem;
}

.popup h2::before {
	content: none;
}

.popup-content {
	padding: 0 1rem;
	overflow: clip;
	display: flow-root;
}

.panel {
	margin: 0;
	padding: 0;
}

.panel-header {
	padding: 0 0 1rem;
}

.collapsing .panel-header {
	cursor: pointer;
}

.panel-header h2 {
	margin-bottom: 0;
}

.panel-content {
	padding: 1em 0 1em;
}

.panel-header + .panel-content {
	padding-top: 0;
}

.panel-content.full-width {
	padding: 0 1em 1em;
	margin: 0 calc(50% - 50vw);
}

.panel-content > h3 {
	margin: 1rem 0;
}

.control-set {
	text-align: center;
}

.control-set > * {
	margin-bottom: 0.5rem;
}

.control-set > * + * {
	margin-left: 0.5rem;
}

.inline-control {
	margin: 0.5rem 0;
}

.table-wrap {
	overflow-x: auto;
}

.screen-reader-text {
	clip: rect(1px, 1px, 1px, 1px);
	position: absolute;
}

.screen-reader-text:focus {
	background-color: #f1f1f1;
	border-radius: 3px;
	box-shadow: 0 0 2px 2px rgba(0, 0, 0, 0.6);
	clip: auto;
	color: #21759b;
	display: block;
	font-size: 14px;
	font-weight: bold;
	height: auto;
	line-height: normal;
	padding: 15px 23px 14px;
	left: 5px;
	top: 5px;
	text-decoration: none;
	text-transform: none;
	width: auto;
	z-index: 100000;
}

.priority-message-interrupt {
	border: solid 0.125em hsl(13.1, 64.6%, 37.6%);
}

.priority-message-interrupt h2 {
	background: hsl(8.2, 86.5%, 53.7%);
	background: -moz-linear-gradient(top, hsl(8.2, 86.5%, 53.7%) 0%, hsl(13.1, 64.6%, 37.6%) 100%);
	background: -webkit-linear-gradient(top, hsl(8.2, 86.5%, 53.7%) 0%,hsl(13.1, 64.6%, 37.6%) 100%);
	background: linear-gradient(to bottom, hsl(8.2, 86.5%, 53.7%) 0%,hsl(13.1, 64.6%, 37.6%) 100%);
}

.mfp-close {
	color: #fff;
	width: 2.4rem;
	height: 1em;
	font-size: 1.2rem;
	line-height: 1;
	font-family: inherit;
	font-weight: bold;
}

.mfp-close-btn-in .mfp-close {
	color: #fff;
}

#banner-msg {
	border-top: solid 0.125em hsl(23.1, 64.6%, 37.6%);
	background: hsl(25, 85%, 55%);
	color: #000;
	padding: 0.5rem;
	text-align: center;
	position: fixed;
	bottom: 0;
	left: 0;
	right: 0;
	z-index: 900;
	display: none;
	border-bottom-color: hsl(var(--hue_1), var(--sat_1), var(--lum_1_low));
	background: hsl(var(--hue_1), var(--sat_1), var(--lum_1_high));
	color: var(--contrast_1_high);
}

@media (prefers-color-scheme: dark) {
	#banner-msg {
		border-bottom-color: hsl(var(--hue_1), var(--sat_1), var(--lum_1_high));
		background: hsl(var(--hue_1), var(--sat_1), var(--lum_1_low));
		color: var(--contrast_1_low);
	}
}

#banner-msg .message {
	padding: 0 1em;
}

#banner-dismiss {
	position: absolute;
	right: 0;
	top: 0;
	font-size: 1.2rem;
	width: 2rem;
	line-height: 2;
	font-weight: bold;
}

body>header {
	background: #000;
	color: #fff;
	display: flex;
	justify-content: space-between;
	align-items: center;
	padding: 0 0.5rem;
	position: relative;
	line-height: 1;
}

#timer-name {
	margin: 0.5rem 0;
	flex: 1 0 0;
	min-width: 12em;
	text-overflow: ellipsis;
	white-space: nowrap;
	overflow: clip;
	color: #fff;
	text-decoration: none;
}

#timer-name img {
	height: 1em;
	vertical-align: -0.1em;
}

.hamburger {
	display: none;
	padding: 0 2em 0 0;
	margin-right: 0.5rem;
	background: url(image/hamburger.svg) right center no-repeat;
	width: 8rem;
	text-align: right;
	border: none;
	margin-top: 0;
}

/* Top level nav */
nav {
	margin: 0;
	flex: 0 1 auto;
}

nav>ul {
	display: flex;
	flex-wrap: wrap;
	justify-content: flex-start;
	align-items: center;
	margin: 0;
	padding: 0;
	list-style: none;
}

nav>ul>li {
	margin: 0.5rem 1em;
	padding: 0;
}

nav a {
	color: #fff;
	text-decoration: none;
	display: block;
	transition: 0.1s linear all;
}

nav .extra {
	margin-left: auto;
}

/* Dropdowns */
nav>ul>li>ul {
	position: absolute;
	top: 1.4em;
	right: -9999px;
	opacity: 0;
	transition: 0.1s linear opacity;
	min-width: 18em;
	z-index: 1000;
	background: #000;
	color: #fff;
}

nav>ul>li {
	position: relative;
}

/* Top level nav items */
nav>ul>li > a {
	text-decoration: none;
}

/* Top level hover state, preserve hover state when hovering dropdown  */
nav>ul>li:hover>ul,
nav>ul>li:focus>ul,
ul.show-menu {
	right: 0;
	opacity: 0.99;
}

nav>ul>li>ul li {
	position: static;
}

@media (max-width: 60em){
	nav {
		margin: 0;
	}

	#timer-name {
		width: calc(100% - 9rem);
		min-width: 0;
	}
	.hamburger {
		display: block;
	}

	.nav-over .hamburger {
		background: url(image/close.svg) right center no-repeat;
	}

	#nav-main {
		display: none;
		position: absolute;
		z-index: 100;
		left: 0;
		right: 0;
		background: #000;
		top: 2.4rem;
		border-top: solid 1px #fff;
	}

	#nav-main li {
		width: 100%;
		margin: 0.5em;
	}

	.nav-over #nav-main {
		display: block;
	}

	nav>ul>li>ul {
		position: static;
		opacity: 1;
		min-width: 15em;
	}

	.extra>a {
		display: none;
	}
}

@media (max-width: 20em){
	#timer-name {
		flex: 0 0 1.2em;
	}

	.hamburger {
		width: calc(100% - 3.2em);
	}
}

.extra ul {
	border-top: solid 1px #fff;
	padding: 0.5em 1em;
	list-style: none;
}

.extra li {
	margin: 0.5em 0;
}

.admin-hide {
	display: none;
}

main {
	padding: 0 0.5em 1em;
	max-width: 59em;
	margin: 0 auto;
}

/* Socket status */

.socket-warning {
	text-align: center;
	padding: 1rem 0.25rem;
	border: solid 0.125em hsl(13.1, 64.6%, 37.6%);
	background: hsl(8.2, 86.5%, 53.7%);
	background: -moz-linear-gradient(top, hsl(8.2, 86.5%, 53.7%) 0%, hsl(13.1, 64.6%, 37.6%) 100%);
	background: -webkit-linear-gradient(top, hsl(8.2, 86.5%, 53.7%) 0%,hsl(13.1, 64.6%, 37.6%) 100%);
	background: linear-gradient(to bottom, hsl(8.2, 86.5%, 53.7%) 0%,hsl(13.1, 64.6%, 37.6%) 100%);
	color: #fff;
	position: fixed;
	top: 0;
	width: 100%;
	z-index: 10000;
}

/* Reset warning */

.restart-warning {
	text-align: center;
	padding: 1rem 0.25rem;
	border: solid 0.125em hsl(23.1, 64.6%, 37.6%);
	background: hsl(41.1, 86.2%, 54.5%);
	background: -moz-linear-gradient(top, hsl(41.1, 86.2%, 54.5%) 0%, hsl(23.1, 64.6%, 37.6%) 100%);
	background: -webkit-linear-gradient(top, hsl(41.1, 86.2%, 54.5%) 0%,hsl(23.1, 64.6%, 37.6%) 100%);
	background: linear-gradient(to bottom, hsl(41.1, 86.2%, 54.5%) 0%,hsl(23.1, 64.6%, 37.6%) 100%);
	color: #000;
	width: 100%;
	position: sticky;
	top: 0;
	width: 100%;
	z-index: 9000;
}

/* Home */

.page-home .header h1 {
	text-align: center;
	font-size: 1em;
	margin: 1rem 0;
}

.page-home .header h1 img {
	margin: 0 auto;
	padding: 0 3%;
	max-width: 94%;
	max-height: 40vw;
	width: auto;
	height: auto;
}

main.page-home {
	max-width: 35em;
}

.page-home h3 {
	font-size: 2em;
	padding: 0;
	color: inherit;
	background: transparent;
}

.page-home #description {
	margin: 1em 0;
}

.page-home .home-menu {
	max-width: 20em;
	margin: 1em auto;
	padding: 0;
	list-style: none;
}

.page-home .home-menu li {
	margin: 0.5em 0;
	padding: 0;
}

.page-home .home-menu li a {
	width: 100%;
	font-size: 1.2em;
	text-align: center;
}

@media (max-width: 30em) {
	.page-home .home-menu li a {
		font-size: 1em;
	}
}

/* Race */
.timing-clock {
	font-size: 3rem;
	background: #000;
	color: #fff;
	border-radius: 0.5rem;
	padding: 0.25em 0;
	display: block;
	text-align: center;
	font-weight: bold;
	margin: 0.5rem 0;
	position: relative;
}

.race-running .timing-clock {
	background: hsl(92.7, 67.8%, 29.2%);
}

.race-stopped .timing-clock {
	background: #9e3d22;
}

.timing-clock.staging {
	background: hsl(25, 85%, 55%);
	color: #000;
}

.timing-clock .warning {
	position: absolute;
	left: 0.25em;
	font-size: 1.2rem;
	text-align: left;
}

#next-round {
	white-space: nowrap;
	display: inline-block;
}

.round {
	margin-bottom: 1rem;
}

.race-results {
	display: flex;
	flex-wrap: wrap;
	margin: 0 -0.25rem;
	justify-content: center;
}

.leaderboard .pilot {
	text-align: left;
}

.node {
	box-sizing: border-box;
	min-width: 7em;
	max-width: 24em;
	margin: 0.5rem 0;
	padding: 0 0.25rem;
	flex: 1 0 7em;
	align-self: flex-start;
}

.node-controls {
	margin-top: 0.25em;
}

.enter-exit-control {
	display: flex;
	justify-content: space-between;
	align-items: baseline;
	margin: 0.25em -0.25em;
	flex-wrap: wrap;
	font-size: 1rem;
}

.enter-exit-control > *{
	margin: 0.25em;
}

.enter-exit-control label {
	text-align: left;
	flex: 1 0;
}

.enter-exit-control input {
	width: 4em;
}

.enter-exit-control button {
	margin-left: auto;
}

.node-controls .catch-passes {
	display: flex;
	flex-wrap: wrap;
	justify-content: space-around;
	margin: 0.25em -0.25em;
}

.catch-pass {
	margin: 0.25em;
}

#schedule_m {
	width: 4em;
	text-align: right;
}

#schedule_s {
	width: 3em;
	text-align: right;
}

@media (max-width: 42em) {
	.compact-field input {
		width: 100%;
	}
}

@media (max-width: 137em) {
	.node:first-child:nth-last-child(16),
	.node:first-child:nth-last-child(16) ~ .node {
		flex: 0 auto;
		width: 12.5%;
	}
}

@media (max-width: 129em) {
	.node:first-child:nth-last-child(15),
	.node:first-child:nth-last-child(15) ~ .node {
		flex: 0 auto;
		width: 12.5%;
	}
}

@media (max-width: 120em) {
	.node:first-child:nth-last-child(14),
	.node:first-child:nth-last-child(14) ~ .node {
		flex: 0 auto;
		width: 14.2857%;
	}
}

@media (max-width: 112em) {
	.node:first-child:nth-last-child(13),
	.node:first-child:nth-last-child(13) ~ .node {
		flex: 0 auto;
		width: 14.2857%;
	}
}

@media (max-width: 103em) {
	.node:first-child:nth-last-child(12),
	.node:first-child:nth-last-child(12) ~ .node {
		flex: 0 auto;
		width: 16.6667%;
	}
}

@media (max-width: 95em) {
	.node:first-child:nth-last-child(11),
	.node:first-child:nth-last-child(11) ~ .node {
		flex: 0 auto;
		width: 16.6667%;
	}
}

@media (max-width: 86em) {
	.node:first-child:nth-last-child(10),
	.node:first-child:nth-last-child(10) ~ .node {
		flex: 0 auto;
		width: 20%;
	}
}

@media (max-width: 78em) {
	.node:first-child:nth-last-child(9),
	.node:first-child:nth-last-child(9) ~ .node {
		flex: 0 auto;
		width: 20%;
	}
}

@media (max-width: 69em) {
	.node:first-child:nth-last-child(1) {
		flex: 0 auto;
		width: 100%;
	}

	.node:first-child:nth-last-child(2),
	.node:first-child:nth-last-child(2) ~ .node {
		flex: 0 auto;
		width: 50%;
	}

	.node:first-child:nth-last-child(4),
	.node:first-child:nth-last-child(4) ~ .node,
	.node:first-child:nth-last-child(7),
	.node:first-child:nth-last-child(7) ~ .node,
	.node:first-child:nth-last-child(8),
	.node:first-child:nth-last-child(8) ~ .node,
	.node:first-child:nth-last-child(10),
	.node:first-child:nth-last-child(10) ~ .node,
	.node:first-child:nth-last-child(11),
	.node:first-child:nth-last-child(11) ~ .node,
	.node:first-child:nth-last-child(12),
	.node:first-child:nth-last-child(12) ~ .node,
	.node:first-child:nth-last-child(16),
	.node:first-child:nth-last-child(16) ~ .node {
		flex: 0 auto;
		width: 25%;
	}

	.node:first-child:nth-last-child(13),
	.node:first-child:nth-last-child(13) ~ .node,
	.node:first-child:nth-last-child(14),
	.node:first-child:nth-last-child(14) ~ .node,
	.node:first-child:nth-last-child(15),
	.node:first-child:nth-last-child(15) ~ .node {
		width: 20%;
	}
}

@media (max-width: 53em) {
	.node:first-child:nth-last-child(3),
	.node:first-child:nth-last-child(3) ~ .node,
	.node:first-child:nth-last-child(5),
	.node:first-child:nth-last-child(5) ~ .node,
	.node:first-child:nth-last-child(6),
	.node:first-child:nth-last-child(6) ~ .node,
	.node:first-child:nth-last-child(9),
	.node:first-child:nth-last-child(9) ~ .node,
	.node:first-child:nth-last-child(11),
	.node:first-child:nth-last-child(11) ~ .node,
	.node:first-child:nth-last-child(12),
	.node:first-child:nth-last-child(12) ~ .node {
		flex: 0 auto;
		width: 33.3333%;
	}
}

@media (max-width: 45em) {
	.node:first-child:nth-last-child(13),
	.node:first-child:nth-last-child(13) ~ .node,
	.node:first-child:nth-last-child(14),
	.node:first-child:nth-last-child(14) ~ .node,
	.node:first-child:nth-last-child(15),
	.node:first-child:nth-last-child(15) ~ .node {
		width: 33.3333%;
	}
}

@media (max-width: 36em) {
	.node:first-child:nth-last-child(7),
	.node:first-child:nth-last-child(7) ~ .node,
	.node:first-child:nth-last-child(8),
	.node:first-child:nth-last-child(8) ~ .node,
	.node:first-child:nth-last-child(10),
	.node:first-child:nth-last-child(10) ~ .node,
	.node:first-child:nth-last-child(16),
	.node:first-child:nth-last-child(16) ~ .node {
		width: 33.3333%;
	}

	.node:first-child:nth-last-child(4),
	.node:first-child:nth-last-child(4) ~ .node{
		width: 50%;
	}
}

@media (max-width: 27em) {
	.node:first-child:nth-last-child(3),
	.node:first-child:nth-last-child(3) ~ .node,
	.node:first-child:nth-last-child(5),
	.node:first-child:nth-last-child(5) ~ .node,
	.node:first-child:nth-last-child(6),
	.node:first-child:nth-last-child(6) ~ .node,
	.node:first-child:nth-last-child(7),
	.node:first-child:nth-last-child(7) ~ .node,
	.node:first-child:nth-last-child(8),
	.node:first-child:nth-last-child(8) ~ .node,
	.node:first-child:nth-last-child(9),
	.node:first-child:nth-last-child(9) ~ .node,
	.node:first-child:nth-last-child(10),
	.node:first-child:nth-last-child(10) ~ .node,
	.node:first-child:nth-last-child(11),
	.node:first-child:nth-last-child(11) ~ .node,
	.node:first-child:nth-last-child(12),
	.node:first-child:nth-last-child(12) ~ .node,
	.node:first-child:nth-last-child(13),
	.node:first-child:nth-last-child(13) ~ .node,
	.node:first-child:nth-last-child(14),
	.node:first-child:nth-last-child(14) ~ .node,
	.node:first-child:nth-last-child(15),
	.node:first-child:nth-last-child(15) ~ .node,
	.node:first-child:nth-last-child(16),
	.node:first-child:nth-last-child(16) ~ .node {
		width: 50%;
	}
}

@media (max-width: 19em) {
	.node:first-child:nth-last-child(1),
	.node:first-child:nth-last-child(1) ~ .node,
	.node:first-child:nth-last-child(2),
	.node:first-child:nth-last-child(2) ~ .node,
	.node:first-child:nth-last-child(3),
	.node:first-child:nth-last-child(3) ~ .node,
	.node:first-child:nth-last-child(4),
	.node:first-child:nth-last-child(4) ~ .node,
	.node:first-child:nth-last-child(5),
	.node:first-child:nth-last-child(5) ~ .node,
	.node:first-child:nth-last-child(6),
	.node:first-child:nth-last-child(6) ~ .node,
	.node:first-child:nth-last-child(7),
	.node:first-child:nth-last-child(7) ~ .node,
	.node:first-child:nth-last-child(8),
	.node:first-child:nth-last-child(8) ~ .node,
	.node:first-child:nth-last-child(8),
	.node:first-child:nth-last-child(8) ~ .node,
	.node:first-child:nth-last-child(9),
	.node:first-child:nth-last-child(9) ~ .node,
	.node:first-child:nth-last-child(10),
	.node:first-child:nth-last-child(10) ~ .node,
	.node:first-child:nth-last-child(11),
	.node:first-child:nth-last-child(11) ~ .node,
	.node:first-child:nth-last-child(12),
	.node:first-child:nth-last-child(12) ~ .node,
	.node:first-child:nth-last-child(13),
	.node:first-child:nth-last-child(13) ~ .node,
	.node:first-child:nth-last-child(14),
	.node:first-child:nth-last-child(14) ~ .node,
	.node:first-child:nth-last-child(15),
	.node:first-child:nth-last-child(15) ~ .node,
	.node:first-child:nth-last-child(16),
	.node:first-child:nth-last-child(16) ~ .node {
		width: 100%;
	}
}

.node h3,
.node h4,
.node h5 {
	padding: 0.25rem;
	background: hsl(25, 85%, 55%);
	color: #000;
	white-space: nowrap;
	overflow: clip;
	font-size: 1rem;
	background: hsl(var(--hue_1), var(--sat_1), var(--lum_1_high));
	color: var(--contrast_1_high);
}

@media (prefers-color-scheme: dark) {
	.node h3,
	.node h4,
	.node h5 {
		background: hsl(var(--hue_1), var(--sat_1), var(--lum_1_low));
		color: var(--contrast_1_low);
	}
}

.node h5 {
	background: #9e3d22;
	color: #fff;
	background: hsl(var(--hue_1), var(--sat_1), var(--lum_1_low));
	color: var(--contrast_1_low);
}

@media (prefers-color-scheme: dark) {
	.node h5 {
		background: hsl(var(--hue_1), var(--sat_1), var(--lum_1_high));
		color: var(--contrast_1_high);
	}
}

.datarow {
	font-size: 1rem;
}

.datarow td:first-child {
	text-align: left;
}

.item-blocks select,
.item-blocks input {
	flex: 1;
	min-width: 0;
}

.item-blocks .set_method {
	flex: 0 0 5em;
	margin-right: auto;
}

.item-blocks .set_rank {
	flex: 0 0 5em;
}

.item-blocks .unlock {
	flex: 0 0 auto;
	width: 2em;
}

.unlock svg {
	height: 1em;
}

.eye-icon {
	background: none;
	border: none;
	color: var(--contrast_1_high);
}

.eye-icon svg {
	height: 1em;
}

.item-blocks .duplicate {
	flex: 0 0 auto;
}

.page-rounds .node table {
	margin-top: 0;
}

.race-results h4 {
	overflow: clip;
}

.race-header {
	margin: 0.25rem -0.125rem 0;
	display: flex;
	justify-content: flex-end;
	flex-wrap: wrap;
}

.race-header>* {
	margin: 0 0.125rem 0.25rem;
}

#heat_list {
	list-style: none;
	margin: 1em 0;
	padding: 0;
}

#heat_list>li {
	margin: 1em 0;
	padding: 0;
}

#heat_list ol.heats {
	padding-top: 1em;
}

.heats {
	padding: 0;
	list-style: none;
	display: flex;
	flex-wrap: wrap;
	margin: 0 -0.25em;
}

.heats>li {
	width: calc(20% - 0.5em);
	margin: 0 0.25em 0.5em;
	padding: 0;
	box-sizing: border-box;
}

.heats h3 {
	position: relative;
}

@media (max-width: 68em){
	.heats>li {
		width: calc(25% - 0.5em);
	}
}

@media (max-width: 48em){
	.heats>li {
		width: calc(33.3333% - 0.5em);
	}
}

@media (max-width: 36em){
	.heats>li {
		width: calc(50% - 0.5em);
	}
}

@media (max-width: 23em){
	.heats>li {
		width: 100%;
	}
}

ol.heat-edit-list {
	margin: 1rem 0;
}

ol.heat-edit-list>li {
	position: relative;
	width: calc(33.3333% - 0.5em);
}

#heat_edit_form>li {
	width: 100%;
}

.heat-edit {
	position: relative;
}

.heat-edit>h4,
.heat-edit>ol {
	flex-basis: 100%;
}

.heat-edit>.set_heat_name {
	position: absolute;
	top: 0;
	left: 0;
	width: calc(100% - 6.5rem);
	background: transparent;
	border: transparent;
	color: var(--contrast_1_high);
	font-weight: bold;
}

.heat-edit>h4 {
	color: transparent;
	font-size: 1.17em;
}

@media (max-width: 54em){
	ol.heat-edit-list>li {
		width: calc(50% - 0.5em);
	}
}

@media (max-width: 35em){
	ol.heat-edit-list>li {
		width: 100%;
	}
}

.pilots .new-pilot-container,
.new-class-container,
.heats .new_heat_container {
	display: flex;
	align-items: center;
	justify-content: center;
	border: dotted 0.125em #d1d3d4;
}

.new-pilot-container>button,
.new-class-container>button,
.new_heat_container>button {
	margin: 1rem;
}

@media (prefers-color-scheme: dark) {
	.pilots .new-pilot-container,
	.new-class-container,
	.heats .new_heat_container {
		border-color: #4c4c4c;
	}
}

.heats>li {
	border: solid 0.0625em #d1d3d4;
}

@media (prefers-color-scheme: dark) {
	.heats>li {
		border-color: #4c4c4c;
	}
}

.heats ol,
.heats ul {
	font-size: 1rem;
	padding: 0.5rem 0.5rem 0;
	list-style: none;
	border-top: none;
}

.heats ol li,
.heats ul li {
	display: flex;
	justify-content: space-between;
	align-items: center;
	margin: 0 0 0.5rem;
}

.heats .channel-block {
	width: 2.5em;
	margin-right: 0.5rem;
	position: relative;
}

.heats .channel-block .fr {
	clip: rect(1px, 1px, 1px, 1px);
	position: absolute;
}

@media (pointer: coarse), (hover: none) {
	.heats .channel-block:focus::after,
	.heats .channel-block:hover::after {
		content: attr(title);
		position: absolute;
		z-index: 10;
		left: calc(100% - 1px);
		color: hsl(var(--hue_1), var(--sat_1), var(--lum_1_low));
		background-color: var(--contrast_1_low);
		border: solid 1px hsl(var(--hue_1), var(--sat_1), var(--lum_1_low));
		padding: 0.25rem;
	}
	@media (prefers-color-scheme: dark) {
		.heats .channel-block:focus::after,
		.heats .channel-block:hover::after {
			color: hsl(var(--hue_1), var(--sat_1), var(--lum_1_high));
			background-color: var(--contrast_1_high);
			border: solid 1px hsl(var(--hue_1), var(--sat_1), var(--lum_1_high));
		}
	}
}

.heats .pilot-name {
	flex: 1;
}

.heats label.auto_frequency {
	margin: 0.25rem;
	display: block;
}

.heats label.coop_best_field {
	font-size: 1.2em;
	margin: 0 0.5rem 0 0;
}

.pilots {
	padding: 0;
	list-style: none;
	display: flex;
	flex-wrap: wrap;
	margin: 0 -0.25em;
}

.pilots li {
	width: calc(20% - 0.5em);
	margin: 0 0.25em 0.5em;
	padding: 0.25rem;
	border: solid 0.0625em #d1d3d4;
	border-radius: 0.5rem;
	box-sizing: border-box;
	display: flex;
	flex-wrap: wrap;
}

@media (prefers-color-scheme: dark) {
	.pilots li {
		border-color: #4c4c4c;
	}
}

@media (max-width: 68em){
	.pilots li {
		width: calc(25% - 0.5em);
	}
}

@media (max-width: 48em){
	.pilots li {
		width: calc(33.3333% - 0.5em);
	}
}

@media (max-width: 36em){
	.pilots li {
		width: calc(50% - 0.5em);
	}
}

@media (max-width: 23em){
	.pilots li {
		width: 100%;
	}
}

.pilots li .callsign {
	flex-basis: 100%;
}

.pilots li .name {
	flex-basis: 100%;
	font-size: 0.75em;
	color: hsl(213.8, 53.8%, 46.7%);
	color: hsl(var(--hue_0), var(--sat_0), var(--lum_0_high));
}

.custom_attr {
	margin:0.25rem 0;
	display: flex;
	flex-basis: 100%;
	flex-wrap: wrap;
}

.custom_attr .desc {
	margin: 0;
	font-size: 0.75em;
	font-style: italic;
}

.custom_attr input:not([type="checkbox"]),
.custom_attr select {
	flex-basis: 100%;
}

.custom_attr [type="checkbox"] {
	order: -1;
	flex: 0 1 auto;
	margin-right: 0.5rem;
}

@media (max-width: 45em) {
	.responsive-wrap th {
		font-size: 0.75em;
	}
}

@media (max-width: 38em) {
	.responsive-wrap {
		font-size: 1rem;
		overflow: auto;
	}
	.responsive-wrap th {
		font-size: 0.75em;
	}
	.responsive-wrap .behind {
		display: none;
	}
}

.page-heats .race_classes>ol {
	padding: 0;
	list-style: none;
	display: flex;
	flex-wrap: wrap;
	align-items: flex-start;
	margin: 0 -0.25em;
}

.page-heats .race_classes>ol>li {
	width: calc(33.3333% - 0.5em);
	margin: 0 0.25em 0.5em;
	padding: 0;
	box-sizing: border-box;
	display: flex;
	flex-wrap: wrap;
	align-items: flex-start;
}

.race_formats>ul {
	padding: 0;
	list-style: none;
	display: flex;
	flex-wrap: wrap;
	align-items: flex-start;
	margin: 0 -0.25em;
}

#unclassified_heats>ol,
.race_classes>ol {
	padding: 0;
	list-style: none;
}

#unclassified_heats>ol>li,
.race_classes>ol>li {
	margin: 1rem 0;
	position: relative;
}

.actions {
	position: absolute;
	top: 0.25rem;
	right: 0.25em;
	font-size: 0.9rem;
	z-index: 90;
}

.actions button {
	margin-left:0.5em;
	font-weight: bold;
}

@media(min-width:30em) {
	.page-format .race_classes>ol>li {
		display: grid;
		grid-template-columns: repeat(2, minmax(0, 1fr));
		row-gap: 0.5rem;
		column-gap: 0.75rem;
	}

	.race_classes h3 {
		grid-column: 1 / -1;
		grid-row: 1;
	}

	.race_classes .set_race_class_name {
		grid-column: 1 / -1;
		grid-row: 1;
		max-width: calc(100% - 4.25rem);
	}

	.race_classes .set_race_class_description {
		grid-column: 1;
		grid-row: 2 / span 5;
		height: 100%;
	}

	.race_classes .field-format {
		grid-column: 2;
		grid-row: 2;
	}

	.race_classes .field-ranking {
		grid-column: 2;
		grid-row: 3;
	}

	.race_classes .field-round-type {
		grid-column: 2;
		grid-row: 4;
	}

	.race_classes .field {
		display: flex;
		align-items: center;
	}

	.race_classes .field label {
		flex: 0 0 33%;
	}

	.race_classes .field :nth-child(2) {
		flex: 1;
	}

	.race_classes .field :not(:first-child) {
		margin-left: 0.5em;
	}

	.race_classes .field-rounds {
		grid-column: 2;
		grid-row: 5;
	}

	.race_classes .field-advance {
		grid-column: 2;
		grid-row: 6;
	}

	.race_classes .attrs {
		grid-column: 1 / -1;
		grid-row: 7;
		columns: 19rem;
		gap: 1rem;
	}

	.race_classes .attrs>.custom_attr {
		display: inline-flex;
		width: 100%;
	}

	.race_classes .heat-edit-selectors {
		grid-column: 1 / -1;
		grid-row: 8;
	}

	.race_classes .recents {
		grid-column: 1 / -1;
		grid-row: 9;
	}
}

.race_classes h3 {
	/* position: sticky;
	top: 0;
	z-index: 100; */
}

.heat-edit-selectors {
	display: flex;
}

.race_classes h3>button,
.race_classes .heats h4>button,
#unclassified_heats .heats h4>button {
	position: absolute;
	right: 0.25em;
	font-size: 0.8rem;
}

.race_formats>ul>li {
	width: calc(33.3333% - 0.5em);
	margin: 0 0.25em 0.5em;
	padding: 0;
	box-sizing: border-box;
	display: flex;
	flex-wrap: wrap;
	align-items: flex-start;
}

.race_classes>ol>li>h3,
.race_classes>ol>li>.set_race_class_name,
.race_classes>ol>li>.set_race_class_description,
.race_formats>ul>li>h3 {
	flex-basis: 100%;
}

.page-format .race_classes h3 {
	color: transparent;
}

.race_classes>ol>li>.set_race_class_name {
	background: transparent;
	border: transparent;
	color: var(--contrast_0_low);
	font-weight: bold;
}

.race_classes>ol>li>*,
.race_formats>ul>li>* {
	flex: 1;
}

.race_classes>ol>li>.duplicate_class {
	flex: 0;
}

@media (max-width: 30em){
	.race_classes>ol>li,
	.race_formats>ul>li {
		width: 100%;
	}
}

.class-info,
.format-info {
	border: solid 0.0625em #d1d3d4;
	border-top: none;
	padding: 0 1em;
	overflow: clip;
}

@media (prefers-color-scheme: dark) {
	.class-info,
	.format-info {
		border-color: #4c4c4c;
	}
}

.class-info .description {
	margin: 0.5em 0;
	padding-bottom: 1em;
	border-bottom: solid 0.0625em #d1d3d4;
}

@media (prefers-color-scheme: dark) {
	.class-info .description {
		border-color: #4c4c4c;
	}
}

.format-info {
	padding: 1em;
	list-style: none;
}

.format-info>li {
	display: flex;
	flex-wrap: wrap;
}

.format-info .label {
	font-weight: 700;
	margin-right: 0.25em;
}

.format-info .label::after {
	content: ':';
}

.format-info .value {
	text-align: right;
	margin-left: auto;
}

.event-leaderboard {
	margin-bottom: 1em;
}

.node-list {
	display: flex;
	flex-wrap: wrap;
	margin: 0 -0.25rem;
	justify-content: center;
}

.simulate_lap {
	font-size: 1rem;
}

.lap_0 {
	background: #eee;
}

@media (prefers-color-scheme: dark) {
	.lap_0 {
		background: #666;
	}
}

.from_start {
	display: block;
	font-size: 0.75em;
}

.after-time-expired {
	background: #eee;
}

@media (prefers-color-scheme: dark) {
	.after-time-expired {
		background: #666;
	}
}

.late-lap {
	text-decoration: line-through;
}

.lap-deleted {
	background: #d1d3d4;
}

@media (prefers-color-scheme: dark) {
	.lap-deleted {
		background: #4c4c4c;
	}
}

@media (prefers-color-scheme: dark) {
	.lap_split {
		color: #999;
	}
}

.restore_deleted_lap {
	float: left;
}

.btn-danger {
	border: solid 0.125em hsl(13.1, 64.6%, 37.6%);
	background: hsl(8.2, 86.5%, 53.7%);
	background: -moz-linear-gradient(top, hsl(8.2, 86.5%, 53.7%) 0%, hsl(13.1, 64.6%, 37.6%) 100%);
	background: -webkit-linear-gradient(top, hsl(8.2, 86.5%, 53.7%) 0%,hsl(13.1, 64.6%, 37.6%) 100%);
	background: linear-gradient(to bottom, hsl(8.2, 86.5%, 53.7%) 0%,hsl(13.1, 64.6%, 37.6%) 100%);
	color: #fff;
}

.btn-warning {
	border: solid 0.125em hsl(23.1, 64.6%, 37.6%);
	background: hsl(41.1, 86.2%, 54.5%);
	background: -moz-linear-gradient(top, hsl(41.1, 86.2%, 54.5%) 0%, hsl(23.1, 64.6%, 37.6%) 100%);
	background: -webkit-linear-gradient(top, hsl(41.1, 86.2%, 54.5%) 0%,hsl(23.1, 64.6%, 37.6%) 100%);
	background: linear-gradient(to bottom, hsl(41.1, 86.2%, 54.5%) 0%,hsl(23.1, 64.6%, 37.6%) 100%);
	color: #000;
}

.rssi-graph {
	width: 100%;
	height: 10rem;
	background: #000;
	position: relative;
}

.rssi-graph.page {
	height: 3rem;
}

.rssi-graph canvas {
	width: 100%;
	height: 100%;
	display: block;
}

.rssi-graph button {
	position: absolute;
	bottom: 0.25em;
	left: 0.25em;
	color: #fff;
	z-index: 1;
	background: transparent;
	border: none;
}

.graph-key {
	background: #000;
	color: #fff;
	padding: 0.5em 0;
	border-radius: 0.5rem;
	display: flex;
	flex-wrap: wrap;
	justify-content: space-around;
	font-size: 0.75em;
}

.graph-key li {
	display: inline-block;
	margin: 0 0.5em;
	text-align: center;
}

.graph-key li span {
	display: inline-block;
	width: 0.75em;
	height: 0.75em;
	border-radius: 0.25rem;
}

.crossing {
	text-align: center;
	color: #fff;
	background: hsl(212.7, 67.8%, 29.2%);
	background: hsl(var(--hue_0), var(--sat_0), var(--lum_0_low));
	color: var(--contrast_0_low);
}

.crossing.is-crossing {
	background: hsl(25, 85%, 55%);
	color: #000;
	background: hsl(var(--hue_1), var(--sat_1), var(--lum_1_high));
	color: var(--contrast_1_high);
}

.min-lap-warning {
	background: hsl(25, 85%, 55%);
	color: #000;
	background: hsl(var(--hue_1), var(--sat_1), var(--lum_1_high));
	color: var(--contrast_1_high);
}

@media (prefers-color-scheme: dark) {
	.min-lap-warning {
		background: hsl(var(--hue_1), var(--sat_1), var(--lum_1_low));
		color: var(--contrast_1_low);
	}
}

.page-marshal td:not(:last-child) {
	cursor: pointer;
}

.invalid {
	opacity: 0.2;
	pointer-events: none;
}

.lap-highlighted td:first-child::before {
	content: "\25B6 ";
	font-size: 0.75em;
	vertical-align: top;
	margin-right: 0.25rem;
	color: hsl(var(--hue_0), var(--sat_0), var(--lum_0_high));
	background: var(--contrast_0_high);
	border-radius: 2.5em;
	padding: 0.25em;
	line-height: 1;
	position: absolute;
	display: block;
	width: 1em;
	height: 1em;
}

@media (prefers-color-scheme: dark) {
	.lap-highlighted td:first-child::before {
		color: hsl(var(--hue_0), var(--sat_0), var(--lum_0_low));
		background: var(--contrast_0_low);
	}
}

.node-warnings {
	text-align: left;
	background: hsl(25, 85%, 55%);
	color: #000;
	margin: 0;
	padding: 0.5em 0.5em 0.5em 1.5em;
	font-size: 1rem;
	background: hsl(var(--hue_1), var(--sat_1), var(--lum_1_high));
	color: var(--contrast_1_high);
}

@media (prefers-color-scheme: dark) {
	.node-warnings {
		background: hsl(var(--hue_1), var(--sat_1), var(--lum_1_low));
		color: var(--contrast_1_low);
	}
}

.node-warnings li+li {
	margin-top: 0.5em;
}

.page-race tr.lap td:first-child {
	display: none;
}

.channel-block {
	background: #9e3d22;
	color: #fff;
	display: inline-block;
	line-height: 1;
	vertical-align: top;
	text-align: center;
	display: flex;
	flex-wrap: wrap;
	justify-content: space-around;
	align-items: center;
	background: hsl(var(--hue_1), var(--sat_1), var(--lum_1_low));
	color: var(--contrast_1_low);
}

@media (prefers-color-scheme: dark) {
	.channel-block {
		background: hsl(var(--hue_1), var(--sat_1), var(--lum_1_high));
		color: var(--contrast_1_high);
	}
}

.channel-block .ch {
	font-size: 1.2em;
	font-weight: bold;
	margin: 0.25rem;
}

.channel-block .fr {
	font-size: 0.75em;
	margin-top: 0;
	margin: 0 0.25rem 0.25rem;
}

.page-race .channel-block {
	display: inline-flex;
	border-radius: 0.25rem;
	flex: 1;
}

.tuning-detail .popup-content {
	padding: 1rem;
}

.page-racepublic h2 {
	margin-top: 0;
}

.control-set select {
	width: auto;
}

.form-note {
	text-align: center;
	font-style: italic;
	margin-bottom: 2em;
}

.form-note.emphasis {
	margin: 1em 0;
	background: #eee;
	overflow: auto;
}

@media (prefers-color-scheme: dark) {
	.form-note.emphasis {
		background: #444;
	}
}

.form-note.emphasis ul {
	padding: 0;
}

.form-note.emphasis li {
	list-style: none;
	margin: 0.5rem 0;
}

th.speak,
td.speak {
	width: 2.2em;
}

.pilot-info-inline {
	display: flex;
	justify-content: space-between;
	margin-bottom: 0.25em;
}

.pilot-info-inline:not(:first-of-type) {
	margin-top: 0.25em;
}

.pilot-info-inline button, .delete_pilot {
	margin-left: 0.25em;
}

.pilot-team {
	display: flex;
	justify-content: center;
	align-items: center;
	flex: 1;
}

.pilot-team label {
	margin-right: 0.5em;
}

.pilots input {
	flex: 1 1 0;
	min-width: 0;
}

.calibration-guide {
	margin-top: 0.5rem;
	max-width: 41em;
	margin: 0 auto;
}

.calibration-guide th,
.calibration-guide td {
	text-align: left;
	font-size: 0.75em;
}

#practice-warning,
.race_status_message {
	text-align: center;
	justify-content: center;
	display: flex;
	flex-wrap: wrap;
	font-weight: bold;
}

#practice-warning,
.race_status_message>* {
	margin: 0.5em 1em;
}

.swatch {
	padding: 1em;
	display: inline-block;
}

.primary-color {
	background: hsl(var(--hue_0), var(--sat_0), var(--lum_0_low));
	background: -moz-linear-gradient(top, hsl(var(--hue_0), var(--sat_0), var(--lum_0_high)) 0%, hsl(var(--hue_0), var(--sat_0), var(--lum_0_low)) 100%);
	background: -webkit-linear-gradient(top, hsl(var(--hue_0), var(--sat_0), var(--lum_0_high)) 0%,hsl(var(--hue_0), var(--sat_0), var(--lum_0_low)) 100%);
	background: linear-gradient(to bottom, hsl(var(--hue_0), var(--sat_0), var(--lum_0_high)) 0%,hsl(var(--hue_0), var(--sat_0), var(--lum_0_low)) 100%);
	color: var(--contrast_0_low);
}
.secondary-color {
	background: hsl(var(--hue_1), var(--sat_1), var(--lum_1_low));
	background: -moz-linear-gradient(top, hsl(var(--hue_1), var(--sat_1), var(--lum_1_high)) 0%, hsl(var(--hue_1), var(--sat_1), var(--lum_1_low)) 100%);
	background: -webkit-linear-gradient(top, hsl(var(--hue_1), var(--sat_1), var(--lum_1_high)) 0%,hsl(var(--hue_1), var(--sat_1), var(--lum_1_low)) 100%);
	background: linear-gradient(to bottom, hsl(var(--hue_1), var(--sat_1), var(--lum_1_high)) 0%,hsl(var(--hue_1), var(--sat_1), var(--lum_1_low)) 100%);
	color: var(--contrast_1_low);
}

button .narrow {
	display: none;
}
button .wide {
	display: inline;
}

@media (max-width: 45em) {
	button .narrow {
		display: inline;
	}
	button .wide {
		display: none;
	}
}

#actions>ul {
	list-style: none;
	padding: 0;
	display: grid;
	grid-template-columns: 1fr;
	gap: 0.5rem;
}

@media(min-width: 42em) {
	#actions>ul {
		grid-template-columns: 1fr 1fr;
	}
}

#actions>ul>li {
	margin: 0;
	padding: 0;
	display: flex;
	flex-wrap: wrap;
	align-content: flex-start;
}

.action > select:first-of-type {
	order: -2;
	flex: 1 1 0;
}

.action > .delete-action {
	order: -1;
	flex: 0 0 auto;
}

.action > fieldset {
	flex: 1 1 0;
}

#db-management {
	list-style: none;
	padding: 0;
}

#db-management > * {
	margin: 0.5rem;
	padding: 0.25rem;
	border: solid 0.0625em #d1d3d4;
	border-radius: 0.5rem;
}

@media (prefers-color-scheme: dark) {
	#db-management > * {
		border-color: #4c4c4c;
	}
}

#db-management h3 {
	margin-bottom: 0.5rem;
}

@media(min-width: 40em) {
	#db-management {
		display: flex;
		flex-wrap: wrap;
	}

	#db-management > * {
		flex: 0 0 auto;
		width: calc(50% - 2.5rem);
	}
}

@media (max-width: 70em) {
	#db-management ol.form > li {
		display: block;
	}

	#db-management ol.form .label-block {
		width: auto;
		text-align: left;
		margin: 0 0 0.25rem 0;
	}

	#db-management ol.form input,
	#db-management ol.form textarea,
	#db-management ol.form select {
		margin-left: 0;
	}

	#db-management .control-set {
		text-align: left;
	}
}

/* Marshaling */

#race-graph {
	background: #222;
}

#race-display {
	display: flex;
	flex-wrap: wrap;
	margin: 0 -0.5em;
}

#race-header {
	width: 100%;
	margin: 0 0.5em;
}

#race-view {
	flex: 1 1 24em;
	margin: 0 0.5em 1em;
}

.sidebar-controls {
	flex: 0 1 11em;
	margin: 0 0.5em;
}

.control-block {
	margin: 0 0 1em;
}

.control-block h3 {
	margin: 0 0 0.5em;
	background: hsl(var(--hue_1), var(--sat_1), var(--lum_1_low));
	color: var(--contrast_1_low);
}

.control-block button {
	margin-top: 0.5em;
	display: inline-block;
}

@media (max-width: 48em) {
	.sidebar-controls {
		display: flex;
		flex-wrap: wrap;
		justify-content: flex-start;
		align-items: flex-start;
		flex: 1 1 auto;
		margin: 0 0.25em;
		display: flex;
		flex-wrap: wrap;
	}

	.control-block {
		flex: 0 1 11em;
		margin: 0 0.25em 1em;
	}
}

footer {
	margin-top: auto;
	text-align: center;
	font-size: 0.75em;
}

footer a {
	color: inherit;
}

footer .rh-logo {
	display: inline-block;
	margin: 0 0.25em;
}

footer svg {
	height: 2.5em;
	vertical-align: -0.75em;
}

.page-docs pre {
	background: #eee;
	padding: 1rem;
	overflow: auto;
}

@media (prefers-color-scheme: dark) {
	.page-docs pre {
		background: #222;
	}
}

.LED-color span,
.LED-chase span {
	display: block;
	min-width: 1.2em;
	height: 1.2em;
	margin: 0;
}

.LED-chase span {
	background: url(image/chase.svg) center no-repeat;
}

.led img {
	display: block;
	margin: 0;
}

.callout-items .control-block {
	display: flex;
	gap: 0.5rem;
	width: 20em;
}

.callout-items button {
	margin-top: 0;
}

.callout-items .play_callout {
	order: -1;
}

.vrx-header {
	font-size: 0.8rem;
	padding: 0.25em;
	text-align: center;
	color: #fff;
	background: hsl(212.7, 67.8%, 29.2%);
	background: hsl(var(--hue_0), var(--sat_0), var(--lum_0_low));
	color: var(--contrast_0_low);
}

.vrx-header.has-unlocked {
	background: hsl(25, 85%, 55%);
	color: #000;
	background: hsl(var(--hue_1), var(--sat_1), var(--lum_1_high));
	color: var(--contrast_1_high);
}

.vrx-list {
	list-style: none;
	padding: 0;
	margin: 1rem -0.5rem;
	display: flex;
	flex-wrap: wrap;
}

.vrx-list>li {
	margin: 0.5rem;
	padding: 0;
	font-size: 0.9rem;
}

.vrx-list td {
	text-align: left;
}

.vrx-list table>tr:first-child>th,
.vrx-list table>tr:first-child>td {
	border-top: 0;
}

#cluster-status>ul {
	list-style: none;
	padding: 0;
	margin: 1rem -0.5rem;
	display: flex;
	flex-wrap: wrap;
	justify-content: center;
}

#cluster-status>ul>li {
	margin: 0.5rem;
	padding: 0;
	font-size: 0.9rem;
	max-width: 30em;
	padding: 0.5rem 0.5rem 0;
	border: solid 0.0625em #d1d3d4;
	border-radius: 0.5rem;
}

@media (prefers-color-scheme: dark) {
	#cluster-status>ul>li {
		border-color: #4c4c4c;
	}
}

.tinytable {
	margin: 0;
	padding: 0;
	list-style: none;
}

.tinytable .label {
	text-align: left;
	font-weight: bold;
}

.tinytable .data {
	text-align: left;
	margin: 0 0 0.25em 1em;
}

@media(min-width: 20em) {
	#cluster-status>ul>li {
		flex: 1 0 23em;
	}

	.tinytable>li {
		display: flex;
		flex-wrap: wrap;
		margin-bottom: 0.5em;
	}

	.tinytable .label {
		flex: 1 1 auto;
		margin-bottom: 0.25em;
	}

	.tinytable .data {
		flex: 1 1 auto;
		text-align: right;
	}
}

button.color-picker {
	width: 2em;
	padding: 0;
	background: transparent;
}

#color-picker {
	padding: 0.5em;
	display: flex;
	flex-wrap: wrap;
	justify-content: space-between;
}

#color-picker > * {
	flex-basis: 100%;
}

#color-picker-swatch {
	width: 100%;
	height: 2em;
	background: hsl(var(--color-picker-hue), var(--color-picker-sat), var(--color-picker-lum));
	margin: 0.5em 0;
}

#color-picker-hex {
	width: 5em;
}

#color-picker-confirm,
#color-picker-hex {
	flex-basis: auto;
}

.heat-plan-result {
	max-width: 32em;
}

.heat-plan td {
	vertical-align: middle;
}

.heat-plan td.calc_to {
	width: 1.1em;
	text-align: center;
}

.heat-plan td.channel {
	max-width: 2.2rem;
}

.heat-plan .channel-block {
	border-radius: 0.25rem;
	background: hsl(var(--hue_0), var(--sat_0), var(--lum_0_low));
	color: var(--contrast_0_low);
}

@media (prefers-color-scheme: dark) {
	.heat-plan .channel-block {
		background: hsl(var(--hue_0), var(--sat_0), var(--lum_0_high));
		color: var(--contrast_0_high);
	}
}

.heat-plan .pilot-name {
	text-align: left;
}

.no-freq .channel-block {
	background-color: #999;
	color: #333;
}

.freq-change .channel-block {
	background: hsl(var(--hue_1), var(--sat_1), var(--lum_1_low));
	color: var(--contrast_1_low);
}

@media (prefers-color-scheme: dark) {
	.freq-change .channel-block {
		background: hsl(var(--hue_1), var(--sat_1), var(--lum_1_high));
		color: var(--contrast_1_high);
	}
}

.no-pilot .pilot-name {
	opacity: 0.5;
}

<<<<<<< HEAD
ul.plugin-list {
=======
.settings-list {
	list-style: none;
	padding: 0;
}

#plugin-list>ul {
>>>>>>> 7cc1477d
	margin: 0;
	padding: 0;
	list-style: none;
}

ul.plugin-list>li {
	margin: 0.5rem 0;
	padding: 0.25rem;
	border: solid 0.0625em #d1d3d4;
	border-radius: 0.5rem;
}

@media (prefers-color-scheme: dark) {
	ul.plugin-list>li {
		border-color: #4c4c4c;
	}
}

.plugin-list h3 {
	background: transparent;
	padding: 0;
	color: inherit;
}

.plugin-list li.load-fail {

}

.plugin-list .main-info {
	margin: 0.25rem 0;
	padding: 0.25rem;
}

.plugin-list .author {
	font-size: 0.9rem;
}

.plugin-list .details {
	margin: 0.25rem 0;
	display: flex;
	flex-wrap: wrap;
	align-content: flex-start;
}

.plugin-list .details .description {
	flex-basis: 100%;
	padding: 0.25rem;
}

.plugin-list .details .repository,
.plugin-list .details .documentation,
.plugin-list .details .website,
.plugin-list .details .license {
	font-size: 0.9rem;
	padding: 0.25rem;
}

.plugin-list .status {
	margin: 0.25rem 0;
	padding: 0.25rem;
	font-size: 0.9rem;
	border-radius: 0.25rem;
}

.plugin-list .load-fail .status {
	background: hsl(25, 85%, 55%);
	color: #000;
	background: hsl(var(--hue_1), var(--sat_1), var(--lum_1_high));
	color: var(--contrast_1_high);
}

@media (prefers-color-scheme: dark) {
	.plugin-list .load-fail .status {
		background: hsl(var(--hue_1), var(--sat_1), var(--lum_1_low));
		color: var(--contrast_1_low);
	}
}

@media(min-width:60em) {
	ul.plugin-list {
	}
	ul.plugin-list>li {
		display: grid;
		grid-template-columns: 1fr 2fr;
	}
	.plugin-list .main-info {
		grid-column: 1;
	}
	.plugin-list .details {
		grid-column: 2;
	}
	.plugin-list .status {
		grid-row: 2;
		grid-column: 1 / -1;
	}
}

.dialog-content {
	padding: 1rem;
}

.popup .notice {
	text-align: center;
	vertical-align: middle;
	font-weight: bold;
	padding: 0.5rem;
	background: hsl(41.1, 86.2%, 54.5%);
	background: -moz-linear-gradient(top, hsl(41.1, 86.2%, 54.5%) 0%, hsl(23.1, 64.6%, 37.6%) 100%);
	background: -webkit-linear-gradient(top, hsl(41.1, 86.2%, 54.5%) 0%,hsl(23.1, 64.6%, 37.6%) 100%);
	background: linear-gradient(to bottom, hsl(41.1, 86.2%, 54.5%) 0%,hsl(23.1, 64.6%, 37.6%) 100%);
	color: #000;
}

.popup .warning {
	background: hsl(8.2, 86.5%, 53.7%);
	background: -moz-linear-gradient(top, hsl(8.2, 86.5%, 53.7%) 0%, hsl(13.1, 64.6%, 37.6%) 100%);
	background: -webkit-linear-gradient(top, hsl(8.2, 86.5%, 53.7%) 0%,hsl(13.1, 64.6%, 37.6%) 100%);
	background: linear-gradient(to bottom, hsl(8.2, 86.5%, 53.7%) 0%,hsl(13.1, 64.6%, 37.6%) 100%);
	color: #fff;
}

.dialog-actions {
	display: flex;
	align-items: center;
	justify-content: center;
}

.dialog-actions > * {
	margin: 0.5rem 0.5rem 0;
}

#message-notification {
	position: fixed;
	bottom: 0.5rem;
	left: 0.5rem;
	width: auto;
	z-index: 950;
	padding: 0.5rem;
	min-width: 2em;
	text-align: center;
	border-radius: 2em;
	background-color: hsl(var(--hue_1), var(--sat_1), var(--lum_1_high));
	color: var(--contrast_1_high);
	text-decoration: none;
	min-width: 2em;
	font-weight: bold;
}

#message-center {
	max-width: 40rem;
}

#message-center .popup-content {
	margin-top: 1rem;
}

#message-queue {
	margin: 1rem 0;
	padding: 0;
	list-style: none;
}

#message-queue>li {
	margin: 0.5rem 0;
	padding: 0;
	display: flex;
}

#message-queue>li>button {
	margin-left: auto;
}

.mfp-content #parameters {
	max-width: 43em;
}

/* ************* */
/* Print Styling */
/* ************* */

@media print {
	pre, blockquote {
		border: 1px solid #999;
		page-break-inside: avoid;
	}

	thead {
		display: table-header-group;
	}

	tr, img {
		break-inside: avoid;
	}

	img {
		max-width: 100% !important;
	}

	@page {
		margin: 0.5cm;
	}

	p, h2, h3 {
		orphans: 3;
		widows: 3;
	}

	h2, h3 {
		break-after: avoid;
	}

	hr {
		border-top: solid 0.0625em;
	}

	#banner-msg,
	body>header {
		display: none;
	}

	.panel-content {
		display: block !important;
	}

	.unprinted {
		display: none !important;
	}
}<|MERGE_RESOLUTION|>--- conflicted
+++ resolved
@@ -2678,16 +2678,12 @@
 	opacity: 0.5;
 }
 
-<<<<<<< HEAD
-ul.plugin-list {
-=======
 .settings-list {
 	list-style: none;
 	padding: 0;
 }
 
-#plugin-list>ul {
->>>>>>> 7cc1477d
+ul.plugin-list {
 	margin: 0;
 	padding: 0;
 	list-style: none;
