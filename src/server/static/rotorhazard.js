--- conflicted
+++ resolved
@@ -1723,45 +1723,22 @@
 		for (var i in keyNames) {
 			if (this.frequencies[keyNames[i]] == frequency) {
 				var fObj = this.getFObjbyKey(keyNames[i]);
-<<<<<<< HEAD
 				if (fObj) return fObj;
 			}
 		}
 		return {
 			key: __("X"),
-=======
-
-				return fObj;
-			}
-		}
-		return {
-			key: null,
->>>>>>> ae6c00ba
 			fString: "n/a",
 			band: null,
 			channel: null,
 			frequency: frequency
-<<<<<<< HEAD
-		}
-=======
-		};
->>>>>>> ae6c00ba
+		}
 	},
 	buildSelect: function() {
 		var output = '<option value="0">' + __('Disabled') + '</option>';
 		var keyNames = Object.keys(this.frequencies);
 		for (var i in keyNames) {
-<<<<<<< HEAD
 			output += '<option value="' + keyNames[i] + ':' + this.frequencies[keyNames[i]] + '">' + keyNames[i] + ' ' + this.frequencies[keyNames[i]] + '</option>';
-=======
-			if (this.frequencies[keyNames[i]] == 0) {
-				output += '<option value="0">' + __('Disabled') + '</option>';
-			} else if (this.frequencies[keyNames[i]] == 'n/a') {
-				output += '<option value="n/a">' + __('N/A') + '</option>';
-			} else {
-				output += '<option value="' + keyNames[i] + ':' + this.frequencies[keyNames[i]] + '">' + keyNames[i] + ' ' + this.frequencies[keyNames[i]] + '</option>';
-			}
->>>>>>> ae6c00ba
 		}
 		output += '<option value="n/a">' + __('N/A') + '</option>';
 		return output;
