--- conflicted
+++ resolved
@@ -1190,8 +1190,8 @@
 
 function playStageToneOnSecond(time_s){
 	if (time_s * 10 % 10 == 0) {
-		if( rotorhazard.use_mp3_tones){
-			sound_stage.play();
+		if (rotorhazard.use_mp3_tones) {
+			play_mp3_beep(sound_stage, rotorhazard.tone_volume);
 		} else {
 			play_beep(100, 440, rotorhazard.tone_volume, 'triangle');
 		}
@@ -1208,18 +1208,7 @@
 		if (timer.hidden_staging
 			&& timer.staging_tones == TONES_ALL) {
 			// beep every second during staging if timer is hidden
-<<<<<<< HEAD
 			playStageToneOnSecond(timer.time_s);
-=======
-			if (timer.time_s * 10 % 10 == 0) {
-				if (rotorhazard.use_mp3_tones) {
-					play_mp3_beep(sound_stage, rotorhazard.tone_volume);
-				}
-				else {
-					play_beep(100, 440, rotorhazard.tone_volume, 'triangle');
-				}
-			}
->>>>>>> cf4066ba
 		} else if (timer.time_s == -30
 			|| timer.time_s == -20
 			|| timer.time_s == -10) {
@@ -1227,21 +1216,10 @@
 		} else if (timer.staging_tones == TONES_ALL
 			&& timer.time_s >= -5) {
 			// staging beep for last 5 seconds before start
-<<<<<<< HEAD
 			playStageToneOnSecond(timer.time_s);
 		} else if (timer.staging_tones == TONES_3_2_1
 			&& timer.time_s >= -3) {
 			playStageToneOnSecond(timer.time_s);
-=======
-			if (timer.time_s * 10 % 10 == 0) {
-				if (rotorhazard.use_mp3_tones) {
-					play_mp3_beep(sound_stage, rotorhazard.tone_volume);
-				}
-				else {
-					play_beep(100, 440, rotorhazard.tone_volume, 'triangle');
-				}
-			}
->>>>>>> cf4066ba
 		}
 	} else if (timer.time_s == 0 ||
 		(!timer.count_up && timer.time_s == timer.duration)
@@ -1256,18 +1234,7 @@
 	} else {
 		if (!timer.count_up) {
 			if (timer.time_s <= 5) { // Final seconds
-<<<<<<< HEAD
 				playStageToneOnSecond(timer.time_s);
-=======
-				if (timer.time_s * 10 % 10 == 0) {
-					if (rotorhazard.use_mp3_tones) {
-						play_mp3_beep(sound_stage, rotorhazard.tone_volume);
-					}
-					else {
-						play_beep(100, 440, rotorhazard.tone_volume, 'triangle');
-					}
-				}
->>>>>>> cf4066ba
 			} else if (timer.time_s == 10) { // announce 10s only when counting down
 				if (rotorhazard.voice_race_timer != 0)
 					speak('<div>10 ' + __l('Seconds') + '</div>', true);
