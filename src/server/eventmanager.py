--- conflicted
+++ resolved
@@ -89,15 +89,9 @@
                         self.eventThreads.pop(token, False)
 
                 if handler['priority'] < 100:
-<<<<<<< HEAD
-                    self.run_handler(handler['handlerFn'], args)
+                    self.run_handler(handler['handler_fn'], args)
                 else:
-                    greenlet = gevent.spawn(self.run_handler, handler['handlerFn'], args)
-=======
-                    handler['handler_fn'](args)
-                else:
-                    greenlet = gevent.spawn(handler['handler_fn'], args)
->>>>>>> d97e0d51
+                    greenlet = gevent.spawn(self.run_handler, handler['handler_fn'], args)
                     self.eventThreads[greenlet.minimal_ident] = {
                         'name': threadName,
                         'thread': greenlet
