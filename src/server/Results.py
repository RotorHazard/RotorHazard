--- conflicted
+++ resolved
@@ -352,7 +352,6 @@
             race_format = rhDataObj.get_raceFormat(current_format)
         else:
             race_format = None
-<<<<<<< HEAD
 
         # Map laps to race and pilot
         race_laps_map = {}
@@ -367,22 +366,6 @@
                 race_laps_map[lap.race_id] = {}
                 race_laps_map[lap.race_id][lap.pilot_id] = [lap]
 
-=======
-
-        # Map laps to race and pilot
-        race_laps_map = {}
-        all_laps = rhDataObj.get_active_savedRaceLaps()
-        for lap in all_laps:
-            if lap.race_id in race_laps_map:
-                if lap.pilot_id in race_laps_map[lap.race_id]:
-                    race_laps_map[lap.race_id][lap.pilot_id].append(lap)
-                else:
-                    race_laps_map[lap.race_id][lap.pilot_id] = [lap]
-            else:
-                race_laps_map[lap.race_id] = {}
-                race_laps_map[lap.race_id][lap.pilot_id] = [lap]
-
->>>>>>> efe0c57c
         for pilot in rhDataObj.get_pilots():
             # find hole shots
             holeshot_laps = []
@@ -392,7 +375,7 @@
             total_laps = 0
             race_starts = 0
             total_points = 0
-<<<<<<< HEAD
+
 
             for race in selected_races:
                 if race.id not in race_laps_map:
@@ -411,42 +394,15 @@
                 if len(pilotraces):
                     pilot_race_crossings = race_laps_map[race.id][pilot.id]
 
-=======
-
-            for race in selected_races:
-                if race.id not in race_laps_map:
-                    continue
-
-                if pilot.id not in race_laps_map[race.id]:
-                    continue
-
-                if race_format:
-                    this_race_format = race_format
-                else:
-                    this_race_format = rhDataObj.get_raceFormat(race.format_id)
-
-                pilotraces = selected_pilotraces[race.id]
-
-                if len(pilotraces):
-                    pilot_race_crossings = race_laps_map[race.id][pilot.id]
-
->>>>>>> efe0c57c
                     for pilotrace in pilotraces:
                         if pilotrace.pilot_id == pilot.id:
                             pilotnode = pilotrace.node_index
                             do_gevent_sleep(0)
 
                             race_laps = []
-                            for lap in pilot_race_crossings:
+                            for lap in pilot_crossings:
                                 if lap.pilotrace_id == pilotrace.id:
                                     race_laps.append(lap) 
-<<<<<<< HEAD
-                            race_laps = []
-                            for lap in pilot_race_crossings:
-                                if lap.pilotrace_id == pilotrace.id:
-                                    race_laps.append(lap) 
-=======
->>>>>>> efe0c57c
 
                             total_laps += len(race_laps)
 
@@ -468,7 +424,6 @@
                             for lap in pilot_race_crossings:
                                 if lap.id not in holeshot_laps:
                                     pilot_race_laps.append(lap)
-<<<<<<< HEAD
                         else:
                             pilot_race_laps = pilot_race_crossings
 
@@ -484,23 +439,6 @@
                     else:
                         logger.warning("Cached results not available for points generation in 'calc_leaderboard()'")
 
-=======
-                        else:
-                            pilot_race_laps = pilot_race_crossings
-
-                    if not USE_ROUND:
-                        results = rhDataObj.get_results_savedRaceMeta(race)
-                        if results:
-                            for line in results[results['meta']['primary_leaderboard']]:
-                                if line['pilot_id'] == pilot.id: 
-                                    total_points += line['points']
-                                    break
-                            if total_points:
-                                meta_points_flag = True 
-                        else:
-                            logger.warning("Cached results not available for points generation in 'calc_leaderboard()'")
-                            
->>>>>>> efe0c57c
                 pilot_crossings += pilot_race_crossings
                 pilot_laps += pilot_race_laps
 
