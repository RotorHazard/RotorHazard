#
# Results generators and caching
#

import copy
import json
import gevent
import Database
import Options
import RHUtils
from RHUtils import catchLogExceptionsWrapper
import logging
from monotonic import monotonic
from Language import __
from eventmanager import Evt, EventManager
from RHRace import RaceStatus, WinCondition, WinStatus

Events = EventManager()

logger = logging.getLogger(__name__)

class CacheStatus:
    INVALID = 'invalid'
    VALID = 'valid'

def invalidate_all_caches(DB):
    ''' Check all caches and invalidate any paused builds '''
    for race in Database.SavedRaceMeta.query.all():
        race.cacheStatus = CacheStatus.INVALID

    for heat in Database.Heat.query.all():
        heat.cacheStatus = CacheStatus.INVALID

    for race_class in Database.RaceClass.query.all():
        race_class.cacheStatus = CacheStatus.INVALID

    DB.session.commit()

    Options.set("eventResults_cacheStatus", CacheStatus.INVALID)

    Events.trigger(Evt.CACHE_CLEAR)

    logger.debug('All Result caches invalidated')

def normalize_cache_status(DB):
    ''' Check all caches and invalidate any paused builds '''
    for race in Database.SavedRaceMeta.query.all():
        if race.cacheStatus != CacheStatus.VALID:
            race.cacheStatus = CacheStatus.INVALID

    for heat in Database.Heat.query.all():
        if heat.cacheStatus != CacheStatus.VALID:
            heat.cacheStatus = CacheStatus.INVALID

    for race_class in Database.RaceClass.query.all():
        if race_class.cacheStatus != CacheStatus.VALID:
            race_class.cacheStatus = CacheStatus.INVALID

    if Options.get("eventResults_cacheStatus") != CacheStatus.VALID:
        Options.set("eventResults_cacheStatus", CacheStatus.INVALID)

    DB.session.commit()

    global FULL_RESULTS_CACHE_VALID
    FULL_RESULTS_CACHE_VALID = False

    logger.debug('All Result caches normalized')

def build_result_cache(DB, **params):
    return {
        'results': calc_leaderboard(DB, **params),
        'cacheStatus': CacheStatus.VALID
    }

@catchLogExceptionsWrapper
def build_race_results_caches(DB, params):
    global FULL_RESULTS_CACHE
    FULL_RESULTS_CACHE = False
    token = monotonic()
    timing = {
        'start': token
    }

    race = Database.SavedRaceMeta.query.get(params['race_id'])
    heat = Database.Heat.query.get(params['heat_id'])
    if heat.class_id != Database.CLASS_ID_NONE:
        race_class = Database.RaceClass.query.get(heat.class_id)

    race.cacheStatus = token
    heat.cacheStatus = token
    if heat.class_id != Database.CLASS_ID_NONE:
        race_class.cacheStatus = token
    Options.set("eventResults_cacheStatus", token)
    DB.session.commit()

    # rebuild race result
    gevent.sleep()
    timing['race'] = monotonic()
    if race.cacheStatus == token:
        raceResult = build_result_cache(DB, heat_id=params['heat_id'], round_id=params['round_id'])
        race.results = raceResult['results']
        race.cacheStatus = raceResult['cacheStatus']
        DB.session.commit()
    logger.debug('Race cache built in %fs', monotonic() - timing['race'])

    # rebuild heat summary
    gevent.sleep()
    timing['heat'] = monotonic()
    if heat.cacheStatus == token:
        heatResult = build_result_cache(DB, heat_id=params['heat_id'])
        heat.results = heatResult['results']
        heat.cacheStatus = heatResult['cacheStatus']
        DB.session.commit()
    logger.debug('Heat cache built in %fs', monotonic() - timing['heat'])

    # rebuild class summary
    if heat.class_id != Database.CLASS_ID_NONE:
        if race_class.cacheStatus == token:
            gevent.sleep()
            timing['class'] = monotonic()
            classResult = build_result_cache(DB, class_id=heat.class_id)
            race_class.results = classResult['results']
            race_class.cacheStatus = classResult['cacheStatus']
            DB.session.commit()
        logger.debug('Class cache built in %fs', monotonic() - timing['class'])

    # rebuild event summary
    gevent.sleep()
    timing['event'] = monotonic()
    Options.set("eventResults", json.dumps(calc_leaderboard(DB)))
    Options.set("eventResults_cacheStatus", CacheStatus.VALID)
    logger.debug('Event cache built in %fs', monotonic() - timing['event'])

    logger.debug('Built result caches in {0}: Race {1}, Heat {2}, Class {3}, Event'.format(monotonic() - timing['start'], params['race_id'], params['heat_id'], heat.class_id))

def calc_leaderboard(DB, **params):
    ''' Generates leaderboards '''
    USE_CURRENT = False
    USE_ROUND = None
    USE_HEAT = None
    USE_CLASS = None

    if ('current_race' in params):
        USE_CURRENT = True

    if ('class_id' in params):
        USE_CLASS = params['class_id']
    elif ('round_id' in params and 'heat_id' in params):
        USE_ROUND = params['round_id']
        USE_HEAT = params['heat_id']
    elif ('heat_id' in params):
        USE_ROUND = None
        USE_HEAT = params['heat_id']

    # Get profile (current), frequencies (current), race query (saved), and race format (all)
    if USE_CURRENT:
        profile = params['current_profile']
        profile_freqs = json.loads(profile.frequencies)
        RACE = params['current_race']
        race_format = RACE.format
    else:
        if USE_CLASS:
            race_query = Database.SavedRaceMeta.query.filter_by(class_id=USE_CLASS)
            if race_query.count() >= 1:
                current_format = Database.RaceClass.query.get(USE_CLASS).format_id
            else:
                current_format = None
        elif USE_HEAT:
            if USE_ROUND:
                race_query = Database.SavedRaceMeta.query.filter_by(heat_id=USE_HEAT, round_id=USE_ROUND)
                current_format = race_query.first().format_id
            else:
                race_query = Database.SavedRaceMeta.query.filter_by(heat_id=USE_HEAT)
                if race_query.count() >= 1:
                    heat_class = race_query.first().class_id
                    if heat_class:
                        current_format = Database.RaceClass.query.get(heat_class).format_id
                    else:
                        current_format = None
                else:
                    current_format = None
        else:
            race_query = Database.SavedRaceMeta.query
            current_format = None

        selected_races = race_query.all()
        racelist = [r.id for r in selected_races]

        if current_format:
            race_format = Database.RaceFormat.query.get(current_format)
        else:
            race_format = None

    gevent.sleep()
    # Get the pilot ids for all relevant races
    # Add pilot callsigns
    # Add pilot team names
    # Get total laps for each pilot
    # Get hole shot laps
    pilot_ids = []
    callsigns = []
    nodes = []
    team_names = []
    max_laps = []
    current_laps = []
    holeshots = []

    for pilot in Database.Pilot.query.filter(Database.Pilot.id != Database.PILOT_ID_NONE):
        gevent.sleep()
        if USE_CURRENT:
            laps = []
            for node_index in RACE.node_pilots:
                if RACE.node_pilots[node_index] == pilot.id and node_index < RACE.num_nodes:
                    laps = RACE.get_active_laps()[node_index]
                    break

            if laps:
                max_lap = len(laps) - 1
            else:
                max_lap = 0

            current_heat = Database.HeatNode.query.filter_by(heat_id=RACE.current_heat, pilot_id=pilot.id).first()
            if current_heat and profile_freqs["f"][current_heat.node_index] != RHUtils.FREQUENCY_ID_NONE:
                pilot_ids.append(pilot.id)
                callsigns.append(pilot.callsign)
                nodes.append(current_heat.node_index)
                team_names.append(pilot.team)
                max_laps.append(max_lap)
                current_laps.append(laps)
        else:
            # find hole shots
            holeshot_laps = []
            pilotnode = None
            for race in racelist:
                pilotraces = Database.SavedPilotRace.query \
                    .filter(Database.SavedPilotRace.pilot_id == pilot.id, \
                    Database.SavedPilotRace.race_id == race \
                    ).all()

                if len(pilotraces):
                    pilotnode = pilotraces[-1].node_index

                for pilotrace in pilotraces:
                    gevent.sleep()
                    holeshot_lap = Database.SavedRaceLap.query \
                        .filter(Database.SavedRaceLap.pilotrace_id == pilotrace.id, \
                            Database.SavedRaceLap.deleted != 1, \
                            ).order_by(Database.SavedRaceLap.lap_time_stamp).first()

                    if holeshot_lap:
                        holeshot_laps.append(holeshot_lap.id)

            # get total laps
            stat_query = DB.session.query(DB.func.count(Database.SavedRaceLap.id)) \
                .filter(Database.SavedRaceLap.pilot_id == pilot.id, \
                    Database.SavedRaceLap.deleted != 1, \
                    Database.SavedRaceLap.race_id.in_(racelist), \
                    ~Database.SavedRaceLap.id.in_(holeshot_laps))

            max_lap = stat_query.scalar()
            if max_lap > 0:
                pilot_ids.append(pilot.id)
                callsigns.append(pilot.callsign)
                team_names.append(pilot.team)
                max_laps.append(max_lap)
                holeshots.append(holeshot_laps)
                nodes.append(pilotnode)

    total_time = []
    total_time_laps = []
    last_lap = []
    average_lap = []
    fastest_lap = []
    consecutives = []
    fastest_lap_source = []
    consecutives_source = []

    for i, pilot in enumerate(pilot_ids):
        gevent.sleep()
        # Get the total race time for each pilot
        if USE_CURRENT:
            race_total = 0
            laps_total = 0
            for lap in current_laps[i]:
                race_total += lap['lap_time']
                if lap['lap_number'] > 0:
                    laps_total += lap['lap_time']

            total_time.append(race_total)
            total_time_laps.append(laps_total)

        else:
            stat_query = DB.session.query(DB.func.sum(Database.SavedRaceLap.lap_time)) \
                .filter(Database.SavedRaceLap.pilot_id == pilot, \
                    Database.SavedRaceLap.deleted != 1, \
                    Database.SavedRaceLap.race_id.in_(racelist))

            if stat_query.scalar():
                total_time.append(stat_query.scalar())
            else:
                total_time.append(0)

            stat_query = DB.session.query(DB.func.sum(Database.SavedRaceLap.lap_time)) \
                .filter(Database.SavedRaceLap.pilot_id == pilot, \
                    Database.SavedRaceLap.deleted != 1, \
                    Database.SavedRaceLap.race_id.in_(racelist), \
                    ~Database.SavedRaceLap.id.in_(holeshots[i]))

            if stat_query.scalar():
                total_time_laps.append(stat_query.scalar())
            else:
                total_time_laps.append(0)


        gevent.sleep()
        # Get the last lap for each pilot (current race only)
        if max_laps[i] == 0:
            last_lap.append(None) # Add zero if no laps completed
        else:
            if USE_CURRENT:
                last_lap.append(current_laps[i][-1]['lap_time'])
            else:
                last_lap.append(None)

        gevent.sleep()
        # Get the average lap time for each pilot
        if max_laps[i] == 0:
            average_lap.append(0) # Add zero if no laps completed
        else:
            if USE_CURRENT:
                avg_lap = (current_laps[i][-1]['lap_time_stamp'] - current_laps[i][0]['lap_time_stamp']) / (len(current_laps[i]) - 1)

                '''
                timed_laps = filter(lambda x : x['lap_number'] > 0, current_laps[i])

                lap_total = 0
                for lap in timed_laps:
                    lap_total += lap['lap_time']

                avg_lap = lap_total / len(timed_laps)
                '''

            else:
                stat_query = DB.session.query(DB.func.avg(Database.SavedRaceLap.lap_time)) \
                    .filter(Database.SavedRaceLap.pilot_id == pilot, \
                        Database.SavedRaceLap.deleted != 1, \
                        Database.SavedRaceLap.race_id.in_(racelist), \
                        ~Database.SavedRaceLap.id.in_(holeshots[i]))

                avg_lap = stat_query.scalar()

            average_lap.append(avg_lap)

        gevent.sleep()
        # Get the fastest lap time for each pilot
        if max_laps[i] == 0:
            fastest_lap.append(0) # Add zero if no laps completed
            fastest_lap_source.append(None)
        else:
            if USE_CURRENT:
                timed_laps = filter(lambda x : x['lap_number'] > 0, current_laps[i])

                fast_lap = sorted(timed_laps, key=lambda val : val['lap_time'])[0]['lap_time']
                fastest_lap_source.append(None)
            else:
                stat_query = DB.session.query(DB.func.min(Database.SavedRaceLap.lap_time).label('time'), Database.SavedRaceLap.race_id) \
                    .filter(Database.SavedRaceLap.pilot_id == pilot, \
                        Database.SavedRaceLap.deleted != 1, \
                        Database.SavedRaceLap.race_id.in_(racelist), \
                        ~Database.SavedRaceLap.id.in_(holeshots[i])).one()

                fast_lap = stat_query.time

                if USE_HEAT:
                    fastest_lap_source.append(None)
                else:
                    source_query = Database.SavedRaceMeta.query.get(stat_query.race_id)
                    fast_lap_round = source_query.round_id
                    fast_lap_heat = source_query.heat_id
                    fast_lap_heatnote = Database.Heat.query.get(fast_lap_heat).note

                    if fast_lap_heatnote:
                        source_text = fast_lap_heatnote + ' / ' + __('Round') + ' ' + str(fast_lap_round)
                    else:
                        source_text = __('Heat') + ' ' + str(fast_lap_heat) + ' / ' + __('Round') + ' ' + str(fast_lap_round)

                    fastest_lap_source.append(source_text)

            fastest_lap.append(fast_lap)

        gevent.sleep()
        # find best consecutive 3 laps
        if max_laps[i] < 3:
            consecutives.append(None)
            consecutives_source.append(None)
        else:
            all_consecutives = []

            if USE_CURRENT:
                thisrace = current_laps[i][1:]

                for j in range(len(thisrace) - 2):
                    gevent.sleep()
                    all_consecutives.append({
                        'time': thisrace[j]['lap_time'] + thisrace[j+1]['lap_time'] + thisrace[j+2]['lap_time'],
                        'race_id': None,
                    })

            else:
                for race_id in racelist:
                    gevent.sleep()
                    thisrace = DB.session.query(Database.SavedRaceLap.lap_time) \
                        .filter(Database.SavedRaceLap.pilot_id == pilot, \
                            Database.SavedRaceLap.race_id == race_id, \
                            Database.SavedRaceLap.deleted != 1, \
                            ~Database.SavedRaceLap.id.in_(holeshots[i]) \
                            ).all()

                    if len(thisrace) >= 3:
                        for j in range(len(thisrace) - 2):
                            gevent.sleep()
                            all_consecutives.append({
                                'time': thisrace[j].lap_time + thisrace[j+1].lap_time + thisrace[j+2].lap_time,
                                'race_id': race_id
                            })

            # Sort consecutives
            all_consecutives.sort(key = lambda x: (x['time'] is None, x['time']))
            # Get lowest not-none value (if any)

            if all_consecutives:
                consecutives.append(all_consecutives[0]['time'])

                if USE_CURRENT:
                    consecutives_source.append(None)
                else:
                    source_query = Database.SavedRaceMeta.query.get(all_consecutives[0]['race_id'])
                    if source_query:
                        fast_lap_round = source_query.round_id
                        fast_lap_heat = source_query.heat_id
                        fast_lap_heatnote = Database.Heat.query.get(fast_lap_heat).note

                        if fast_lap_heatnote:
                            source_text = fast_lap_heatnote + ' / ' + __('Round') + ' ' + str(fast_lap_round)
                        else:
                            source_text = __('Heat') + ' ' + str(fast_lap_heat) + ' / ' + __('Round') + ' ' + str(fast_lap_round)

                        consecutives_source.append(source_text)
                    else:
                        consecutives_source.append(None)

            else:
                consecutives.append(None)
                consecutives_source.append(None)

    gevent.sleep()
<<<<<<< HEAD
    # Combine leaderboard
    leaderboard = []
    for i, pilot in enumerate(pilot_ids):
        leaderboard.append({
            'callsign': callsigns[i],
            'laps': max_laps[i],
            'total_time': RHUtils.time_format(total_time[i]),
            'total_time_raw': total_time[i],
            'total_time_laps': RHUtils.time_format(total_time_laps[i]),
            'total_time_laps_raw': total_time_laps[i],
            'average_lap': RHUtils.time_format(average_lap[i]),
            'average_lap_raw': average_lap[i],
            'fastest_lap': RHUtils.time_format(fastest_lap[i]),
            'fastest_lap_raw': fastest_lap[i],
            'team_name': team_names[i],
            'consecutives': RHUtils.time_format(consecutives[i]),
            'consecutives_raw': consecutives[i],
            'fastest_lap_source': fastest_lap_source[i],
            'consecutives_source': consecutives_source,
            'last_lap': RHUtils.time_format(last_lap[i]),
            'last_lap_raw': last_lap[i],
            'pilot_id': pilot,
            'node': nodes[i],
        })

    # Sort by race time
    leaderboard_by_race_time = copy.deepcopy(sorted(leaderboard, key = lambda x: (
        -x['laps'], # reverse lap count
        x['total_time_raw'] if x['total_time_raw'] > 0 else float('inf') # total time ascending except 0
    )))
=======
    # Combine for sorting
    leaderboard = list(zip(callsigns, max_laps, total_time, average_lap, fastest_lap, team_names, consecutives, fastest_lap_source, consecutives_source, last_lap, pilot_ids, nodes, total_time_laps))

    # Reverse sort max_laps x[1], then sort on total time x[2]
    leaderboard_by_race_time = sorted(leaderboard, key = lambda x: (-x[1], x[2] if x[2] and x[2] > 0 else float('inf')))
>>>>>>> f9ec2099

    # determine ranking
    last_rank = '-'
    last_rank_laps = 0
    last_rank_time = 0
    for i, row in enumerate(leaderboard_by_race_time, start=1):
        pos = i
        if last_rank_laps == row['laps'] and last_rank_time == row['total_time_raw']:
            pos = last_rank
        last_rank = pos
        last_rank_laps = row['laps']
        last_rank_time = row['total_time_raw']

        row['position'] = pos
        row['behind'] = leaderboard_by_race_time[0]['laps'] - row['laps']

    gevent.sleep()
<<<<<<< HEAD
    # Sort by fastest laps
    leaderboard_by_fastest_lap = copy.deepcopy(sorted(leaderboard, key = lambda x: (
        x['fastest_lap_raw'] if x['fastest_lap_raw'] > 0 else float('inf'), # fastest lap
        x['total_time_raw'] if x['total_time_raw'] > 0 else float('inf') # total time
    )))
=======
    # Sort fastest_laps x[4]
    leaderboard_by_fastest_lap = sorted(leaderboard, key = lambda x: (x[4] if x[4] and x[4] > 0 else float('inf')))
>>>>>>> f9ec2099

    # determine ranking
    last_rank = '-'
    last_rank_fastest_lap = 0
    for i, row in enumerate(leaderboard_by_fastest_lap, start=1):
        pos = i
        if last_rank_fastest_lap == row['fastest_lap_raw']:
            pos = last_rank
        last_rank = pos
        last_rank_fastest_lap = row['fastest_lap_raw']

<<<<<<< HEAD
        row['position'] = pos

    gevent.sleep()
    # Sort by consecutive laps
    leaderboard_by_consecutives = copy.deepcopy(sorted(leaderboard, key = lambda x: (
        x['consecutives_raw'] if x['consecutives_raw'] > 0 else float('inf'), # fastest consecutives
        -x['laps'], # lap count
        x['total_time_raw'] if x['total_time_raw'] > 0 else float('inf') # total time
    )))

    # determine ranking
=======
    gevent.sleep()
    # Sort consecutives x[6]
    leaderboard_by_consecutives = sorted(leaderboard, key = lambda x: (x[6] if x[6] and x[6] > 0 else float('inf')))
    leaderboard_consecutives_data = []
>>>>>>> f9ec2099
    last_rank = '-'
    last_rank_laps = 0
    last_rank_time = 0
    last_rank_consecutive = 0
    for i, row in enumerate(leaderboard_by_consecutives, start=1):
        pos = i
        if last_rank_consecutive == row['consecutives_raw']:
            if row['laps'] < 3:
                if last_rank_laps == row['laps'] and last_rank_time == row['total_time_raw']:
                    pos = last_rank
            else:
                pos = last_rank
        last_rank = pos
        last_rank_laps = row['laps']
        last_rank_time = row['total_time_raw']
        last_rank_consecutive = row['consecutives_raw']

        row['position'] = pos

    leaderboard_output = {
        'by_race_time': leaderboard_by_race_time,
        'by_fastest_lap': leaderboard_by_fastest_lap,
        'by_consecutives': leaderboard_by_consecutives
    }

    if race_format:
        if race_format.win_condition == WinCondition.FASTEST_3_CONSECUTIVE:
            primary_leaderboard = 'by_consecutives'
        elif race_format.win_condition == WinCondition.FASTEST_LAP:
            primary_leaderboard = 'by_fastest_lap'
        else:
            # WinCondition.NONE
            # WinCondition.MOST_LAPS
            # WinCondition.FIRST_TO_LAP_X
            primary_leaderboard = 'by_race_time'

        leaderboard_output['meta'] = {
            'primary_leaderboard': primary_leaderboard,
            'win_condition': race_format.win_condition,
            'team_racing_mode': race_format.team_racing_mode,
        }
    else:
        leaderboard_output['meta'] = {
            'primary_leaderboard': 'by_race_time',
            'win_condition': WinCondition.NONE,
            'team_racing_mode': False
        }

    return leaderboard_output

def calc_team_leaderboard(RACE):
    '''Calculates and returns team-racing info.'''
    # Uses current results cache / requires calc_leaderboard to have been run prior
    race_format = RACE.format

    if RACE.results:
        results = RACE.results['by_race_time']

        teams = {}

        for line in results:
            contributing = 0
            if race_format and race_format.win_condition == WinCondition.FASTEST_3_CONSECUTIVE:
                if line['laps'] >= 3:
                    contributing = 1
            else:
                # race_format.win_condition == WinCondition.MOST_LAPS or \
                # race_format.win_condition == WinCondition.FIRST_TO_LAP_X or \
                # race_format.win_condition == WinCondition.FASTEST_LAP:
                if line['laps'] > 0:
                    contributing = 1

            if line['team_name'] in teams:
                teams[line['team_name']]['contributing'] += contributing
                teams[line['team_name']]['members'] += 1
                teams[line['team_name']]['laps'] += line['laps']
                teams[line['team_name']]['total_time_raw'] += line['total_time_raw']
                if line['average_lap_raw']:
                    teams[line['team_name']]['combined_average_lap_raw'] += line['average_lap_raw']
                if line['fastest_lap_raw']:
                    teams[line['team_name']]['combined_fastest_lap_raw'] += line['fastest_lap_raw']
                if line['consecutives_raw']:
                    teams[line['team_name']]['combined_consecutives_raw'] += line['consecutives_raw']

            else:
                teams[line['team_name']] = {}
                teams[line['team_name']]['contributing'] = contributing
                teams[line['team_name']]['members'] = 1
                teams[line['team_name']]['laps'] = line['laps']
                teams[line['team_name']]['total_time_raw'] = line['total_time_raw']
                teams[line['team_name']]['combined_average_lap_raw'] = line['average_lap_raw']
                teams[line['team_name']]['combined_fastest_lap_raw'] = line['fastest_lap_raw']
                teams[line['team_name']]['combined_consecutives_raw'] = line['consecutives_raw']

        # convert dict to list
        leaderboard = []
        for team in teams:
            contribution_amt = float(teams[team]['contributing']) / teams[team]['members']

            average_lap_raw = 0
            average_fastest_lap_raw = 0
            average_consecutives_raw = 0
            # only count averages whole whole team contributes
            if teams[team]['contributing'] == teams[team]['members']:
                if teams[team]['combined_average_lap_raw']:
                    average_lap_raw = float(teams[team]['combined_average_lap_raw']) / teams[team]['members']

                if teams[team]['combined_fastest_lap_raw']:
                    average_fastest_lap_raw = float(teams[team]['combined_fastest_lap_raw']) / teams[team]['members']

                if teams[team]['combined_consecutives_raw']:
                    average_consecutives_raw = float(teams[team]['combined_consecutives_raw']) / teams[team]['members']

            leaderboard.append({
                'name': team,
                'contributing': teams[team]['contributing'],
                'members': teams[team]['members'],
                'contribution_amt': contribution_amt,
                'laps': teams[team]['laps'],
                'total_time_raw': teams[team]['total_time_raw'],
                'average_lap_raw': average_lap_raw,
                'average_fastest_lap_raw': average_fastest_lap_raw,
                'average_consecutives_raw': average_consecutives_raw,
                'total_time': RHUtils.time_format(teams[team]['total_time_raw']),
                'average_lap': RHUtils.time_format(average_lap_raw),
                'average_fastest_lap': RHUtils.time_format(average_fastest_lap_raw),
                'average_consecutives': RHUtils.time_format(average_consecutives_raw),
            })

        # sort race_time
        leaderboard_by_race_time = copy.deepcopy(sorted(leaderboard, key = lambda x: (
            -x['laps'],
            x['average_lap_raw'] if x['average_lap_raw'] > 0 else float('inf'),
        )))

        # determine ranking
        last_rank = '-'
        last_rank_laps = 0
        last_rank_time = 0
        for i, row in enumerate(leaderboard_by_race_time, start=1):
            pos = i
            if last_rank_laps == row['laps'] and last_rank_time == row['average_lap_raw']:
                pos = last_rank
            last_rank = pos
            last_rank_laps = row['laps']
            last_rank_time = row['average_lap_raw']
            row['position'] = pos

        # sort fastest lap
        leaderboard_by_fastest_lap = copy.deepcopy(sorted(leaderboard, key = lambda x: (
            -x['contribution_amt'],
            x['average_fastest_lap_raw'] if x['average_fastest_lap_raw'] > 0 else float('inf'),
            -x['laps'],
        )))

        # determine ranking
        last_rank = '-'
        last_rank_contribution_amt = 0
        last_rank_fastest_lap = 0
        for i, row in enumerate(leaderboard_by_fastest_lap, start=1):
            pos = i
            if row['contribution_amt'] == last_rank_contribution_amt:
                if last_rank_fastest_lap == row['average_fastest_lap_raw']:
                    pos = last_rank
            last_rank = pos
            last_rank_fastest_lap = row['average_fastest_lap_raw']
            row['position'] = pos

        # sort consecutives
        leaderboard_by_consecutives = copy.deepcopy(sorted(leaderboard, key = lambda x: (
            -x['contribution_amt'],
            x['average_consecutives_raw'] if x['average_consecutives_raw'] > 0 else float('inf'),
            -x['laps'],
        )))

        # determine ranking
        last_rank = '-'
        last_rank_contribution_amt = 0
        last_rank_laps = 0
        last_rank_time = 0
        last_rank_consecutive = 0
        for i, row in enumerate(leaderboard_by_consecutives, start=1):
            pos = i
            if row['contribution_amt'] == last_rank_contribution_amt:
                if last_rank_consecutive == row['average_consecutives_raw']:
                    if row['laps'] < 3:
                        if last_rank_laps == row['laps'] and last_rank_time == row['total_time_raw']:
                            pos = last_rank
                    else:
                        pos = last_rank
            last_rank = pos
            last_rank_laps = row['laps']
            last_rank_time = row['total_time_raw']
            last_rank_consecutive = row['average_consecutives_raw']
            row['position'] = pos

        leaderboard_output = {
            'by_race_time': leaderboard_by_race_time,
            'by_avg_fastest_lap': leaderboard_by_fastest_lap,
            'by_avg_consecutives': leaderboard_by_consecutives
        }

        if race_format:
            if race_format.win_condition == WinCondition.FASTEST_3_CONSECUTIVE:
                primary_leaderboard = 'by_avg_consecutives'
            elif race_format.win_condition == WinCondition.FASTEST_LAP:
                primary_leaderboard = 'by_avg_fastest_lap'
            else:
                # WinCondition.NONE
                # WinCondition.MOST_LAPS
                # WinCondition.FIRST_TO_LAP_X
                primary_leaderboard = 'by_race_time'

            leaderboard_output['meta'] = {
                'primary_leaderboard': primary_leaderboard,
                'win_condition': race_format.win_condition,
                'teams': teams
            }
        else:
            leaderboard_output['meta'] = {
                'primary_leaderboard': 'by_race_time',
                'win_condition': WinCondition.NONE,
                'teams': teams
            }

        return leaderboard_output
    return None

def check_win_condition(RACE, INTERFACE, **kwargs):
    if RACE.win_status in [WinStatus.NONE, WinStatus.PENDING_CROSSING, WinStatus.OVERTIME]:
        race_format = RACE.format
        if race_format:
            if race_format.team_racing_mode:
                if race_format.win_condition == WinCondition.MOST_PROGRESS:
                    return check_win_team_laps_and_time(RACE, INTERFACE, **kwargs)
                elif race_format.win_condition == WinCondition.MOST_LAPS:
                    return check_win_team_most_laps(RACE, INTERFACE, **kwargs)
                elif race_format.win_condition == WinCondition.FIRST_TO_LAP_X:
                    return check_win_team_first_to_x(RACE, INTERFACE, **kwargs)
                elif race_format.win_condition == WinCondition.FASTEST_LAP:
                    return check_win_team_fastest_lap(RACE, **kwargs)
                elif race_format.win_condition == WinCondition.FASTEST_3_CONSECUTIVE:
                    return check_win_team_fastest_consecutive(RACE, **kwargs)
                elif race_format.win_condition == WinCondition.MOST_LAPS_OVERTIME:
                    return check_win_team_laps_and_overtime(RACE, INTERFACE, **kwargs)
            else:
                if race_format.win_condition == WinCondition.MOST_PROGRESS:
                    return check_win_laps_and_time(RACE, INTERFACE, **kwargs)
                elif race_format.win_condition == WinCondition.MOST_LAPS:
                    return check_win_most_laps(RACE, INTERFACE, **kwargs)
                elif race_format.win_condition == WinCondition.FIRST_TO_LAP_X:
                    return check_win_first_to_x(RACE, INTERFACE, **kwargs)
                elif race_format.win_condition == WinCondition.FASTEST_LAP:
                    return check_win_fastest_lap(RACE, **kwargs)
                elif race_format.win_condition == WinCondition.FASTEST_3_CONSECUTIVE:
                    return check_win_fastest_consecutive(RACE, **kwargs)
                elif race_format.win_condition == WinCondition.MOST_LAPS_OVERTIME:
                    return check_win_laps_and_overtime(RACE, INTERFACE, **kwargs)

    return None

def check_win_laps_and_time(RACE, INTERFACE, **kwargs):
    # if racing is stopped, all pilots have completed last lap after time expired,
    # or a forced determination condition, make a final call
    if RACE.race_status == RaceStatus.DONE or \
        False not in RACE.node_has_finished.values() or \
        'forced' in kwargs:
        leaderboard = RACE.results['by_race_time']
        if len(leaderboard) > 1:
            lead_lap = leaderboard[0]['laps']
            lead_lap_time = leaderboard[0]['total_time_raw']

            if lead_lap > 0: # must have at least one lap
                # prevent win declaration if there are active crossings coming onto lead lap
                for line in leaderboard[1:]:
                    if line['laps'] >= lead_lap - 1:
                        node = INTERFACE.nodes[line['node']]
                        if node.pass_crossing_flag:
                            logger.info('Waiting for node {0} crossing to decide winner'.format(line['node']+1))
                            return {
                                'status': WinStatus.PENDING_CROSSING
                            }
                    else:
                        # lower results no longer need checked
                        break

                # check for tie
                if leaderboard[1]['laps'] == lead_lap:
                    if leaderboard[1]['total_time_raw'] == leaderboard[0]['total_time_raw']:
                        logger.info('Race tied at {0}/{1}'.format(leaderboard[0]['laps'], leaderboard[0]['total_time']))
                        return {
                            'status': WinStatus.TIE
                        }

                # no tie or active crossings; declare winner
                return {
                    'status': WinStatus.DECLARED,
                    'data': leaderboard[0]
                }
    elif RACE.race_status == RaceStatus.RACING and RACE.timer_running == False:
        # time has ended; check if winning is assured
        leaderboard = RACE.results['by_race_time']
        if len(leaderboard) > 1:
            lead_lap = leaderboard[0]['laps']
            lead_lap_time = leaderboard[0]['total_time_raw']

            if lead_lap > 0: # must have at least one lap
                # prevent win declaration if there are active crossings coming onto lead lap
                for line in leaderboard[1:]:
                    if line['laps'] >= lead_lap - 1:
                        node = INTERFACE.nodes[line['node']]
                        if node.pass_crossing_flag:
                            logger.info('Waiting for node {0} crossing to decide winner'.format(line['node']+1))
                            return {
                                'status': WinStatus.PENDING_CROSSING
                            }
                    else:
                        # lower results no longer need checked
                        break

                # check if any pilot below lead can potentially pass or tie
                pilots_can_pass = 0
                for line in leaderboard[1:]:
                    if line['laps'] >= lead_lap:
                        # pilot is on lead lap
                        node_index = line['node']

                        if RACE.node_has_finished[node_index] == False:
                            pilots_can_pass += 1
                    else:
                        # lower results no longer need checked
                        break

                if pilots_can_pass == 0:
                    return check_win_laps_and_time(RACE, INTERFACE, forced=True, **kwargs)

    return {
        'status': WinStatus.NONE
    }

def check_win_most_laps(RACE, INTERFACE, **kwargs):
    if RACE.race_status == RaceStatus.DONE or \
        False not in RACE.node_has_finished.values() or \
        'forced' in kwargs: # racing must be completed
        leaderboard = RACE.results['by_race_time']
        if len(leaderboard) > 1:
            lead_lap = leaderboard[0]['laps']

            if lead_lap > 0: # must have at least one lap
                # check if there are active crossings coming onto lead lap
                for line in leaderboard[1:]:
                    if line['laps'] >= lead_lap - 1:
                        node = INTERFACE.nodes[line['node']]
                        if node.pass_crossing_flag:
                            logger.info('Waiting for node {0} crossing to decide winner'.format(line['node']+1))
                            return {
                                'status': WinStatus.PENDING_CROSSING
                            }
                    else:
                        # lower results no longer need checked
                        break

                # check for tie
                if leaderboard[1]['laps'] == lead_lap:
                    logger.info('Race tied at %d laps', leaderboard[1]['laps'])
                    return {
                        'status': WinStatus.TIE
                    }

                # no tie or active crossings; declare winner
                return {
                    'status': WinStatus.DECLARED,
                    'data': leaderboard[0]
                }
    elif RACE.race_status == RaceStatus.RACING and RACE.timer_running == False:
        # time has ended; check if winning is assured
        leaderboard = RACE.results['by_race_time']
        if len(leaderboard) > 1:
            lead_lap = leaderboard[0]['laps']

            if lead_lap > 0: # must have at least one lap
                # check if there are active crossings coming onto lead lap
                for line in leaderboard[1:]:
                    if line['laps'] >= lead_lap - 1:
                        node = INTERFACE.nodes[line['node']]
                        if node.pass_crossing_flag:
                            logger.info('Waiting for node {0} crossing to decide winner'.format(line['node']+1))
                            return {
                                'status': WinStatus.PENDING_CROSSING
                            }
                    else:
                        # lower results no longer need checked
                        break

                # check if any pilot below lead can potentially pass or tie
                pilots_can_pass = 0
                pilots_can_tie = 0
                pilots_tied = 0
                for line in leaderboard[1:]:
                    node_index = line['node']
                    if line['laps'] >= lead_lap: # pilot is on lead lap
                        pilots_tied += 1
                        if RACE.node_has_finished[node_index] == False:
                            pilots_can_pass += 1
                    elif line['laps'] >= lead_lap - 1: # pilot can reach lead lap
                        if RACE.node_has_finished[node_index] == False:
                            pilots_can_tie += 1
                    else:
                        # lower results no longer need checked
                        break

                # call race if possible
                if pilots_can_pass == 0:
                    if pilots_can_tie == 0 and pilots_tied == 0:
                        return check_win_most_laps(RACE, INTERFACE, forced=True, **kwargs)
                    elif pilots_tied > 0: # add "and pilots_can_tie == 0" to wait for 3+-way?
                        node_index = leaderboard[0]['node']
                        if RACE.node_has_finished[node_index] == True:
                            return check_win_most_laps(RACE, INTERFACE, forced=True, **kwargs)

    return {
        'status': WinStatus.NONE
    }

def check_win_laps_and_overtime(RACE, INTERFACE, **kwargs):
    if RACE.race_status == RaceStatus.DONE:
        # manually stopping race always most laps only
        return check_win_most_laps(RACE, INTERFACE, forced=True, **kwargs)

    elif (RACE.race_status == RaceStatus.RACING and RACE.timer_running == False) or \
        'at_finish' in kwargs:
        race_format = RACE.format
        leaderboard = RACE.results['by_race_time']
        if len(leaderboard):
            pilot_crossed_after_time = False
            for line in leaderboard:
                if line['total_time_raw'] > (race_format.race_time_sec * 1000):
                    pilot_crossed_after_time = True
                    break

            if pilot_crossed_after_time:
                return check_win_laps_and_time(RACE, INTERFACE, **kwargs)
            else:
                win_status = check_win_most_laps(RACE, INTERFACE, forced=True, **kwargs)
                if win_status['status'] == WinStatus.TIE:
                    # ties here change status to overtime
                    win_status['status'] = WinStatus.OVERTIME

                return win_status

    return {
        'status': WinStatus.NONE
    }

def check_win_first_to_x(RACE, INTERFACE, **kwargs):
    race_format = RACE.format
    if race_format.number_laps_win: # must have laps > 0 to win
        leaderboard = RACE.results['by_race_time']
        if len(leaderboard) > 1:
            lead_lap = leaderboard[0]['laps']

            if lead_lap >= race_format.number_laps_win: # lead lap passes win threshold
                # prevent win declaration if there are active crossings coming onto lead lap
                for line in leaderboard[1:]: # check lower position
                    if line['laps'] >= lead_lap - 1:
                        node = INTERFACE.nodes[line['node']]
                        if node.pass_crossing_flag:
                            logger.info('Waiting for node {0} crossing to decide winner'.format(line['node']+1))
                            return {
                                'status': WinStatus.PENDING_CROSSING
                            }
                    else:
                        # lower results no longer need checked
                        break

                # check for tie
                if leaderboard[1]['laps'] == lead_lap:
                    if leaderboard[1]['total_time_raw'] == leaderboard[0]['total_time_raw']:
                        logger.info('Race tied at {0}/{1}'.format(leaderboard[0]['laps'], leaderboard[0]['total_time']))
                        return {
                            'status': WinStatus.TIE
                        }

                # no active crossings; declare winner
                return {
                    'status': WinStatus.DECLARED,
                    'data': leaderboard[0]
                }
    return {
        'status': WinStatus.NONE
    }

def check_win_fastest_lap(RACE, **kwargs):
    if RACE.race_status == RaceStatus.DONE or \
        False not in RACE.node_has_finished.values() or \
        'forced' in kwargs: # racing must be completed
        leaderboard = RACE.results['by_fastest_lap']
        if len(leaderboard) > 1:
            fast_lap = leaderboard[0]['fastest_lap_raw']

            if fast_lap > 0: # must have at least one lap
                # check for tie
                if leaderboard[1]['fastest_lap_raw'] == fast_lap:
                    logger.info('Race tied at %s', leaderboard[1]['fastest_lap'])
                    return {
                        'status': WinStatus.TIE
                    }
                # declare winner
                return {
                    'status': WinStatus.DECLARED,
                    'data': leaderboard[0]
                }
    elif 'at_finish' in kwargs:
        race_format = RACE.format
        leaderboard = RACE.results['by_fastest_lap']
        if len(leaderboard) > 1:
            fast_lap = leaderboard[0]['fastest_lap_raw']

            if fast_lap > 0: # must have at least one lap
                max_ttc = 0

                for node in RACE.node_laps:
                    if len(RACE.node_laps[node]) > 0:
                        most_recent_lap = RACE.node_laps[node][-1]['lap_time_stamp']
                        time_to_complete = fast_lap - ((race_format.race_time_sec * 1000) - most_recent_lap)
                        max_ttc = max(max_ttc, time_to_complete)

                max_consideration = min(fast_lap, max_ttc)
                return {
                    'status': WinStatus.NONE,
                    'max_consideration': max_consideration
                }

    return {
        'status': WinStatus.NONE
    }

def check_win_fastest_consecutive(RACE, **kwargs):
    if RACE.race_status == RaceStatus.DONE or \
        False not in RACE.node_has_finished.values() or \
        'forced' in kwargs: # racing must be completed
        leaderboard = RACE.results['by_consecutives']
        if len(leaderboard) > 1:
            fast_lap = leaderboard[0]['consecutives_raw']

            if fast_lap > 3: # must have at least 3 laps
                # check for tie
                if leaderboard[1]['consecutives_raw'] == fast_lap:
                    logger.info('Race tied at %s', leaderboard[1]['consecutives'])
                    return {
                        'status': WinStatus.TIE
                    }
                # declare winner
                return {
                    'status': WinStatus.DECLARED,
                    'data': leaderboard[0]
                }
    elif 'at_finish' in kwargs:
        leaderboard = RACE.results['by_consecutives']
        if len(leaderboard) > 1:
            fast_consecutives = leaderboard[0]['consecutives_raw']

            if fast_consecutives > 0: # must have recorded time (otherwise impossible to set bounds)
                max_node_consideration = 0
                for node in RACE.node_laps:
                    laps = RACE.node_laps[node]
                    if len(laps) >= 2:
                        last_2_laps = laps[-1]['lap_time'] + laps[-2]['lap_time']
                        max_node_consideration = max(max_node_consideration, (fast_consecutives - last_2_laps))

                return {
                    'status': WinStatus.NONE,
                    'max_consideration': max_node_consideration
                }

    return {
        'status': WinStatus.NONE
    }

def check_win_team_laps_and_time(RACE, INTERFACE, **kwargs):
    if RACE.race_status == RaceStatus.DONE or \
        False not in RACE.node_has_finished.values() or \
        'forced' in kwargs: # racing must be completed
        team_leaderboard = calc_team_leaderboard(RACE)['by_race_time']
        individual_leaderboard = RACE.results['by_race_time']
        if len(team_leaderboard) > 1 and len(individual_leaderboard):
            lead_laps = team_leaderboard[0]['laps']
            lead_lap_time = team_leaderboard[0]['total_time_raw']

            if lead_laps > 0: # must have at least one lap
                # prevent win declaration if there are active crossings
                for line in individual_leaderboard:
                    node = INTERFACE.nodes[line['node']]
                    if node.pass_crossing_flag:
                        logger.info('Waiting for node {0} crossing to decide winner'.format(line['node']+1))
                        return {
                            'status': WinStatus.PENDING_CROSSING
                        }

                # check for tie
                if team_leaderboard[1]['laps'] == lead_laps:
                    if team_leaderboard[1]['total_time_raw'] == team_leaderboard[0]['total_time_raw']:
                        logger.info('Race tied at {0}/{1}'.format(leaderboard[0]['laps'], leaderboard[0]['total_time']))
                        return {
                            'status': WinStatus.TIE
                        }

                # no tie or active crossings; declare winner
                return {
                    'status': WinStatus.DECLARED,
                    'data': team_leaderboard[0]
                }
    elif RACE.race_status == RaceStatus.RACING and RACE.timer_running == False:
        # time has ended; check if winning is assured
        team_leaderboard = calc_team_leaderboard(RACE)['by_race_time']
        individual_leaderboard = RACE.results['by_race_time']
        if len(team_leaderboard) > 1 and len(individual_leaderboard):
            lead_laps = team_leaderboard[0]['laps']
            lead_lap_time = team_leaderboard[0]['total_time_raw']

            if lead_laps > 0: # must have at least one lap
                # prevent win declaration if there are active crossings
                for line in individual_leaderboard:
                    node = INTERFACE.nodes[line['node']]
                    if node.pass_crossing_flag:
                        logger.info('Waiting for node {0} crossing to decide winner'.format(line['node']+1))
                        return {
                            'status': WinStatus.PENDING_CROSSING
                        }

                # check if team can potentially pass or tie
                teams_can_pass = 0

                team_members_finished = {}
                for line in individual_leaderboard:
                    node_index = line['node']
                    team = line['team_name']
                    if team not in team_members_finished:
                        team_members_finished[team] = 0

                    if RACE.node_has_finished[node_index]:
                        team_members_finished[team] += 1

                leader_has_finished = team_members_finished[team_leaderboard[0]['name']] == team_leaderboard[0]['members']
                max_consideration = 0

                if 'overtime' in kwargs:
                    if team_members_finished[team_leaderboard[0]['name']]:
                        return check_win_team_laps_and_time(RACE, INTERFACE, forced=True, **kwargs)

                for line in team_leaderboard[1:]:
                    max_potential_laps = line['laps'] + line['members'] - team_members_finished[line['name']]
                    if lead_laps <= max_potential_laps:
                        teams_can_pass += 1
                    elif leader_has_finished:
                        time_to_complete = (lead_laps_time - line['total_time_raw']) * (line['members'] - team_members_finished[line['name']])
                        max_consideration = max(max_consideration, time_to_complete)

                if teams_can_pass == 0:
                    return check_win_team_laps_and_time(RACE, INTERFACE, forced=True, **kwargs)
                elif leader_has_finished:
                    return {
                        'status': WinStatus.NONE,
                        'max_consideration': max_consideration
                    }

    return {
        'status': WinStatus.NONE
    }

def check_win_team_most_laps(RACE, INTERFACE, **kwargs):
    if RACE.race_status == RaceStatus.DONE or \
        False not in RACE.node_has_finished.values() or \
        'forced' in kwargs: # racing must be completed
        team_leaderboard = calc_team_leaderboard(RACE)['by_race_time']
        individual_leaderboard = RACE.results['by_race_time']
        if len(team_leaderboard) > 1 and len(individual_leaderboard):
            lead_lap = team_leaderboard[0]['laps']

            if lead_lap > 0: # must have at least one lap
                # prevent win declaration if there are active crossings
                for line in individual_leaderboard:
                    node = INTERFACE.nodes[line['node']]
                    if node.pass_crossing_flag:
                        logger.info('Waiting for node {0} crossing to decide winner'.format(line['node']+1))
                        return {
                            'status': WinStatus.PENDING_CROSSING
                        }

                # check for tie
                if team_leaderboard[1]['laps'] == lead_lap:
                    logger.info('Race tied at %d laps', team_leaderboard[1]['laps'])
                    return {
                        'status': WinStatus.TIE
                    }

                # no tie or active crossings; declare winner
                return {
                    'status': WinStatus.DECLARED,
                    'data': team_leaderboard[0]
                }
    elif RACE.race_status == RaceStatus.RACING and RACE.timer_running == False:
        # time has ended; check if winning is assured
        team_leaderboard = calc_team_leaderboard(RACE)['by_race_time']
        individual_leaderboard = RACE.results['by_race_time']
        if len(team_leaderboard) > 1 and len(individual_leaderboard):
            lead_laps = team_leaderboard[0]['laps']

            if lead_laps > 0: # must have at least one lap
                # prevent win declaration if there are active crossings
                for line in individual_leaderboard:
                    node = INTERFACE.nodes[line['node']]
                    if node.pass_crossing_flag:
                        logger.info('Waiting for node {0} crossing to decide winner'.format(line['node']+1))
                        return {
                            'status': WinStatus.PENDING_CROSSING
                        }

                # check if team can potentially pass or tie
                team_members_finished = {}
                for line in individual_leaderboard:
                    node_index = line['node']
                    team = line['team_name']
                    if team not in team_members_finished:
                        team_members_finished[team] = 0

                    if RACE.node_has_finished[node_index]:
                        team_members_finished[team] += 1

                teams_can_pass = 0
                teams_can_tie = 0
                teams_tied = 0
                for line in team_leaderboard[1:]:
                    max_potential_laps = line['laps'] + line['members'] - team_members_finished[line['name']]
                    if lead_laps == line['laps']:
                        teams_tied += 1
                    if lead_laps < max_potential_laps:
                        teams_can_pass += 1
                    elif lead_laps == max_potential_laps:
                        teams_can_tie += 1

                # call race if possible
                if teams_can_pass == 0:
                    if teams_can_tie == 0 and teams_tied == 0:
                        return check_win_team_laps_and_time(RACE, INTERFACE, forced=True)
                    elif teams_tied > 0: # add "and teams_can_tie == 0" to wait for 3+-way?
                        leading_team = team_leaderboard[0]
                        if team_members_finished[leading_team['name']] == leading_team['members']:
                            return check_win_team_laps_and_time(RACE, INTERFACE, forced=True)

    return {
        'status': WinStatus.NONE
    }

def check_win_team_laps_and_overtime(RACE, INTERFACE, **kwargs):
    if RACE.race_status == RaceStatus.DONE:
        # manually stopping race always most laps only
        return check_win_team_most_laps(RACE, INTERFACE, forced=True, **kwargs)

    elif (RACE.race_status == RaceStatus.RACING and RACE.timer_running == False) or \
        'at_finish' in kwargs:
        race_format = RACE.format
        leaderboard = RACE.results['by_race_time']
        if len(leaderboard):
            pilot_crossed_after_time = False
            for line in leaderboard:
                if line['total_time_raw'] > (race_format.race_time_sec * 1000):
                    pilot_crossed_after_time = True
                    break

            if pilot_crossed_after_time:
                return check_win_team_laps_and_time(RACE, INTERFACE, overtime=True, **kwargs)
            else:
                win_status = check_win_team_most_laps(RACE, INTERFACE, forced=True, **kwargs)
                if win_status['status'] == WinStatus.TIE:
                    # ties here change status to overtime
                    win_status['status'] = WinStatus.OVERTIME

                return win_status

    return {
        'status': WinStatus.NONE
    }

def check_win_team_first_to_x(RACE, INTERFACE, **kwargs):
    race_format = RACE.format
    if race_format.number_laps_win: # must have laps > 0 to win
        team_leaderboard = calc_team_leaderboard(RACE)['by_race_time']
        individual_leaderboard = RACE.results['by_race_time']
        if len(team_leaderboard) > 1 and len(individual_leaderboard):
            lead_lap = team_leaderboard[0]['laps']

            if lead_lap >= race_format.number_laps_win: # lead lap passes win threshold
                # prevent win declaration if there are active crossings
                for line in individual_leaderboard:
                    node = INTERFACE.nodes[line['node']]
                    if node.pass_crossing_flag:
                        logger.info('Waiting for node {0} crossing to decide winner'.format(line['node']+1))
                        return {
                            'status': WinStatus.PENDING_CROSSING
                        }

                # check for tie
                if team_leaderboard[1]['laps'] == lead_lap:
                    logger.info('Race tied at %d laps', team_leaderboard[1]['laps'])
                    # TODO: DECLARED_TIE ***
                    return {
                        'status': WinStatus.TIE
                    }

                # no active crossings; declare winner
                return {
                    'status': WinStatus.DECLARED,
                    'data': team_leaderboard[0]
                }
    return {
        'status': WinStatus.NONE
    }

def check_win_team_fastest_lap(RACE, **kwargs):
    if RACE.race_status == RaceStatus.DONE or \
        False not in RACE.node_has_finished.values() or \
        'forced' in kwargs: # racing must be completed
        team_leaderboard = calc_team_leaderboard(RACE)['by_avg_fastest_lap']
        if len(team_leaderboard) > 1:
            if team_leaderboard[0]['laps'] > 0: # must have at least one lap
                # check for tie
                if team_leaderboard[1]['contribution_amt'] == team_leaderboard[0]['contribution_amt'] and \
                    team_leaderboard[1]['average_fastest_lap_raw'] == team_leaderboard[0]['average_fastest_lap_raw'] and \
                    team_leaderboard[1]['laps'] == team_leaderboard[1]['laps']:

                    logger.info('Race tied at %s', team_leaderboard[1]['average_fastest_lap'])
                    return {
                        'status': WinStatus.TIE
                    }
                # declare winner
                return {
                    'status': WinStatus.DECLARED,
                    'data': team_leaderboard[0]
                }

    elif 'at_finish' in kwargs:
        race_format = RACE.format
        team_leaderboard = calc_team_leaderboard(RACE)['by_avg_fastest_lap']
        if len(team_leaderboard) > 1:
            if team_leaderboard[0]['laps'] > 0: # must have at least one lap

                fast_lap_average = team_leaderboard[0]['average_fastest_lap_raw']
                if fast_lap_average > 0: # must have recorded time (otherwise impossible to set bounds)
                    team_laps_raw = {}

                    team_laps = {}
                    for line in team_leaderboard:
                        team = line['name']
                        team_laps[team] = {
                            'spent_time': 0,
                            'members': line['members'],
                        }

                    for node in RACE.node_laps:
                        if len(RACE.node_laps[node]) > 0:
                            team = RACE.node_teams[node]
                            if team is not None:
                                most_recent_lap = RACE.node_laps[node][-1]['lap_time_stamp']
                                spent_time = ((race_format.race_time_sec * 1000) - most_recent_lap)
                                team_laps[team]['spent_time'] += spent_time

                    max_consideration = 0
                    for team in team_laps:
                        time_to_complete = fast_lap_average * team_laps[team]['members']
                        time_to_complete -= team_laps[team]['spent_time']
                        max_consideration = max(max_consideration, time_to_complete)

                        return {
                            'status': WinStatus.NONE,
                            'max_consideration': max_consideration
                        }

    return {
        'status': WinStatus.NONE
    }

def check_win_team_fastest_consecutive(RACE, **kwargs):
    if RACE.race_status == RaceStatus.DONE or \
        False not in RACE.node_has_finished.values() or \
        'forced' in kwargs: # racing must be completed
        team_leaderboard = calc_team_leaderboard(RACE)['by_avg_consecutives']
        if len(team_leaderboard) > 1:
            if team_leaderboard[0]['laps'] > 3: # must have at least 3 laps
                # check for tie
                if team_leaderboard[1]['contribution_amt'] == team_leaderboard[0]['contribution_amt'] and \
                    team_leaderboard[1]['average_consecutives_raw'] == team_leaderboard[0]['average_consecutives_raw'] and \
                    team_leaderboard[1]['laps'] == team_leaderboard[1]['laps']:

                    logger.info('Race tied at %s', team_leaderboard[1]['average_consecutives'])
                    return {
                        'status': WinStatus.TIE
                    }
                # declare winner
                return {
                    'status': WinStatus.DECLARED,
                    'data': team_leaderboard[0]
                }
    elif 'at_finish' in kwargs:
        team_leaderboard = calc_team_leaderboard(RACE)['by_avg_consecutives']
        if len(team_leaderboard) > 1:
            fast_consecutives = team_leaderboard[0]['average_consecutives_raw']
            if fast_consecutives > 0: # must have recorded time (otherwise impossible to set bounds)
                team_laps_raw = {}

                team_laps = {}
                for line in team_leaderboard:
                    team = line['name']
                    team_laps[team] = {
                        'time': 0,
                        'members': line['members']
                    }

                for node in RACE.node_laps:
                    team = RACE.node_teams[node]
                    if team is not None:
                        laps = RACE.node_laps[node]
                        if len(laps) >= 2:
                            last_2_laps = laps[-1]['lap_time'] + laps[-2]['lap_time']
                            team_laps[team]['time'] += last_2_laps

                max_consideration = 0
                for team in team_laps:
                    if team != team_leaderboard[0]['name']: # skip leader
                        team_laps[team]['time'] = team_laps[team]['time'] / team_laps[team]['members']
                        max_consideration = max(max_consideration, fast_consecutives - team_laps[team]['time'] / team_laps[team]['members'])

                return {
                    'status': WinStatus.NONE,
                    'max_consideration': max_consideration
                }

    return {
        'status': WinStatus.NONE
    }<|MERGE_RESOLUTION|>--- conflicted
+++ resolved
@@ -454,7 +454,7 @@
                 consecutives_source.append(None)
 
     gevent.sleep()
-<<<<<<< HEAD
+
     # Combine leaderboard
     leaderboard = []
     for i, pilot in enumerate(pilot_ids):
@@ -483,15 +483,8 @@
     # Sort by race time
     leaderboard_by_race_time = copy.deepcopy(sorted(leaderboard, key = lambda x: (
         -x['laps'], # reverse lap count
-        x['total_time_raw'] if x['total_time_raw'] > 0 else float('inf') # total time ascending except 0
+        x['total_time_raw'] if x['total_time_raw'] and x['total_time_raw'] > 0 else float('inf') # total time ascending except 0
     )))
-=======
-    # Combine for sorting
-    leaderboard = list(zip(callsigns, max_laps, total_time, average_lap, fastest_lap, team_names, consecutives, fastest_lap_source, consecutives_source, last_lap, pilot_ids, nodes, total_time_laps))
-
-    # Reverse sort max_laps x[1], then sort on total time x[2]
-    leaderboard_by_race_time = sorted(leaderboard, key = lambda x: (-x[1], x[2] if x[2] and x[2] > 0 else float('inf')))
->>>>>>> f9ec2099
 
     # determine ranking
     last_rank = '-'
@@ -509,16 +502,11 @@
         row['behind'] = leaderboard_by_race_time[0]['laps'] - row['laps']
 
     gevent.sleep()
-<<<<<<< HEAD
     # Sort by fastest laps
     leaderboard_by_fastest_lap = copy.deepcopy(sorted(leaderboard, key = lambda x: (
-        x['fastest_lap_raw'] if x['fastest_lap_raw'] > 0 else float('inf'), # fastest lap
-        x['total_time_raw'] if x['total_time_raw'] > 0 else float('inf') # total time
+        x['fastest_lap_raw'] if x['fastest_lap_raw'] and x['fastest_lap_raw'] > 0 else float('inf'), # fastest lap
+        x['total_time_raw'] if x['total_time_raw'] and x['total_time_raw'] > 0 else float('inf') # total time
     )))
-=======
-    # Sort fastest_laps x[4]
-    leaderboard_by_fastest_lap = sorted(leaderboard, key = lambda x: (x[4] if x[4] and x[4] > 0 else float('inf')))
->>>>>>> f9ec2099
 
     # determine ranking
     last_rank = '-'
@@ -530,24 +518,17 @@
         last_rank = pos
         last_rank_fastest_lap = row['fastest_lap_raw']
 
-<<<<<<< HEAD
         row['position'] = pos
 
     gevent.sleep()
     # Sort by consecutive laps
     leaderboard_by_consecutives = copy.deepcopy(sorted(leaderboard, key = lambda x: (
-        x['consecutives_raw'] if x['consecutives_raw'] > 0 else float('inf'), # fastest consecutives
+        x['consecutives_raw'] if x['consecutives_raw'] and x['consecutives_raw'] > 0 else float('inf'), # fastest consecutives
         -x['laps'], # lap count
-        x['total_time_raw'] if x['total_time_raw'] > 0 else float('inf') # total time
+        x['total_time_raw'] if x['total_time_raw'] and x['total_time_raw'] > 0 else float('inf') # total time
     )))
 
     # determine ranking
-=======
-    gevent.sleep()
-    # Sort consecutives x[6]
-    leaderboard_by_consecutives = sorted(leaderboard, key = lambda x: (x[6] if x[6] and x[6] > 0 else float('inf')))
-    leaderboard_consecutives_data = []
->>>>>>> f9ec2099
     last_rank = '-'
     last_rank_laps = 0
     last_rank_time = 0
