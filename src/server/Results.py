#
# Results generators and caching
#

from typing import List
from RHUI import UIField
from eventmanager import Evt
import copy
import json
import gevent
import RHUtils
from RHUtils import catchLogExceptionsWrapper
import logging
from monotonic import monotonic
from RHRace import RaceStatus, StartBehavior, WinCondition, WinStatus

logger = logging.getLogger(__name__)

class RaceClassRankManager():
    def __init__(self, RHAPI, Events):
        self._methods = {}
        self._rhapi = RHAPI

<<<<<<< HEAD
        Events.trigger('RaceClassRanking_Initialize', {
            'register_fn': self.registerMethod
=======
        Events.trigger(Evt.CLASS_RANK_INITIALIZE, {
            'registerFn': self.registerMethod
>>>>>>> abe5f6d2
            })

    def registerMethod(self, method):
        if isinstance(method, RaceClassRankMethod):
            if method.name in self.methods:
                logger.warning('Overwriting method "{0}"'.format(method['name']))

            self.methods[method.name] = method
        else:
            logger.warning('Invalid method')

    @property
    def methods(self):
        return self._methods

    def rank(self, method_id, race_class, args=None):
        if method_id == "":
            return False

        return self.methods[method_id].rank(self._rhapi, race_class, args)

class RaceClassRankMethod():
    def __init__(self, name, label, rank_fn, default_args=None, settings:List[UIField]=None):
        self.name = name
        self.label = label
        self.rank_fn = rank_fn
        self.default_args = default_args
        self.settings = settings

    def rank(self, rhapi, race_class, localArgs):
        return self.rank_fn(rhapi, race_class, {**(self.default_args if self.default_args else {}), **(localArgs if localArgs else {})})

class RacePointsManager():
    def __init__(self, RHAPI, Events):
        self._methods = {}
        self._rhapi = RHAPI

<<<<<<< HEAD
        Events.trigger('RacePoints_Initialize', {
            'register_fn': self.registerMethod
=======
        Events.trigger(Evt.POINTS_INITIALIZE, {
            'registerFn': self.registerMethod
>>>>>>> abe5f6d2
            })

    def registerMethod(self, method):
        if hasattr(method, 'name'):
            if method.name in self.methods:
                logger.warning('Overwriting method "{0}"'.format(method['name']))

            self.methods[method.name] = method
        else:
            logger.warning('Invalid method')

    @property
    def methods(self):
        return self._methods

    def assign(self, method_id, leaderboard, args=None):
        if method_id == "":
            return leaderboard

        return self.methods[method_id].assign(self._rhapi, leaderboard, args)

class RacePointsMethod():
    def __init__(self, name, label, assign_fn, default_args=None, settings:List[UIField]=None):
        self.name = name
        self.label = label
        self.assignFn = assign_fn
        self.default_args = default_args
        self.settings = settings

    def assign(self, rhapi, leaderboard, localArgs):
        return self.assignFn(rhapi, leaderboard, {**(self.default_args if self.default_args else {}), **(localArgs if localArgs else {})})

@catchLogExceptionsWrapper
def build_atomic_results(rhDataObj, params):
    token = monotonic()
    timing = {
        'start': token
    }

    if 'race_id' in params:
        race = rhDataObj.get_savedRaceMeta(params['race_id'])

    if 'heat_id' in params:
        heat_id = params['heat_id']
        heat = rhDataObj.get_heat(heat_id)
    elif 'race_id' in params:
        heat_id = race.heat_id
        heat = rhDataObj.get_heat(heat_id)

    if 'class_id' in params:
        class_id = params['class_id']
        USE_CLASS = True
    elif 'heat_id' in params and heat.class_id != RHUtils.CLASS_ID_NONE:
        class_id = heat.class_id
        USE_CLASS = True
    else:
        USE_CLASS = False

    # rebuild race result
    if 'race_id' in params:
        gevent.sleep()
        rhDataObj.clear_results_event()
        timing['race'] = monotonic()
        rhDataObj.get_results_savedRaceMeta(race)
        logger.debug('Race {} results built in {}s'.format(params['race_id'], monotonic() - timing['race']))

    # rebuild heat summary
    if 'heat_id' in params:
        gevent.sleep()
        rhDataObj.clear_results_event()
        timing['heat'] = monotonic()
        rhDataObj.get_results_heat(heat)
        logger.debug('Heat {} results built in {}s'.format(heat_id, monotonic() - timing['heat']))

    # rebuild class summary
    if USE_CLASS:
        gevent.sleep()
        rhDataObj.clear_results_event()
        timing['class'] = monotonic()
        rhDataObj.get_results_raceClass(class_id)
        logger.debug('Class {} results built in {}s'.format(class_id, monotonic() - timing['class']))

        gevent.sleep()
        timing['class_rank'] = monotonic()
        rhDataObj.get_ranking_raceClass(class_id)
        logger.debug('Class {} ranking built in {}s'.format(class_id, monotonic() - timing['class_rank']))

    # rebuild event summary
    gevent.sleep()
    timing['event'] = monotonic()
    rhDataObj.get_results_event()
    logger.debug('Event results built in {}s'.format(monotonic() - timing['event']))

    logger.debug('Built result caches in {0}'.format(monotonic() - timing['start']))

def calc_leaderboard(rhDataObj, **params):
    ''' Generates leaderboards '''
    meta_points_flag = False
    USE_CURRENT = False
    USE_ROUND = None
    USE_HEAT = None
    USE_CLASS = None

    selected_race_laps = []
    timeFormat = rhDataObj.get_option('timeFormat')
    consecutivesCount = rhDataObj.get_optionInt('consecutivesCount', 3)

    if ('current_race' in params):
        USE_CURRENT = True

    if ('class_id' in params):
        USE_CLASS = params['class_id']
    elif ('round_id' in params and 'heat_id' in params):
        USE_ROUND = params['round_id']
        USE_HEAT = params['heat_id']
    elif ('heat_id' in params):
        USE_ROUND = None
        USE_HEAT = params['heat_id']

    # Get profile (current), frequencies (current), race query (saved), and race format (all)
    if USE_CURRENT:
        profile = params['current_profile']
        profile_freqs = json.loads(profile.frequencies)
        raceObj = params['current_race']
        race_format = raceObj.format
    else:
        if USE_CLASS:
            selected_races = rhDataObj.get_savedRaceMetas_by_raceClass(USE_CLASS)
            if len(selected_races) >= 1:
                current_format = rhDataObj.get_raceClass(USE_CLASS).format_id
            else:
                current_format = None
        elif USE_HEAT:
            if USE_ROUND:
                selected_races = [rhDataObj.get_savedRaceMeta_by_heat_round(USE_HEAT, USE_ROUND)]
                current_format = selected_races[0].format_id
            else:
                selected_races = rhDataObj.get_savedRaceMetas_by_heat(USE_HEAT)
                if len(selected_races) >= 1:
                    heat_class = selected_races[0].class_id
                    if heat_class:
                        current_format = rhDataObj.get_raceClass(heat_class).format_id
                    else:
                        current_format = None
                else:
                    current_format = None
        else:
            selected_races = rhDataObj.get_savedRaceMetas()
            current_format = None

        selected_races_keyed = {}
        for race in selected_races:
            selected_races_keyed[race.id] = race

        selected_pilotraces = {}
        racelist = []
        for race in selected_races:
            racelist.append(race.id)
            selected_pilotraces[race.id] = rhDataObj.get_savedPilotRaces_by_savedRaceMeta(race.id)

        # Generate heat list with key
        heats_keyed = {}
        all_heats = rhDataObj.get_heats()
        for heat in all_heats:
            heats_keyed[heat.id] = heat

        if current_format:
            race_format = rhDataObj.get_raceFormat(current_format)
        else:
            race_format = None

        # filter laps
        all_laps = rhDataObj.get_active_savedRaceLaps()
        for lap in all_laps:
            if lap.race_id in racelist:
                selected_race_laps.append(lap)

    gevent.sleep()

    leaderboard = []

    if USE_CURRENT and raceObj.current_heat == RHUtils.HEAT_ID_NONE:
        for node_index in range(raceObj.num_nodes):
            if node_index < raceObj.num_nodes and len(raceObj.get_active_laps()):
                laps = raceObj.get_active_laps()[node_index]

            if laps:
                if race_format and race_format.start_behavior == StartBehavior.FIRST_LAP:
                    total_laps = len(laps)
                else:
                    total_laps = len(laps) - 1
            else:
                total_laps = 0

            if (profile_freqs["b"][node_index] and profile_freqs["c"][node_index]):
                callsign = profile_freqs["b"][node_index] + str(profile_freqs["c"][node_index])
            else:
                callsign = str(profile_freqs["f"][node_index])

            if profile_freqs["f"][node_index] != RHUtils.FREQUENCY_ID_NONE:
                leaderboard.append({
                    'pilot_id': None,
                    'callsign': callsign,
                    'team_name': None,
                    'laps': total_laps,
                    'holeshots': None,
                    'starts': 1 if len(laps) > 0 else 0,
                    'node': node_index,
                    'current_laps': laps
                })
    else:
        for pilot in rhDataObj.get_pilots():
            gevent.sleep()
            if USE_CURRENT:
                found_pilot = False
                node_index = 0
                laps = []
                for node_index in raceObj.node_pilots:
                    if raceObj.node_pilots[node_index] == pilot.id and node_index < raceObj.num_nodes and len(raceObj.get_active_laps()):
                        laps = raceObj.get_active_laps()[node_index]
                        found_pilot = True
                        break

                if laps:
                    if race_format and race_format.start_behavior == StartBehavior.FIRST_LAP:
                        total_laps = len(laps)
                    else:
                        total_laps = len(laps) - 1
                else:
                    total_laps = 0

                if found_pilot and profile_freqs["f"][node_index] != RHUtils.FREQUENCY_ID_NONE:
                    leaderboard.append({
                        'pilot_id': pilot.id,
                        'callsign': pilot.callsign,
                        'team_name': pilot.team,
                        'laps': total_laps,
                        'holeshots': None,
                        'starts': 1 if len(laps) > 0 else 0,
                        'node': node_index,
                        'current_laps': laps
                    })
            else:
                # find hole shots
                holeshot_laps = []
                pilotnode = None
                total_laps = 0
                race_starts = 0
                total_points = 0

                for race in selected_races:
                    if race_format:
                        this_race_format = race_format
                    else:
                        this_race_format = rhDataObj.get_raceFormat(race.format_id)

                    pilotraces = selected_pilotraces[race.id]

                    if len(pilotraces):
                        pilot_crossings = []
                        for lap in selected_race_laps:
                            if lap.pilot_id == pilot.id:
                                pilot_crossings.append(lap)

                        for pilotrace in pilotraces:
                            if pilotrace.pilot_id == pilot.id:
                                pilotnode = pilotrace.node_index
                                gevent.sleep()

                                race_laps = []
                                for lap in pilot_crossings:
                                    if lap.pilotrace_id == pilotrace.id:
                                        race_laps.append(lap) 

                                total_laps += len(race_laps)

                                if this_race_format and this_race_format.start_behavior == StartBehavior.FIRST_LAP:
                                    if len(race_laps):
                                        race_starts += 1
                                else:
                                    if len(race_laps):
                                        holeshot_lap = race_laps[0]

                                        if holeshot_lap:
                                            holeshot_laps.append(holeshot_lap.id)
                                            race_starts += 1
                                            total_laps -= 1

                        pilot_laps = []
                        if len(holeshot_laps):
                            for lap in selected_race_laps:
                                if lap.pilot_id == pilot.id and \
                                    lap.id not in holeshot_laps:
                                    pilot_laps.append(lap)
                        else:
                            pilot_laps = pilot_crossings

                    if not USE_ROUND:
                        results = rhDataObj.get_results_savedRaceMeta(race)
                        for line in results[results['meta']['primary_leaderboard']]:
                            if line['pilot_id'] == pilot.id: 
                                total_points += line['points']
                                break
                        if total_points:
                            meta_points_flag = True 

                if race_starts > 0:
                    leaderboard.append({
                        'pilot_id': pilot.id,
                        'callsign': pilot.callsign,
                        'team_name': pilot.team,
                        'laps': total_laps,
                        'holeshots': holeshot_laps,
                        'starts': race_starts,
                        'node': pilotnode,
                        'pilot_crossings': pilot_crossings,
                        'pilot_laps': pilot_laps,
                        'points': total_points
                    })

    for result_pilot in leaderboard:
        gevent.sleep()

        # Get the total race time for each pilot
        if USE_CURRENT:
            race_total = 0
            laps_total = 0
            for lap in result_pilot['current_laps']:
                race_total += lap['lap_time']
                if lap['lap_number']:
                    laps_total += lap['lap_time']

            result_pilot['total_time'] = race_total
            result_pilot['total_time_laps'] = laps_total

        else:
            result_pilot['total_time'] = 0
            for lap in result_pilot['pilot_crossings']:
                result_pilot['total_time'] += lap.lap_time

            result_pilot['total_time_laps'] = 0
            for lap in result_pilot['pilot_laps']:
                result_pilot['total_time_laps'] += lap.lap_time

        gevent.sleep()
        # Get the last lap for each pilot (current race only)
        if result_pilot['laps'] == 0:
            result_pilot['last_lap'] = None # Add zero if no laps completed
        else:
            if USE_CURRENT:
                result_pilot['last_lap'] = result_pilot['current_laps'][-1]['lap_time']
            else:
                result_pilot['last_lap'] = None

        gevent.sleep()
        # Get the average lap time for each pilot
        if result_pilot['laps'] == 0:
            result_pilot['average_lap'] = 0 # Add zero if no laps completed
        else:
            if USE_CURRENT:
                if race_format and race_format.start_behavior == StartBehavior.FIRST_LAP:
                    avg_lap = result_pilot['current_laps'][-1]['lap_time_stamp'] / len(result_pilot['current_laps'])
                else:
                    avg_lap = (result_pilot['current_laps'][-1]['lap_time_stamp'] - result_pilot['current_laps'][0]['lap_time_stamp']) / (len(result_pilot['current_laps']) - 1)

            else:
                avg_lap = result_pilot['total_time_laps'] / result_pilot['laps']

            result_pilot['average_lap'] = avg_lap

        gevent.sleep()
        # Get the fastest lap time for each pilot
        if result_pilot['laps'] == 0:
            result_pilot['fastest_lap'] = 0 # Add zero if no laps completed
            result_pilot['fastest_lap_source'] = None
        else:
            if USE_CURRENT:
                if race_format and race_format.start_behavior == StartBehavior.FIRST_LAP:
                    timed_laps = result_pilot['current_laps']
                else:
                    timed_laps = filter(lambda x : x['lap_number'], result_pilot['current_laps'])

                fast_lap = sorted(timed_laps, key=lambda val : val['lap_time'])[0]['lap_time']
                result_pilot['fastest_lap'] = fast_lap
                result_pilot['fastest_lap_source'] = None
            else:
                fast_lap = None

                for lap in result_pilot['pilot_laps']:
                    if fast_lap:
                        if lap.lap_time <= fast_lap.lap_time:
                            fast_lap = lap
                    else:
                        fast_lap = lap

                for race in selected_races:
                    if race.id == fast_lap.race_id:
                        result_pilot['fastest_lap_source'] = {
                            'round': race.round_id,
                            'heat': race.heat_id,
                            'displayname': heats_keyed[race.heat_id].display_name()
                            }
                        break

                result_pilot['fastest_lap'] = fast_lap.lap_time

        gevent.sleep()
        # find best consecutive X laps
        all_consecutives = []

        if USE_CURRENT:
            if race_format and race_format.start_behavior == StartBehavior.FIRST_LAP:
                thisrace = result_pilot['current_laps']
            else:
                thisrace = result_pilot['current_laps'][1:]

            if len(thisrace) >= consecutivesCount:
                for i in range(len(thisrace) - (consecutivesCount - 1)):
                    gevent.sleep()
                    all_consecutives.append({
                        'laps': consecutivesCount,
                        'time': sum([data['lap_time'] for data in thisrace[i : i + consecutivesCount]]),
                        'race_id': None,
                        'lap_index': i+1
                    })
            else:
                all_consecutives.append({
                    'laps': len(thisrace),
                    'time': sum([data['lap_time'] for data in thisrace]),
                    'race_id': None,
                    'lap_index': None
                })

        else:
            # build race lap store
            race_laps = {}
            for race in selected_races:
                race_laps[race.id] = []
                for lap in result_pilot['pilot_laps']:
                    if lap.race_id == race.id:
                        race_laps[race.id].append(lap)

            for race in selected_races:
                gevent.sleep()

                if len(race_laps[race.id]) >= consecutivesCount:
                    for i in range(len(race_laps[race.id]) - (consecutivesCount - 1)):
                        gevent.sleep()
                        all_consecutives.append({
                            'laps': consecutivesCount,
                            'time': sum([data.lap_time for data in race_laps[race.id][i : i + consecutivesCount]]),
                            'race_id': race.id,
                            'lap_index': i+1
                        })
                else:
                    all_consecutives.append({
                        'laps': len(race_laps[race.id]),
                        'time': sum([data.lap_time for data in race_laps[race.id]]),
                        'race_id': race.id,
                        'lap_index': None
                    })

        # Get lowest not-none value (if any)
        if all_consecutives:
            # Sort consecutives
            all_consecutives.sort(key = lambda x: (-x['laps'], not bool(x['time']), x['time']))

            result_pilot['consecutives'] = all_consecutives[0]['time']
            result_pilot['consecutives_base'] = all_consecutives[0]['laps']
            result_pilot['consecutive_lap_start'] = all_consecutives[0]['lap_index']

            if USE_CURRENT:
                result_pilot['consecutives_source'] = None
            else:
                source_race = selected_races_keyed[all_consecutives[0]['race_id']]
                if source_race:
                    result_pilot['consecutives_source'] = {
                        'round': source_race.round_id,
                        'heat': source_race.heat_id,
                        'displayname': heats_keyed[source_race.heat_id].display_name()
                        }
                else:
                    result_pilot['consecutives_source'] = None

        else:
            result_pilot['consecutives'] = None
            result_pilot['consecutives_source'] = None
            result_pilot['consecutives_base'] = None
            result_pilot['consecutive_lap_start'] = None


    gevent.sleep()

    # Combine leaderboard
    for result_pilot in leaderboard:
        # Clean up calc data
        if 'current_laps' in result_pilot:
            result_pilot.pop('current_laps')
        if 'holeshots' in result_pilot:
            result_pilot.pop('holeshots')
        if 'pilot_crossings' in result_pilot:
            result_pilot.pop('pilot_crossings')
        if 'pilot_laps' in result_pilot:
            result_pilot.pop('pilot_laps')

        # formatted output
        result_pilot['total_time_raw'] = result_pilot['total_time']
        result_pilot['total_time'] = RHUtils.time_format(result_pilot['total_time'], timeFormat)

        result_pilot['total_time_laps_raw'] = result_pilot['total_time_laps']
        result_pilot['total_time_laps'] = RHUtils.time_format(result_pilot['total_time_laps'], timeFormat)

        result_pilot['average_lap_raw'] = result_pilot['average_lap']
        result_pilot['average_lap'] = RHUtils.time_format(result_pilot['average_lap'], timeFormat)

        result_pilot['fastest_lap_raw'] = result_pilot['fastest_lap']
        result_pilot['fastest_lap'] = RHUtils.time_format(result_pilot['fastest_lap'], timeFormat)

        result_pilot['consecutives_raw'] = result_pilot['consecutives']
        result_pilot['consecutives'] = RHUtils.time_format(result_pilot['consecutives'], timeFormat)

        result_pilot['last_lap_raw'] = result_pilot['last_lap']
        result_pilot['last_lap'] = RHUtils.time_format(result_pilot['last_lap'], timeFormat)

    if race_format and race_format.start_behavior == StartBehavior.STAGGERED:
        # Sort by laps time
        leaderboard_by_race_time = copy.deepcopy(sorted(leaderboard, key = lambda x: (
            -x['laps'], # reverse lap count
            x['total_time_laps_raw'] if x['total_time_laps_raw'] and x['total_time_laps_raw'] > 0 else float('inf') # total time ascending except 0
        )))

        # determine ranking
        last_rank = None
        last_rank_laps = 0
        last_rank_time = 0
        for i, row in enumerate(leaderboard_by_race_time, start=1):
            pos = i
            if last_rank_laps == row['laps'] and last_rank_time == row['total_time_laps_raw']:
                pos = last_rank
            last_rank = pos
            last_rank_laps = row['laps']
            last_rank_time = row['total_time_laps_raw']

            row['position'] = pos
            row['behind'] = leaderboard_by_race_time[0]['laps'] - row['laps']
    else:
        # Sort by race time
        leaderboard_by_race_time = copy.deepcopy(sorted(leaderboard, key = lambda x: (
            -x['laps'], # reverse lap count
            x['total_time_raw'] if x['total_time_raw'] and x['total_time_raw'] > 0 else float('inf') # total time ascending except 0
        )))

        # determine ranking
        last_rank = None
        last_rank_laps = 0
        last_rank_time = 0
        for i, row in enumerate(leaderboard_by_race_time, start=1):
            pos = i
            if last_rank_laps == row['laps'] and last_rank_time == row['total_time_raw']:
                pos = last_rank
            last_rank = pos
            last_rank_laps = row['laps']
            last_rank_time = row['total_time_raw']

            row['position'] = pos
            row['behind'] = leaderboard_by_race_time[0]['laps'] - row['laps']

    gevent.sleep()
    # Sort by fastest laps
    leaderboard_by_fastest_lap = copy.deepcopy(sorted(leaderboard, key = lambda x: (
        x['fastest_lap_raw'] if x['fastest_lap_raw'] and x['fastest_lap_raw'] > 0 else float('inf'), # fastest lap
        x['total_time_raw'] if x['total_time_raw'] and x['total_time_raw'] > 0 else float('inf') # total time
    )))

    # determine ranking
    last_rank = None
    last_rank_fastest_lap = 0
    for i, row in enumerate(leaderboard_by_fastest_lap, start=1):
        pos = i
        if last_rank_fastest_lap == row['fastest_lap_raw']:
            pos = last_rank
        last_rank = pos
        last_rank_fastest_lap = row['fastest_lap_raw']

        row['position'] = pos

    gevent.sleep()
    # Sort by consecutive laps
    leaderboard_by_consecutives = copy.deepcopy(sorted(leaderboard, key = lambda x: (
        -x['consecutives_base'] if x['consecutives_base'] else 0,
        x['consecutives_raw'] if x['consecutives_raw'] and x['consecutives_raw'] > 0 else float('inf'), # fastest consecutives
    )))

    # determine ranking
    last_rank = None
    last_rank_laps = 0
    last_rank_time = 0
    last_rank_consecutive = 0
    for i, row in enumerate(leaderboard_by_consecutives, start=1):
        pos = i
        if last_rank_consecutive == row['consecutives_raw']:
            if row['laps'] < consecutivesCount:
                if last_rank_laps == row['laps'] and last_rank_time == row['total_time_raw']:
                    pos = last_rank
            else:
                pos = last_rank
        last_rank = pos
        last_rank_laps = row['laps']
        last_rank_time = row['total_time_raw']
        last_rank_consecutive = row['consecutives_raw']

        row['position'] = pos

    leaderboard_output = {
        'by_race_time': leaderboard_by_race_time,
        'by_fastest_lap': leaderboard_by_fastest_lap,
        'by_consecutives': leaderboard_by_consecutives
    }

    if race_format:
        if race_format.win_condition == WinCondition.FASTEST_CONSECUTIVE:
            primary_leaderboard = 'by_consecutives'
        elif race_format.win_condition == WinCondition.FASTEST_LAP:
            primary_leaderboard = 'by_fastest_lap'
        else:
            # WinCondition.NONE
            # WinCondition.MOST_LAPS
            # WinCondition.FIRST_TO_LAP_X
            primary_leaderboard = 'by_race_time'

        leaderboard_output['meta'] = {
            'primary_leaderboard': primary_leaderboard,
            'win_condition': race_format.win_condition,
            'team_racing_mode': race_format.team_racing_mode,
            'start_behavior': race_format.start_behavior,
        }
    else:
        leaderboard_output['meta'] = {
            'primary_leaderboard': 'by_race_time',
            'win_condition': WinCondition.NONE,
            'team_racing_mode': False,
            'start_behavior': StartBehavior.HOLESHOT,
        }

    leaderboard_output['meta']['consecutives_count'] = consecutivesCount
    if meta_points_flag:
        leaderboard_output['meta']['primary_points'] = True

    return leaderboard_output

def calc_team_leaderboard(raceObj, rhDataObj):
    '''Calculates and returns team-racing info.'''
    # Uses current results cache / requires calc_leaderboard to have been run prior
    race_format = raceObj.format
    consecutivesCount = rhDataObj.get_optionInt('consecutivesCount', 3)

    if raceObj.results:
        results = raceObj.results['by_race_time']

        teams = {}

        for line in results:
            contributing = 0
            if race_format and race_format.win_condition == WinCondition.FASTEST_CONSECUTIVE:
                if line['laps'] >= consecutivesCount:
                    contributing = 1
            else:
                # race_format.win_condition == WinCondition.MOST_LAPS or \
                # race_format.win_condition == WinCondition.FIRST_TO_LAP_X or \
                # race_format.win_condition == WinCondition.FASTEST_LAP:
                if line['laps'] > 0:
                    contributing = 1

            if line['team_name'] in teams:
                teams[line['team_name']]['contributing'] += contributing
                teams[line['team_name']]['members'] += 1
                teams[line['team_name']]['laps'] += line['laps']
                teams[line['team_name']]['total_time_raw'] += line['total_time_raw']
                if line['average_lap_raw']:
                    teams[line['team_name']]['combined_average_lap_raw'] += line['average_lap_raw']
                if line['fastest_lap_raw']:
                    teams[line['team_name']]['combined_fastest_lap_raw'] += line['fastest_lap_raw']
                if line['consecutives_raw'] and line['consecutives_base'] >= consecutivesCount:
                    teams[line['team_name']]['combined_consecutives_raw'] += line['consecutives_raw']

            else:
                teams[line['team_name']] = {}
                teams[line['team_name']]['contributing'] = contributing
                teams[line['team_name']]['members'] = 1
                teams[line['team_name']]['laps'] = line['laps']
                teams[line['team_name']]['total_time_raw'] = line['total_time_raw']
                teams[line['team_name']]['combined_average_lap_raw'] = line['average_lap_raw']
                teams[line['team_name']]['combined_fastest_lap_raw'] = line['fastest_lap_raw']
                teams[line['team_name']]['combined_consecutives_raw'] = line['consecutives_raw']

        # convert dict to list
        leaderboard = []
        for team in teams:
            contribution_amt = float(teams[team]['contributing']) / teams[team]['members']

            average_lap_raw = 0
            average_fastest_lap_raw = 0
            average_consecutives_raw = 0
            if teams[team]['contributing']:
                if teams[team]['combined_average_lap_raw']:
                    average_lap_raw = float(teams[team]['combined_average_lap_raw']) / teams[team]['contributing']

                if teams[team]['combined_fastest_lap_raw']:
                    average_fastest_lap_raw = float(teams[team]['combined_fastest_lap_raw']) / teams[team]['contributing']

                if teams[team]['combined_consecutives_raw']:
                    average_consecutives_raw = float(teams[team]['combined_consecutives_raw']) / teams[team]['contributing']

            leaderboard.append({
                'name': team,
                'contributing': teams[team]['contributing'],
                'members': teams[team]['members'],
                'contribution_amt': contribution_amt,
                'laps': teams[team]['laps'],
                'total_time_raw': teams[team]['total_time_raw'],
                'average_lap_raw': average_lap_raw,
                'average_fastest_lap_raw': average_fastest_lap_raw,
                'average_consecutives_raw': average_consecutives_raw,
                'total_time': RHUtils.time_format(teams[team]['total_time_raw'], rhDataObj.get_option('timeFormat')),
                'average_lap': RHUtils.time_format(average_lap_raw, rhDataObj.get_option('timeFormat')),
                'average_fastest_lap': RHUtils.time_format(average_fastest_lap_raw, rhDataObj.get_option('timeFormat')),
                'average_consecutives': RHUtils.time_format(average_consecutives_raw, rhDataObj.get_option('timeFormat')),
            })

        # sort race_time
        leaderboard_by_race_time = copy.deepcopy(sorted(leaderboard, key = lambda x: (
            -x['laps'],
            x['average_lap_raw'] if x['average_lap_raw'] > 0 else float('inf'),
        )))

        # determine ranking
        last_rank = None
        last_rank_laps = 0
        last_rank_time = 0
        for i, row in enumerate(leaderboard_by_race_time, start=1):
            pos = i
            if last_rank_laps == row['laps'] and last_rank_time == row['average_lap_raw']:
                pos = last_rank
            last_rank = pos
            last_rank_laps = row['laps']
            last_rank_time = row['average_lap_raw']
            row['position'] = pos

        # sort fastest lap
        leaderboard_by_fastest_lap = copy.deepcopy(sorted(leaderboard, key = lambda x: (
            -x['contribution_amt'],
            x['average_fastest_lap_raw'] if x['average_fastest_lap_raw'] > 0 else float('inf'),
            -x['laps'],
        )))

        # determine ranking
        last_rank = None
        last_rank_contribution_amt = 0
        last_rank_fastest_lap = 0
        for i, row in enumerate(leaderboard_by_fastest_lap, start=1):
            pos = i
            if row['contribution_amt'] == last_rank_contribution_amt:
                if last_rank_fastest_lap == row['average_fastest_lap_raw']:
                    pos = last_rank
            last_rank = pos
            last_rank_fastest_lap = row['average_fastest_lap_raw']
            row['position'] = pos

        # sort consecutives
        leaderboard_by_consecutives = copy.deepcopy(sorted(leaderboard, key = lambda x: (
            -x['contribution_amt'],
            x['average_consecutives_raw'] if x['average_consecutives_raw'] > 0 else float('inf'),
            -x['laps'],
        )))

        # determine ranking
        last_rank = None
        last_rank_contribution_amt = 0
        last_rank_laps = 0
        last_rank_time = 0
        last_rank_consecutive = 0
        for i, row in enumerate(leaderboard_by_consecutives, start=1):
            pos = i
            if row['contribution_amt'] == last_rank_contribution_amt:
                if last_rank_consecutive == row['average_consecutives_raw']:
                    if row['laps'] < consecutivesCount:
                        if last_rank_laps == row['laps'] and last_rank_time == row['total_time_raw']:
                            pos = last_rank
                    else:
                        pos = last_rank
            last_rank = pos
            last_rank_laps = row['laps']
            last_rank_time = row['total_time_raw']
            last_rank_consecutive = row['average_consecutives_raw']
            row['position'] = pos

        leaderboard_output = {
            'by_race_time': leaderboard_by_race_time,
            'by_avg_fastest_lap': leaderboard_by_fastest_lap,
            'by_avg_consecutives': leaderboard_by_consecutives
        }

        if race_format:
            if race_format.win_condition == WinCondition.FASTEST_CONSECUTIVE:
                primary_leaderboard = 'by_avg_consecutives'
            elif race_format.win_condition == WinCondition.FASTEST_LAP:
                primary_leaderboard = 'by_avg_fastest_lap'
            else:
                # WinCondition.NONE
                # WinCondition.MOST_LAPS
                # WinCondition.FIRST_TO_LAP_X
                primary_leaderboard = 'by_race_time'

            leaderboard_output['meta'] = {
                'primary_leaderboard': primary_leaderboard,
                'win_condition': race_format.win_condition,
                'teams': teams
            }
        else:
            leaderboard_output['meta'] = {
                'primary_leaderboard': 'by_race_time',
                'win_condition': WinCondition.NONE,
                'teams': teams
            }

        return leaderboard_output
    return None

def calc_class_ranking_leaderboard(racecontext, race_class=None, class_id=None):
    if class_id:
        race_class = racecontext.rhdata.get_raceClass(class_id)

    if race_class:
        args = json.loads(race_class.rank_settings) if race_class.rank_settings else None 
        if race_class.win_condition in racecontext.raceclass_rank_manager.methods:
            ranking, meta = racecontext.raceclass_rank_manager.rank(race_class.win_condition, race_class, args)
            return {
                'ranking': ranking,
                'meta': meta
            }
        else:
            logger.warning("{} uses unsupported ranking method: {}".format(race_class.display_name(), race_class.win_condition))

    return False

class LapInfo():
    class race:
        total_pilots: None
        lap_max: None
        consecutives_base: None
        win_condition = None
        best_lap: None
        best_lap_callsign: None
        split_count: None

    class current:
        pilot_id = None
        seat = None
        position = None
        callsign = None
        lap_number = None
        last_lap_time = None
        total_time = None
        total_time_laps = None
        consecutives = None
        is_best_lap = None
        lap_list = None

    class next_rank:
        pilot_id = None
        seat = None
        position = None
        callsign = None
        split_time = None
        lap_number = None
        last_lap_time = None
        total_time = None

    class first_rank:
        pilot_id = None
        seat = None
        position = None
        callsign = None
        lap_number = None
        last_lap_time = None
        total_time = None

    def __init__(self):
        self.race = self.race()
        self.current = self.current()
        self.next_rank = self.next_rank()
        self.first_rank = self.first_rank()

    def toJSON(self):
        return {
            'race': json.dumps(self.race, default=lambda o: o.__dict__),
            'current': json.dumps(self.current, default=lambda o: o.__dict__),
            'next_rank': json.dumps(self.next_rank, default=lambda o: o.__dict__),
            'first_rank': json.dumps(self.first_rank, default=lambda o: o.__dict__)
        }

    def __repr__(self):
        return json.dumps(self.toJSON())

def get_gap_info(RaceContext, seat_index):
    ''' Assembles current lap information for OSD '''

    # select correct results
    win_condition = RaceContext.race.format.win_condition
    consecutivesCount = RaceContext.rhdata.get_optionInt('consecutivesCount', 3)

    if win_condition == WinCondition.FASTEST_CONSECUTIVE:
        leaderboard = RaceContext.race.results['by_consecutives']
    elif win_condition == WinCondition.FASTEST_LAP:
        leaderboard = RaceContext.race.results['by_fastest_lap']
    else:
        # WinCondition.MOST_LAPS
        # WinCondition.FIRST_TO_LAP_X
        # WinCondition.NONE
        leaderboard = RaceContext.race.results['by_race_time']

    # get this seat's results
    result = None
    for index, result in enumerate(leaderboard):
        if result['node'] == seat_index:
            rank_index = index
            break
    else: # no break
        logger.error('Failed to find results: Node not in result list')
        return

    # check for best lap
    is_best_lap = False
    if result['fastest_lap_raw'] == result['last_lap_raw']:
        is_best_lap = True

    # get the next faster results
    next_rank_split = None
    next_rank_split_result = None
    if isinstance(result['position'], int) and result['position'] > 1:
        next_rank_split_result = leaderboard[rank_index - 1]

        if next_rank_split_result['total_time_raw']:
            if win_condition == WinCondition.FASTEST_CONSECUTIVE:
                if next_rank_split_result['consecutives_raw'] and next_rank_split_result['consecutives_base'] == consecutivesCount:
                    next_rank_split = result['consecutives_raw'] - next_rank_split_result['consecutives_raw']
            elif win_condition == WinCondition.FASTEST_LAP:
                if next_rank_split_result['fastest_lap_raw']:
                    next_rank_split = result['last_lap_raw'] - next_rank_split_result['fastest_lap_raw']
            else:
                # WinCondition.MOST_LAPS
                # WinCondition.FIRST_TO_LAP_X
                next_rank_split = result['total_time_raw'] - next_rank_split_result['total_time_raw']
    else:
        # check split to self
        next_rank_split_result = leaderboard[rank_index]

        if win_condition == WinCondition.FASTEST_CONSECUTIVE or win_condition == WinCondition.FASTEST_LAP:
            if next_rank_split_result['fastest_lap_raw']:
                if result['last_lap_raw'] > next_rank_split_result['fastest_lap_raw']:
                    next_rank_split = result['last_lap_raw'] - next_rank_split_result['fastest_lap_raw']

    # get the fastest result
    first_rank_split = None
    first_rank_split_result = None
    if isinstance(result['position'], int) and result['position'] > 2:
        first_rank_split_result = leaderboard[0]

        if first_rank_split_result['total_time_raw']:
            if win_condition == WinCondition.FASTEST_CONSECUTIVE and result['consecutives_base'] == consecutivesCount:
                if first_rank_split_result['consecutives_raw']:
                    first_rank_split = result['consecutives_raw'] - first_rank_split_result['consecutives_raw']
            elif win_condition == WinCondition.FASTEST_LAP:
                if first_rank_split_result['fastest_lap_raw']:
                    first_rank_split = result['last_lap_raw'] - first_rank_split_result['fastest_lap_raw']
            else:
                # WinCondition.MOST_LAPS
                # WinCondition.FIRST_TO_LAP_X
                first_rank_split = result['total_time_raw'] - first_rank_split_result['total_time_raw']

    # Set up output objects

    pass_info = LapInfo()

    # Race
    #TODO pass_info.race.total_pilots = None
    #TODO pass_info.race.lap_max = None
    pass_info.race.consecutives_base = consecutivesCount
    pass_info.race.win_condition = win_condition
    #TODO pass_info.race.best_lap = None
    #TODO pass_info.race.best_lap_callsign = None
    #TODO pass_info.race.split_count = None

    # Current pilot
    pass_info.current.lap_list = RaceContext.race.get_lap_results()['node_index'][seat_index]

    pass_info.current.pilot_id = result['pilot_id']
    pass_info.current.seat = int(seat_index)
    pass_info.current.position = int(result['position'] or 0)
    pass_info.current.callsign = str(result['callsign'])
    pass_info.current.lap_number = None
    pass_info.current.last_lap_time = None
    pass_info.current.total_time = int(round(result['total_time_raw'], 0))
    pass_info.current.total_time_laps = int(round(result['total_time_laps_raw'], 0))
    pass_info.current.consecutives = None
    pass_info.current.is_best_lap = bool(is_best_lap)

    if result['laps']:
        pass_info.current.lap_number = result['laps']
        pass_info.current.last_lap_time = int(round(result['last_lap_raw'], 0))
    else:
        pass_info.current.lap_number = 0
        pass_info.current.last_lap_time = int(round(result['total_time_raw'], 0))
        pass_info.current.is_best_lap = False

    if result['consecutives']:
        pass_info.current.consecutives = int(round(result['consecutives_raw'], 0))
        pass_info.current.consecutives_base = int(round(result['consecutives_base'], 0))

    # Next faster pilot
    if next_rank_split:
        pass_info.next_rank.pilot_id = next_rank_split_result['pilot_id']
        pass_info.next_rank.seat = int(next_rank_split_result['node'])
        pass_info.next_rank.position = None
        pass_info.next_rank.callsign = str(next_rank_split_result['callsign'])
        pass_info.next_rank.split_time = int(round(next_rank_split, 0 ))
        pass_info.next_rank.lap_number = next_rank_split_result['laps']
        pass_info.next_rank.last_lap_time = None
        pass_info.next_rank.total_time = int(round(next_rank_split_result['total_time_raw'], 0))

        if next_rank_split_result['position']:
            pass_info.next_rank.position = int(next_rank_split_result['position'])

            if next_rank_split_result['laps'] < 1:
                pass_info.next_rank.last_lap_time = int(round(next_rank_split_result['total_time_raw'], 0))
            else:
                pass_info.next_rank.last_lap_time = int(round(next_rank_split_result['last_lap_raw'], 0))

    # Race Leader
    if first_rank_split:
        pass_info.first_rank.pilot_id = first_rank_split_result['pilot_id']
        pass_info.first_rank.seat = int(first_rank_split_result['node'])
        pass_info.first_rank.position = None
        pass_info.first_rank.callsign = str(first_rank_split_result['callsign'])
        pass_info.first_rank.split_time = int(round(first_rank_split, 0))
        pass_info.first_rank.lap_number = first_rank_split_result['laps']
        pass_info.first_rank.last_lap_time = None
        pass_info.first_rank.total_time = int(round(first_rank_split_result['total_time_raw'], 0))

        if first_rank_split_result['position']:
            pass_info.first_rank.position = int(first_rank_split_result['position'])

            if first_rank_split_result['laps'] < 1:
                pass_info.first_rank.last_lap_time = int(round(first_rank_split_result['total_time_raw'], 0))
            else:
                pass_info.first_rank.last_lap_time = int(round(first_rank_split_result['last_lap_raw'], 0))

    return pass_info

def check_win_condition_result(raceObj, rhDataObj, interfaceObj, **kwargs):
    race_format = raceObj.format
    if race_format:
        consecutivesCount = rhDataObj.get_optionInt('consecutivesCount', 3)
        if race_format.team_racing_mode:
            if race_format.win_condition == WinCondition.MOST_PROGRESS:
                return check_win_team_laps_and_time(raceObj, rhDataObj, interfaceObj, **kwargs)
            elif race_format.win_condition == WinCondition.MOST_LAPS:
                return check_win_team_most_laps(raceObj, rhDataObj, interfaceObj, **kwargs)
            elif race_format.win_condition == WinCondition.FIRST_TO_LAP_X:
                return check_win_team_first_to_x(raceObj, rhDataObj, interfaceObj, **kwargs)
            elif race_format.win_condition == WinCondition.FASTEST_LAP:
                return check_win_team_fastest_lap(raceObj, rhDataObj, **kwargs)
            elif race_format.win_condition == WinCondition.FASTEST_CONSECUTIVE:
                return check_win_team_fastest_consecutive(raceObj, rhDataObj, consecutivesCount, **kwargs)
            elif race_format.win_condition == WinCondition.MOST_LAPS_OVERTIME:
                return check_win_team_laps_and_overtime(raceObj, rhDataObj, interfaceObj, **kwargs)
        else:
            if race_format.win_condition == WinCondition.MOST_PROGRESS:
                return check_win_laps_and_time(raceObj, interfaceObj, **kwargs)
            elif race_format.win_condition == WinCondition.MOST_LAPS:
                return check_win_most_laps(raceObj, interfaceObj, **kwargs)
            elif race_format.win_condition == WinCondition.FIRST_TO_LAP_X:
                return check_win_first_to_x(raceObj, interfaceObj, **kwargs)
            elif race_format.win_condition == WinCondition.FASTEST_LAP:
                return check_win_fastest_lap(raceObj, **kwargs)
            elif race_format.win_condition == WinCondition.FASTEST_CONSECUTIVE:
                return check_win_fastest_consecutive(raceObj, consecutivesCount, **kwargs)
            elif race_format.win_condition == WinCondition.MOST_LAPS_OVERTIME:
                return check_win_laps_and_overtime(raceObj, interfaceObj, **kwargs)
    return None

def check_win_laps_and_time(raceObj, interfaceObj, **kwargs):
    # if racing is stopped, all pilots have completed last lap after time expired,
    # or a forced determination condition, make a final call
    if raceObj.race_status == RaceStatus.DONE or \
                raceObj.check_all_nodes_finished() or 'forced' in kwargs:
        leaderboard = raceObj.results['by_race_time']
        if len(leaderboard) > 1:
            lead_lap = leaderboard[0]['laps']

            if lead_lap > 0: # must have at least one lap
                # if race stopped then don't wait for crossing to finish
                if raceObj.race_status != RaceStatus.DONE:
                    # prevent win declaration if there are active crossings coming onto lead lap
                    for line in leaderboard[1:]:
                        if line['laps'] >= lead_lap - 1:
                            node = interfaceObj.nodes[line['node']]
                            if node.pass_crossing_flag:
                                logger.info('Waiting for node {0} crossing to decide winner'.format(line['node']+1))
                                return {
                                    'status': WinStatus.PENDING_CROSSING
                                }
                        else:
                            # lower results no longer need checked
                            break

                # check for tie
                if leaderboard[1]['laps'] == lead_lap:
                    if leaderboard[1]['total_time_raw'] == leaderboard[0]['total_time_raw']:
                        logger.info('Race tied at {0}/{1}'.format(leaderboard[0]['laps'], leaderboard[0]['total_time']))
                        return {
                            'status': WinStatus.TIE
                        }

                # no tie or active crossings; declare winner
                return {
                    'status': WinStatus.DECLARED,
                    'data': leaderboard[0]
                }
    elif raceObj.race_status == RaceStatus.RACING and raceObj.timer_running == False:
        # time has ended; check if winning is assured
        leaderboard = raceObj.results['by_race_time']
        if len(leaderboard) > 1:
            lead_lap = leaderboard[0]['laps']

            if lead_lap > 0: # must have at least one lap
                # prevent win declaration if there are active crossings coming onto lead lap
                for line in leaderboard[1:]:
                    if line['laps'] >= lead_lap - 1:
                        node = interfaceObj.nodes[line['node']]
                        if node.pass_crossing_flag:
                            logger.info('Waiting for node {0} crossing to decide winner'.format(line['node']+1))
                            return {
                                'status': WinStatus.PENDING_CROSSING
                            }
                    else:
                        # lower results no longer need checked
                        break

                # check if any pilot below lead can potentially pass or tie
                pilots_can_pass = 0
                for line in leaderboard[1:]:
                    if line['laps'] >= lead_lap:
                        # pilot is on lead lap
                        node_index = line['node']

                        if raceObj.get_node_finished_flag(node_index) == False:
                            pilots_can_pass += 1
                    else:
                        # lower results no longer need checked
                        break

                if pilots_can_pass == 0:
                    return check_win_laps_and_time(raceObj, interfaceObj, forced=True, **kwargs)

    return {
        'status': WinStatus.NONE
    }

def check_win_most_laps(raceObj, interfaceObj, **kwargs):
    if raceObj.race_status == RaceStatus.DONE or \
                raceObj.check_all_nodes_finished() or 'forced' in kwargs: # racing must be completed
        leaderboard = raceObj.results['by_race_time']
        if len(leaderboard) > 1:
            lead_lap = leaderboard[0]['laps']

            if lead_lap > 0: # must have at least one lap
                # if race stopped then don't wait for crossing to finish
                if raceObj.race_status != RaceStatus.DONE:
                    # check if there are active crossings coming onto lead lap
                    for line in leaderboard[1:]:
                        if line['laps'] >= lead_lap - 1:
                            node = interfaceObj.nodes[line['node']]
                            if node.pass_crossing_flag:
                                logger.info('Waiting for node {0} crossing to decide winner'.format(line['node']+1))
                                return {
                                    'status': WinStatus.PENDING_CROSSING
                                }
                        else:
                            # lower results no longer need checked
                            break
    
                # check for tie
                if leaderboard[1]['laps'] == lead_lap:
                    logger.info('Race tied at %d laps', leaderboard[1]['laps'])
                    return {
                        'status': WinStatus.TIE
                    }

                # no tie or active crossings; declare winner
                return {
                    'status': WinStatus.DECLARED,
                    'data': leaderboard[0]
                }
    elif raceObj.race_status == RaceStatus.RACING and raceObj.timer_running == False:
        # time has ended; check if winning is assured
        leaderboard = raceObj.results['by_race_time']
        if len(leaderboard) > 1:
            lead_lap = leaderboard[0]['laps']

            if lead_lap > 0: # must have at least one lap
                # check if there are active crossings coming onto lead lap
                for line in leaderboard[1:]:
                    if line['laps'] >= lead_lap - 1:
                        node = interfaceObj.nodes[line['node']]
                        if node.pass_crossing_flag:
                            logger.info('Waiting for node {0} crossing to decide winner'.format(line['node']+1))
                            return {
                                'status': WinStatus.PENDING_CROSSING
                            }
                    else:
                        # lower results no longer need checked
                        break

                # check if any pilot below lead can potentially pass or tie
                pilots_can_pass = 0
                pilots_can_tie = 0
                pilots_tied = 0
                for line in leaderboard[1:]:
                    node_index = line['node']
                    if line['laps'] >= lead_lap: # pilot is on lead lap
                        pilots_tied += 1
                        if raceObj.get_node_finished_flag(node_index) == False:
                            pilots_can_pass += 1
                    elif line['laps'] >= lead_lap - 1: # pilot can reach lead lap
                        if raceObj.get_node_finished_flag(node_index) == False:
                            pilots_can_tie += 1
                    else:
                        # lower results no longer need checked
                        break

                # call race if possible
                if pilots_can_pass == 0:
                    if pilots_can_tie == 0 and pilots_tied == 0:
                        return check_win_most_laps(raceObj, interfaceObj, forced=True, **kwargs)
                    elif pilots_tied > 0: # add "and pilots_can_tie == 0" to wait for 3+-way?
                        node_index = leaderboard[0]['node']
                        if raceObj.get_node_finished_flag(node_index) == True:
                            return check_win_most_laps(raceObj, interfaceObj, forced=True, **kwargs)

    return {
        'status': WinStatus.NONE
    }

def check_win_laps_and_overtime(raceObj, interfaceObj, **kwargs):
    if (raceObj.race_status == RaceStatus.RACING and raceObj.timer_running == False) or \
                    raceObj.race_status == RaceStatus.DONE or 'at_finish' in kwargs:
        race_format = raceObj.format
        leaderboard = raceObj.results['by_race_time']

        if len(leaderboard):
            pilot_crossed_after_time = False
            for line in leaderboard:
                if line['total_time_raw'] > (race_format.race_time_sec * 1000):
                    pilot_crossed_after_time = True
                    break

            if pilot_crossed_after_time:
                return check_win_laps_and_time(raceObj, interfaceObj, **kwargs)
            else:
                win_status = check_win_most_laps(raceObj, interfaceObj, forced=True, **kwargs)
                if win_status['status'] == WinStatus.TIE and raceObj.race_status == RaceStatus.RACING:
                    # ties here change status to overtime
                    win_status['status'] = WinStatus.OVERTIME

                return win_status

    return {
        'status': WinStatus.NONE
    }

def check_win_first_to_x(raceObj, interfaceObj, **_kwargs):
    race_format = raceObj.format
    if race_format.number_laps_win: # must have laps > 0 to win
        leaderboard = raceObj.results['by_race_time']
        if len(leaderboard) > 1:
            lead_lap = leaderboard[0]['laps']

            if lead_lap >= race_format.number_laps_win: # lead lap passes win threshold
                # if race stopped then don't wait for crossing to finish
                if raceObj.race_status != RaceStatus.DONE:
                    # prevent win declaration if there are active crossings coming onto lead lap
                    for line in leaderboard[1:]: # check lower position
                        if line['laps'] >= lead_lap - 1:
                            node = interfaceObj.nodes[line['node']]
                            if node.pass_crossing_flag:
                                logger.info('Waiting for node {0} crossing to decide winner'.format(line['node']+1))
                                return {
                                    'status': WinStatus.PENDING_CROSSING
                                }
                        else:
                            # lower results no longer need checked
                            break

                # check for tie
                if leaderboard[1]['laps'] == lead_lap:
                    if leaderboard[1]['total_time_raw'] == leaderboard[0]['total_time_raw']:
                        logger.info('Race tied at {0}/{1}'.format(leaderboard[0]['laps'], leaderboard[0]['total_time']))
                        return {
                            'status': WinStatus.TIE
                        }

                # no active crossings; declare winner
                return {
                    'status': WinStatus.DECLARED,
                    'data': leaderboard[0]
                }
    return {
        'status': WinStatus.NONE
    }

def check_win_fastest_lap(raceObj, **kwargs):
    if raceObj.race_status == RaceStatus.DONE or \
                raceObj.check_all_nodes_finished() or 'forced' in kwargs: # racing must be completed
        leaderboard = raceObj.results['by_fastest_lap']
        if len(leaderboard) > 1:
            fast_lap = leaderboard[0]['fastest_lap_raw']

            if fast_lap > 0: # must have at least one lap
                # check for tie
                if leaderboard[1]['fastest_lap_raw'] == fast_lap:
                    logger.info('Race tied at %s', leaderboard[1]['fastest_lap'])
                    return {
                        'status': WinStatus.TIE
                    }
                # declare winner
                return {
                    'status': WinStatus.DECLARED,
                    'data': leaderboard[0]
                }
    elif 'at_finish' in kwargs:
        race_format = raceObj.format
        leaderboard = raceObj.results['by_fastest_lap']
        if len(leaderboard) > 1:
            fast_lap = leaderboard[0]['fastest_lap_raw']

            if fast_lap > 0: # must have at least one lap
                max_ttc = 0

                for node in raceObj.node_laps:
                    if len(raceObj.node_laps[node]) > 0:
                        most_recent_lap = raceObj.node_laps[node][-1]['lap_time_stamp']
                        time_to_complete = fast_lap - ((race_format.race_time_sec * 1000) - most_recent_lap)
                        max_ttc = max(max_ttc, time_to_complete)

                max_consideration = min(fast_lap, max_ttc)
                return {
                    'status': WinStatus.NONE,
                    'max_consideration': max_consideration
                }

    return {
        'status': WinStatus.NONE
    }

def check_win_fastest_consecutive(raceObj, consecutivesCount, **kwargs):
    if raceObj.race_status == RaceStatus.DONE or \
                raceObj.check_all_nodes_finished() or 'forced' in kwargs: # racing must be completed
        leaderboard = raceObj.results['by_consecutives']
        if len(leaderboard) > 1:
            fast_lap = leaderboard[0]['consecutives_raw']

            if fast_lap and fast_lap > consecutivesCount: # must have at least [consecutivesCount] laps
                # check for tie
                if leaderboard[1]['consecutives_raw'] == fast_lap:
                    logger.info('Race tied at %s', leaderboard[1]['consecutives'])
                    return {
                        'status': WinStatus.TIE
                    }
                # declare winner
                return {
                    'status': WinStatus.DECLARED,
                    'data': leaderboard[0]
                }
    elif 'at_finish' in kwargs:
        leaderboard = raceObj.results['by_consecutives']
        if len(leaderboard) > 1:
            fast_consecutives = leaderboard[0]['consecutives_raw']

            if fast_consecutives and fast_consecutives > 0: # must have recorded time (otherwise impossible to set bounds)
                max_node_consideration = 0
                for node in raceObj.node_laps:
                    laps = raceObj.node_laps[node]
                    if len(laps) >= (consecutivesCount - 1):
                        last_laps = sum([data['lap_time'] for data in laps[-consecutivesCount:]])
                        max_node_consideration = max(max_node_consideration, (fast_consecutives - last_laps))

                return {
                    'status': WinStatus.NONE,
                    'max_consideration': max_node_consideration
                }

    return {
        'status': WinStatus.NONE
    }

def check_win_team_laps_and_time(raceObj, rhDataObj, interfaceObj, **kwargs):
    if raceObj.race_status == RaceStatus.DONE or \
                raceObj.check_all_nodes_finished() or 'forced' in kwargs: # racing must be completed
        team_info = calc_team_leaderboard(raceObj, rhDataObj)
        team_leaderboard = team_info['by_race_time']
        individual_leaderboard = raceObj.results['by_race_time']
        if len(team_leaderboard) > 1 and len(individual_leaderboard):
            lead_laps = team_leaderboard[0]['laps']
            lead_lap_time = team_leaderboard[0]['total_time_raw']

            if lead_laps > 0: # must have at least one lap
                # if race stopped then don't wait for crossing to finish
                if raceObj.race_status != RaceStatus.DONE:
                    # prevent win declaration if there are active crossings
                    for line in individual_leaderboard:
                        if team_info['meta']['teams'][line['team_name']]['laps'] >= lead_laps - 1: # check for deterministic crossing
                            node = interfaceObj.nodes[line['node']]
                            if node.pass_crossing_flag:
                                logger.info('Waiting for node {0} crossing to decide winner'.format(line['node']+1))
                                return {
                                    'status': WinStatus.PENDING_CROSSING
                                }

                # check for tie
                if team_leaderboard[1]['laps'] == lead_laps:
                    if team_leaderboard[1]['total_time_raw'] == team_leaderboard[0]['total_time_raw']:
                        logger.info('Race tied at {0}/{1}'.format(team_leaderboard[0]['laps'], team_leaderboard[0]['total_time']))
                        return {
                            'status': WinStatus.TIE
                        }

                # no tie or active crossings; declare winner
                return {
                    'status': WinStatus.DECLARED,
                    'data': team_leaderboard[0]
                }
    elif raceObj.race_status == RaceStatus.RACING and raceObj.timer_running == False:
        # time has ended; check if winning is assured
        team_info = calc_team_leaderboard(raceObj, rhDataObj)
        team_leaderboard = team_info['by_race_time']
        individual_leaderboard = raceObj.results['by_race_time']
        if len(team_leaderboard) > 1 and len(individual_leaderboard):
            lead_laps = team_leaderboard[0]['laps']
            lead_lap_time = team_leaderboard[0]['total_time_raw']

            if lead_laps > 0: # must have at least one lap
                # prevent win declaration if there are active crossings
                for line in individual_leaderboard:
                    if team_info['meta']['teams'][line['team_name']]['laps'] >= lead_laps - 1: # check for deterministic crossing
                        node = interfaceObj.nodes[line['node']]
                        if node.pass_crossing_flag:
                            logger.info('Waiting for node {0} crossing to decide winner'.format(line['node']+1))
                            return {
                                'status': WinStatus.PENDING_CROSSING
                            }

                # check if team can potentially pass or tie
                teams_can_pass = 0

                team_members_finished = {}
                for line in individual_leaderboard:
                    node_index = line['node']
                    team = line['team_name']
                    if team not in team_members_finished:
                        team_members_finished[team] = 0

                    if raceObj.get_node_finished_flag(node_index):
                        team_members_finished[team] += 1

                leader_has_finished = team_members_finished[team_leaderboard[0]['name']] == team_leaderboard[0]['members']
                max_consideration = 0

                if 'overtime' in kwargs:
                    if team_members_finished[team_leaderboard[0]['name']]:
                        return check_win_team_laps_and_time(raceObj, rhDataObj, interfaceObj, forced=True, **kwargs)

                for line in team_leaderboard[1:]:
                    max_potential_laps = line['laps'] + line['members'] - team_members_finished[line['name']]
                    if lead_laps <= max_potential_laps:
                        teams_can_pass += 1
                    elif leader_has_finished:
                        time_to_complete = (lead_lap_time - line['total_time_raw']) * (line['members'] - team_members_finished[line['name']])
                        max_consideration = max(max_consideration, time_to_complete)

                if teams_can_pass == 0:
                    return check_win_team_laps_and_time(raceObj, rhDataObj, interfaceObj, forced=True, **kwargs)
                elif leader_has_finished:
                    return {
                        'status': WinStatus.NONE,
                        'max_consideration': max_consideration
                    }

    return {
        'status': WinStatus.NONE
    }

def check_win_team_most_laps(raceObj, rhDataObj, interfaceObj, **kwargs):
    if raceObj.race_status == RaceStatus.DONE or \
                raceObj.check_all_nodes_finished() or 'forced' in kwargs: # racing must be completed
        team_info = calc_team_leaderboard(raceObj, rhDataObj)
        team_leaderboard = team_info['by_race_time']
        individual_leaderboard = raceObj.results['by_race_time']
        if len(team_leaderboard) > 1 and len(individual_leaderboard):
            lead_laps = team_leaderboard[0]['laps']

            if lead_laps > 0: # must have at least one lap
                # if race stopped then don't wait for crossing to finish
                if raceObj.race_status != RaceStatus.DONE:
                    # prevent win declaration if there are active crossings
                    for line in individual_leaderboard:
                        if team_info['meta']['teams'][line['team_name']]['laps'] >= lead_laps - 1: # check for deterministic crossing
                            node = interfaceObj.nodes[line['node']]
                            if node.pass_crossing_flag:
                                logger.info('Waiting for node {0} crossing to decide winner'.format(line['node']+1))
                                return {
                                    'status': WinStatus.PENDING_CROSSING
                                }

                # check for tie
                if team_leaderboard[1]['laps'] == lead_laps:
                    logger.info('Race tied at %d laps', team_leaderboard[1]['laps'])
                    return {
                        'status': WinStatus.TIE
                    }

                # no tie or active crossings; declare winner
                return {
                    'status': WinStatus.DECLARED,
                    'data': team_leaderboard[0]
                }
    elif raceObj.race_status == RaceStatus.RACING and raceObj.timer_running == False:
        # time has ended; check if winning is assured
        team_info = calc_team_leaderboard(raceObj, rhDataObj)
        team_leaderboard = team_info['by_race_time']
        individual_leaderboard = raceObj.results['by_race_time']
        if len(team_leaderboard) > 1 and len(individual_leaderboard):
            lead_laps = team_leaderboard[0]['laps']

            if lead_laps > 0: # must have at least one lap
                # prevent win declaration if there are active crossings
                for line in individual_leaderboard:
                    if team_info['meta']['teams'][line['team_name']]['laps'] >= lead_laps - 1: # check for deterministic crossing
                        node = interfaceObj.nodes[line['node']]
                        if node.pass_crossing_flag:
                            logger.info('Waiting for node {0} crossing to decide winner'.format(line['node']+1))
                            return {
                                'status': WinStatus.PENDING_CROSSING
                            }

                # check if team can potentially pass or tie
                team_members_finished = {}
                for line in individual_leaderboard:
                    node_index = line['node']
                    team = line['team_name']
                    if team not in team_members_finished:
                        team_members_finished[team] = 0

                    if raceObj.get_node_finished_flag(node_index):
                        team_members_finished[team] += 1

                teams_can_pass = 0
                teams_can_tie = 0
                teams_tied = 0
                for line in team_leaderboard[1:]:
                    max_potential_laps = line['laps'] + line['members'] - team_members_finished[line['name']]
                    if lead_laps == line['laps']:
                        teams_tied += 1
                    if lead_laps < max_potential_laps:
                        teams_can_pass += 1
                    elif lead_laps == max_potential_laps:
                        teams_can_tie += 1

                # call race if possible
                if teams_can_pass == 0:
                    if teams_can_tie == 0 and teams_tied == 0:
                        return check_win_team_laps_and_time(raceObj, rhDataObj, interfaceObj, forced=True)
                    elif teams_tied > 0: # add "and teams_can_tie == 0" to wait for 3+-way?
                        leading_team = team_leaderboard[0]
                        if team_members_finished[leading_team['name']] == leading_team['members']:
                            return check_win_team_laps_and_time(raceObj, rhDataObj, interfaceObj, forced=True)

    return {
        'status': WinStatus.NONE
    }

def check_win_team_laps_and_overtime(raceObj, rhDataObj, interfaceObj, **kwargs):
    if (raceObj.race_status == RaceStatus.RACING and raceObj.timer_running == False) or \
                    raceObj.race_status == RaceStatus.DONE or 'at_finish' in kwargs:
        race_format = raceObj.format
        leaderboard = raceObj.results['by_race_time']

        if len(leaderboard):
            pilot_crossed_after_time = False
            for line in leaderboard:
                if line['total_time_raw'] > (race_format.race_time_sec * 1000):
                    pilot_crossed_after_time = True
                    break

            if pilot_crossed_after_time:
                return check_win_team_laps_and_time(raceObj, rhDataObj, interfaceObj, overtime=True, **kwargs)
            else:
                win_status = check_win_team_most_laps(raceObj, rhDataObj, interfaceObj, forced=True, **kwargs)
                if win_status['status'] == WinStatus.TIE and raceObj.race_status == RaceStatus.RACING:
                    # ties here change status to overtime
                    win_status['status'] = WinStatus.OVERTIME

                return win_status

    return {
        'status': WinStatus.NONE
    }

def check_win_team_first_to_x(raceObj, rhDataObj, interfaceObj, **_kwargs):
    race_format = raceObj.format
    if race_format.number_laps_win: # must have laps > 0 to win
        team_leaderboard = calc_team_leaderboard(raceObj, rhDataObj)['by_race_time']
        individual_leaderboard = raceObj.results['by_race_time']
        if len(team_leaderboard) > 1 and len(individual_leaderboard):
            lead_lap = team_leaderboard[0]['laps']

            if lead_lap >= race_format.number_laps_win: # lead lap passes win threshold
                # if race stopped then don't wait for crossing to finish
                if raceObj.race_status != RaceStatus.DONE:
                    # prevent win declaration if there are active crossings
                    for line in individual_leaderboard:
                        node = interfaceObj.nodes[line['node']]
                        if node.pass_crossing_flag:
                            logger.info('Waiting for node {0} crossing to decide winner'.format(line['node']+1))
                            return {
                                'status': WinStatus.PENDING_CROSSING
                            }

                # check for tie
                if team_leaderboard[1]['laps'] == lead_lap:
                    logger.info('Race tied at %d laps', team_leaderboard[1]['laps'])
                    return {
                        'status': WinStatus.TIE
                    }

                # no active crossings; declare winner
                return {
                    'status': WinStatus.DECLARED,
                    'data': team_leaderboard[0]
                }
    return {
        'status': WinStatus.NONE
    }

def check_win_team_fastest_lap(raceObj, rhDataObj, **kwargs):
    if raceObj.race_status == RaceStatus.DONE or \
                raceObj.check_all_nodes_finished() or 'forced' in kwargs: # racing must be completed
        team_leaderboard = calc_team_leaderboard(raceObj, rhDataObj)['by_avg_fastest_lap']
        if len(team_leaderboard) > 1:
            if team_leaderboard[0]['laps'] > 0: # must have at least one lap
                # check for tie
                if team_leaderboard[1]['contribution_amt'] == team_leaderboard[0]['contribution_amt'] and \
                    team_leaderboard[1]['average_fastest_lap_raw'] == team_leaderboard[0]['average_fastest_lap_raw'] and \
                    team_leaderboard[1]['laps'] == team_leaderboard[1]['laps']:

                    logger.info('Race tied at %s', team_leaderboard[1]['average_fastest_lap'])
                    return {
                        'status': WinStatus.TIE
                    }
                # declare winner
                return {
                    'status': WinStatus.DECLARED,
                    'data': team_leaderboard[0]
                }

    elif 'at_finish' in kwargs:
        race_format = raceObj.format
        team_leaderboard = calc_team_leaderboard(raceObj, rhDataObj)['by_avg_fastest_lap']
        if len(team_leaderboard) > 1:
            if team_leaderboard[0]['laps'] > 0: # must have at least one lap

                fast_lap_average = team_leaderboard[0]['average_fastest_lap_raw']
                if fast_lap_average > 0: # must have recorded time (otherwise impossible to set bounds)
                    team_laps = {}
                    for line in team_leaderboard:
                        team = line['name']
                        team_laps[team] = {
                            'spent_time': 0,
                            'members': line['members'],
                        }

                    for node in raceObj.node_laps:
                        if len(raceObj.node_laps[node]) > 0:
                            team = raceObj.node_teams[node]
                            if team is not None:
                                most_recent_lap = raceObj.node_laps[node][-1]['lap_time_stamp']
                                spent_time = ((race_format.race_time_sec * 1000) - most_recent_lap)
                                team_laps[team]['spent_time'] += spent_time

                    max_consideration = 0
                    for team in team_laps:
                        time_to_complete = fast_lap_average * team_laps[team]['members']
                        time_to_complete -= team_laps[team]['spent_time']
                        max_consideration = max(max_consideration, time_to_complete)

                        return {
                            'status': WinStatus.NONE,
                            'max_consideration': max_consideration
                        }

    return {
        'status': WinStatus.NONE
    }

def check_win_team_fastest_consecutive(raceObj, rhDataObj, consecutivesCount, **kwargs):
    if raceObj.race_status == RaceStatus.DONE or \
                raceObj.check_all_nodes_finished() or 'forced' in kwargs: # racing must be completed
        team_leaderboard = calc_team_leaderboard(raceObj, rhDataObj)['by_avg_consecutives']
        if len(team_leaderboard) > 1:
            race_format = raceObj.format
            if team_leaderboard[0]['laps'] > consecutivesCount or \
                (race_format.start_behavior == StartBehavior.FIRST_LAP and team_leaderboard[0]['laps'] > (consecutivesCount - 1)): # must have at least 3 laps
                # check for tie
                if team_leaderboard[1]['contribution_amt'] == team_leaderboard[0]['contribution_amt'] and \
                    team_leaderboard[1]['average_consecutives_raw'] == team_leaderboard[0]['average_consecutives_raw'] and \
                    team_leaderboard[1]['laps'] == team_leaderboard[1]['laps']:

                    logger.info('Race tied at %s', team_leaderboard[1]['average_consecutives'])
                    return {
                        'status': WinStatus.TIE
                    }
                # declare winner
                return {
                    'status': WinStatus.DECLARED,
                    'data': team_leaderboard[0]
                }
    elif 'at_finish' in kwargs:
        team_leaderboard = calc_team_leaderboard(raceObj, rhDataObj)['by_avg_consecutives']
        if len(team_leaderboard) > 1:
            fast_consecutives = team_leaderboard[0]['average_consecutives_raw']
            if fast_consecutives and fast_consecutives > 0: # must have recorded time (otherwise impossible to set bounds)
                team_laps = {}
                for line in team_leaderboard:
                    team = line['name']
                    team_laps[team] = {
                        'time': 0,
                        'members': line['members']
                    }

                for node in raceObj.node_laps:
                    team = raceObj.node_teams[node]
                    if team is not None:
                        laps = raceObj.node_laps[node]
                        if len(laps) >= 2:
                            last_laps = sum([data['lap_time'] for data in laps[-consecutivesCount:]])
                            team_laps[team]['time'] += last_laps

                max_consideration = 0
                for team in team_laps:
                    if team != team_leaderboard[0]['name']: # skip leader
                        team_laps[team]['time'] = team_laps[team]['time'] / team_laps[team]['members']
                        max_consideration = max(max_consideration, fast_consecutives - team_laps[team]['time'] / team_laps[team]['members'])

                return {
                    'status': WinStatus.NONE,
                    'max_consideration': max_consideration
                }

    return {
        'status': WinStatus.NONE
    }

def get_leading_pilot_id(results):
    try:
        primary_leaderboard = results['meta']['primary_leaderboard']
        results_list = results[primary_leaderboard]
        if len(results_list) > 1:  # only return leader if more than one pilot
            return results_list[0]['pilot_id']
    except Exception:
        logger.exception("Error in Results 'get_leading_pilot_id()'")
    return RHUtils.PILOT_ID_NONE

def get_leading_team_name(results):
    try:
        primary_leaderboard = results['meta']['primary_leaderboard']
        results_list = results[primary_leaderboard]
        if len(results_list) > 1:  # only return leader if more than one team
            return results_list[0]['name']
    except Exception:
        logger.exception("Error in Results 'get_leading_team_name()'")
    return ''

def get_pilot_lap_counts_str(results):
    try:
        primary_leaderboard = results['meta']['primary_leaderboard']
        results_list = results[primary_leaderboard]
        lap_strs_list = []
        for res_obj in results_list:
            lap_strs_list.append("{}={}".format(res_obj['callsign'], res_obj['laps']))
        return ", ".join(lap_strs_list)
    except Exception:
        logger.exception("Error in Results 'get_pilot_lap_totals_str()'")
    return ''

def get_team_lap_totals_str(results):
    try:
        primary_leaderboard = results['meta']['primary_leaderboard']
        results_list = results[primary_leaderboard]
        lap_strs_list = []
        for res_obj in results_list:
            lap_strs_list.append("{}={}".format(res_obj['name'], res_obj['laps']))
        lap_strs_list.sort()
        return ", ".join(lap_strs_list)
    except Exception:
        logger.exception("Error in Results 'get_team_lap_totals_str()'")
    return ''<|MERGE_RESOLUTION|>--- conflicted
+++ resolved
@@ -21,13 +21,8 @@
         self._methods = {}
         self._rhapi = RHAPI
 
-<<<<<<< HEAD
-        Events.trigger('RaceClassRanking_Initialize', {
+        Events.trigger(Evt.CLASS_RANK_INITIALIZE, {
             'register_fn': self.registerMethod
-=======
-        Events.trigger(Evt.CLASS_RANK_INITIALIZE, {
-            'registerFn': self.registerMethod
->>>>>>> abe5f6d2
             })
 
     def registerMethod(self, method):
@@ -65,13 +60,8 @@
         self._methods = {}
         self._rhapi = RHAPI
 
-<<<<<<< HEAD
-        Events.trigger('RacePoints_Initialize', {
+        Events.trigger(Evt.POINTS_INITIALIZE, {
             'register_fn': self.registerMethod
-=======
-        Events.trigger(Evt.POINTS_INITIALIZE, {
-            'registerFn': self.registerMethod
->>>>>>> abe5f6d2
             })
 
     def registerMethod(self, method):
