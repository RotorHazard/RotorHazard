--- conflicted
+++ resolved
@@ -17,10 +17,12 @@
 		var timer_id; // Used by setInterval function
 
 		var buzzer = $('buzzer')[0]; // Buzzer audio tag is loaded on race page already
-		var countdown_tenseconds = $('countdown_tenseconds')[0];
-		var callout_thirtyseconds = $('callout_thirtyseconds')[0];
-		var callout_oneminute = $('callout_oneminute')[0];
-		var callout_twominutes = $('callout_twominutes')[0];
+
+//		Not needed with new voice options
+//		var countdown_tenseconds = $('countdown_tenseconds')[0];
+//		var callout_thirtyseconds = $('callout_thirtyseconds')[0];
+//		var callout_oneminute = $('callout_oneminute')[0];
+//		var callout_twominutes = $('callout_twominutes')[0];
 
 		// Start the timer
 		this.start = function () {
@@ -92,7 +94,6 @@
 		function (time) {
 			if (timer.getMode() == 0) { // Count down clock
 				if (time == 0) { buzzer.play(); timer.stop(); } // End up race buzzer
-<<<<<<< HEAD
 
 				if (time == 10) {
 					ratefast();
@@ -136,16 +137,15 @@
 					speak('<div class="timer">1</div> div.timer');
 					ratenormal();
 				} // 10 second countdown
-				
-				if (time == 120) { buzzer.play(); } // Start buzzer
-=======
-				if (time == 10) { countdown_tenseconds.play(); } // 10 second countdown
+
 				if (time == {{fix_race_time}}) { buzzer.play(); } // Start buzzer
->>>>>>> 0305307d
 			}
+
 			if (timer.getMode() == 1) { // Count up clock
 				if (time == 0) { buzzer.play(); } // Start buzzer
-				if (time == 120) { callout_twominutes.play(); } // 2 min call out
+				if (time == 120) {
+					speak('<div class="timer">2 minutes</div> div.timer');
+				} //2 min call out
 			}
 			if (time == 30) { 
 					ratenormal();
