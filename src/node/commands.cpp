<<<<<<< HEAD
#include "config.h"
#include "RssiNode.h"
#include "commands.h"

#ifdef __TEST__
  static uint8_t i2cAddress = 0x08;
#else
#if !STM32_MODE_FLAG
  extern uint8_t i2cAddress;
#else
  void doJumpToBootloader();
#endif
#endif

// informational strings (defined in 'rhnode.cpp')
extern const char *firmwareVersionString;    // version string
extern const char *firmwareBuildDateString;  // build date/time strings
extern const char *firmwareBuildTimeString;
extern const char *firmwareProcTypeString;   // node processor type

// Handle status message sent from server (defined in 'rhnode.cpp')
void handleStatusMessage(byte msgTypeVal, byte msgDataVal);

uint8_t settingChangedFlags = 0;

RssiNode *cmdRssiNodePtr = &(RssiNode::rssiNodeArray[0]);  //current RssiNode for commands

RssiNode *getCmdRssiNodePtr()
{
    return cmdRssiNodePtr;
}

byte Message::getPayloadSize()
{
    byte size;
    switch (command)
    {
        case WRITE_FREQUENCY:
            size = 2;
            break;

        case WRITE_ENTER_AT_LEVEL:  // lap pass begins when RSSI is at or above this level
            size = 1;
            break;

        case WRITE_EXIT_AT_LEVEL:  // lap pass ends when RSSI goes below this level
            size = 1;
            break;

        case SEND_STATUS_MESSAGE:  // status message sent from server to node
            size = 2;
            break;

        case FORCE_END_CROSSING:  // kill current crossing flag regardless of RSSI value
            size = 1;
            break;

        case RESET_PAIRED_NODE:  // reset paired node for ISP
            size = 1;
            break;

        case WRITE_CURNODE_INDEX:  // index of current node for this processor
            size = 1;
            break;

        case JUMP_TO_BOOTLOADER:  // jump to bootloader for flash update
            size = 1;
            break;

        default:  // invalid command
            LOG_ERROR("Invalid write command: ", command, HEX);
            size = -1;
    }
    return size;
}

// Node reset for ISP; resets other node wired to this node's reset pin
void resetPairedNode(int pinState)
{
#if !STM32_MODE_FLAG
    if (pinState)
    {
        pinMode(NODE_RESET_PIN, INPUT_PULLUP);
    }
    else
    {
        pinMode(NODE_RESET_PIN, OUTPUT);
        digitalWrite(NODE_RESET_PIN, LOW);
    }
#endif
}

// Generic IO write command handler
void Message::handleWriteCommand(bool serialFlag)
{
    uint8_t u8val;
    uint16_t u16val;
    rssi_t rssiVal;
    uint8_t nIdx;

    buffer.flipForRead();
    bool actFlag = true;

    switch (command)
    {
        case WRITE_FREQUENCY:
            u16val = buffer.read16();
            if (u16val >= MIN_FREQ && u16val <= MAX_FREQ)
            {
                if (u16val != cmdRssiNodePtr->getVtxFreq())
                {
                    cmdRssiNodePtr->setVtxFreq(u16val);
                    settingChangedFlags |= FREQ_CHANGED;
#if STM32_MODE_FLAG
                    cmdRssiNodePtr->rssiStateReset();  // restart rssi peak tracking for node
#endif
                }
                settingChangedFlags |= FREQ_SET;
#if STM32_MODE_FLAG  // need to wait here for completion to avoid data overruns
                cmdRssiNodePtr->setRxModuleToFreq(u16val);
                cmdRssiNodePtr->setActivatedFlag(true);
#endif
            }
            break;

        case WRITE_ENTER_AT_LEVEL:  // lap pass begins when RSSI is at or above this level
            rssiVal = ioBufferReadRssi(buffer);
            if (rssiVal != cmdRssiNodePtr->getEnterAtLevel())
            {
                cmdRssiNodePtr->setEnterAtLevel(rssiVal);
                settingChangedFlags |= ENTERAT_CHANGED;
            }
            break;

        case WRITE_EXIT_AT_LEVEL:  // lap pass ends when RSSI goes below this level
            rssiVal = ioBufferReadRssi(buffer);
            if (rssiVal != cmdRssiNodePtr->getExitAtLevel())
            {
                cmdRssiNodePtr->setExitAtLevel(rssiVal);
                settingChangedFlags |= EXITAT_CHANGED;
            }
            break;

        case WRITE_CURNODE_INDEX:  // index of current node for this processor
            nIdx = buffer.read8();
            if (nIdx < RssiNode::multiRssiNodeCount && nIdx != cmdRssiNodePtr->getNodeIndex())
                cmdRssiNodePtr = &(RssiNode::rssiNodeArray[nIdx]);
            break;

        case SEND_STATUS_MESSAGE:  // status message sent from server to node
            u16val = buffer.read16();  // upper byte is message type, lower byte is data
            handleStatusMessage((byte)(u16val >> 8), (byte)(u16val & 0x00FF));
            break;

        case FORCE_END_CROSSING:  // kill current crossing flag regardless of RSSI value
            cmdRssiNodePtr->rssiEndCrossing();
            break;

        case RESET_PAIRED_NODE:  // reset paired node for ISP
            u8val = buffer.read8();
            resetPairedNode(u8val);
            break;

        case JUMP_TO_BOOTLOADER:  // jump to bootloader for flash update
#if STM32_MODE_FLAG
            doJumpToBootloader();
#endif
            break;

        default:
            LOG_ERROR("Invalid write command: ", command, HEX);
            actFlag = false;  // not valid activity
    }

    // indicate communications activity detected
    if (actFlag)
    {
        settingChangedFlags |= COMM_ACTIVITY;
        if (serialFlag)
            settingChangedFlags |= SERIAL_CMD_MSG;
    }

    command = 0;  // Clear previous command
}

void ioBufferWriteExtremum(Buffer& buf, const Extremum& e, mtime_t now)
{
    ioBufferWriteRssi(buf, e.rssi);
    buf.write16(uint16_t(now - e.firstTime));
    buf.write16(e.duration);
}

// Generic IO read command handler
void Message::handleReadCommand(bool serialFlag)
{
    buffer.flipForWrite();
    bool actFlag = true;

    switch (command)
    {
        case READ_ADDRESS:
#if !STM32_MODE_FLAG
            buffer.write8(i2cAddress);
#else
            buffer.write8((uint8_t)0);
#endif
            break;

        case READ_FREQUENCY:
            buffer.write16(cmdRssiNodePtr->getVtxFreq());
            break;

        case READ_LAP_STATS:  // deprecated; use READ_LAP_PASS_STATS and READ_LAP_EXTREMUMS
            {
                mtime_t timeNowVal = millis();
                handleReadLapPassStats(timeNowVal);
                handleReadLapExtremums(timeNowVal);
                settingChangedFlags |= LAPSTATS_READ;
            }
            break;

        case READ_LAP_PASS_STATS:
            handleReadLapPassStats(millis());
            settingChangedFlags |= LAPSTATS_READ;
            break;

        case READ_LAP_EXTREMUMS:
            handleReadLapExtremums(millis());
            break;

        case READ_ENTER_AT_LEVEL:  // lap pass begins when RSSI is at or above this level
            ioBufferWriteRssi(buffer, cmdRssiNodePtr->getEnterAtLevel());
            break;

        case READ_EXIT_AT_LEVEL:  // lap pass ends when RSSI goes below this level
            ioBufferWriteRssi(buffer, cmdRssiNodePtr->getExitAtLevel());
            break;

        case READ_REVISION_CODE:  // reply with NODE_API_LEVEL and verification value
            buffer.write16((0x25 << 8) + NODE_API_LEVEL);
            break;

        case READ_NODE_RSSI_PEAK:
            ioBufferWriteRssi(buffer, cmdRssiNodePtr->getState().nodeRssiPeak);
            break;

        case READ_NODE_RSSI_NADIR:
            ioBufferWriteRssi(buffer, cmdRssiNodePtr->getState().nodeRssiNadir);
            break;

        case READ_TIME_MILLIS:
            buffer.write32(millis());
            break;

        case READ_RHFEAT_FLAGS:   // reply with feature flags value
            buffer.write16(RHFEAT_FLAGS_VALUE);
            break;

        case READ_MULTINODE_COUNT:
            buffer.write8(RssiNode::multiRssiNodeCount);
            break;

        case READ_CURNODE_INDEX:
            buffer.write8(cmdRssiNodePtr->getNodeIndex());
            break;

        case READ_NODE_SLOTIDX:
            buffer.write8(cmdRssiNodePtr->getSlotIndex());
            break;

        case READ_FW_VERSION:
            buffer.writeTextBlock(firmwareVersionString);
            break;

        case READ_FW_BUILDDATE:
            buffer.writeTextBlock(firmwareBuildDateString);
            break;

        case READ_FW_BUILDTIME:
            buffer.writeTextBlock(firmwareBuildTimeString);
            break;

        case READ_FW_PROCTYPE:
            buffer.writeTextBlock(firmwareProcTypeString);
            break;

        default:  // If an invalid command is sent, write nothing back, master must react
            LOG_ERROR("Invalid read command: ", command, HEX);
            actFlag = false;  // not valid activity
    }

    // indicate communications activity detected
    if (actFlag)
    {
        settingChangedFlags |= COMM_ACTIVITY;
        if (serialFlag)
            settingChangedFlags |= SERIAL_CMD_MSG;
    }

    if (!buffer.isEmpty())
    {
        buffer.writeChecksum();
    }

    command = 0;  // Clear previous command
}

void Message::handleReadLapPassStats(mtime_t timeNowVal)
{
    buffer.write8(cmdRssiNodePtr->getLastPass().lap);
    buffer.write16(uint16_t(timeNowVal - cmdRssiNodePtr->getLastPass().timestamp));  // ms since lap
    ioBufferWriteRssi(buffer, cmdRssiNodePtr->getState().rssi);
    ioBufferWriteRssi(buffer, cmdRssiNodePtr->getState().nodeRssiPeak);
    ioBufferWriteRssi(buffer, cmdRssiNodePtr->getLastPass().rssiPeak);  // RSSI peak for last lap pass
    buffer.write16(uint16_t(cmdRssiNodePtr->getState().loopTimeMicros));
}

void Message::handleReadLapExtremums(mtime_t timeNowVal)
{
    // set flag if 'crossing' in progress
    uint8_t flags = cmdRssiNodePtr->getState().crossing ?
            (uint8_t)LAPSTATS_FLAG_CROSSING : (uint8_t)0;
    if (!cmdRssiNodePtr->getHistory().peakSend->isEmpty() &&
          (cmdRssiNodePtr->getHistory().nadirSend->isEmpty() ||
            (cmdRssiNodePtr->getHistory().peakSend->first().firstTime <
             cmdRssiNodePtr->getHistory().nadirSend->first().firstTime)))
    {
        flags |= LAPSTATS_FLAG_PEAK;
    }
    buffer.write8(flags);
    ioBufferWriteRssi(buffer, cmdRssiNodePtr->getLastPass().rssiNadir);  // lowest rssi since end of last pass
    ioBufferWriteRssi(buffer, cmdRssiNodePtr->getState().nodeRssiNadir);

    if (!cmdRssiNodePtr->getHistory().peakSend->isEmpty() &&
          (cmdRssiNodePtr->getHistory().nadirSend->isEmpty() ||
            (cmdRssiNodePtr->getHistory().peakSend->first().firstTime <
             cmdRssiNodePtr->getHistory().nadirSend->first().firstTime)))
    {
        // send peak
        ioBufferWriteExtremum(buffer, cmdRssiNodePtr->getHistory().peakSend->first(), timeNowVal);
        cmdRssiNodePtr->getHistory().peakSend->removeFirst();
    }
    else if (!cmdRssiNodePtr->getHistory().nadirSend->isEmpty() &&
              (cmdRssiNodePtr->getHistory().peakSend->isEmpty() ||
                (cmdRssiNodePtr->getHistory().nadirSend->first().firstTime <
                 cmdRssiNodePtr->getHistory().peakSend->first().firstTime)))
    {
        // send nadir
        ioBufferWriteExtremum(buffer, cmdRssiNodePtr->getHistory().nadirSend->first(), timeNowVal);
        cmdRssiNodePtr->getHistory().nadirSend->removeFirst();
    }
    else
    {
        ioBufferWriteRssi(buffer, 0);
        buffer.write16(0);
        buffer.write16(0);
    }
}
=======
#include "config.h"
#include "microclock.h"
#include "rssi.h"
#include "commands.h"

constexpr uint_fast16_t RSSI_HISTORY_PAYLOAD_SIZE = 16;
constexpr uint_fast8_t SCAN_HISTORY_PAYLOAD_COUNT = 3;
constexpr uint_fast8_t SCAN_HISTORY_PAYLOAD_SIZE = SCAN_HISTORY_PAYLOAD_COUNT*sizeof(FreqRssi);

uint8_t volatile cmdStatusFlags = 0;
uint_fast8_t volatile cmdRssiNodeIndex = 0;

uint8_t Message::getPayloadSize()
{
    uint8_t size;
    switch (command)
    {
        case WRITE_FREQUENCY:
            size = 2;
            break;

        case WRITE_ENTER_AT_LEVEL:  // lap pass begins when RSSI is at or above this level
            size = 1;
            break;

        case WRITE_EXIT_AT_LEVEL:  // lap pass ends when RSSI goes below this level
            size = 1;
            break;

        case WRITE_MODE:
            size = 1;
            break;

        case FORCE_END_CROSSING:  // kill current crossing flag regardless of RSSI value
            size = 1;
            break;

        case RESET_PAIRED_NODE:  // reset paired node for ISP
            size = 1;
            break;

        case WRITE_CURNODE_INDEX:  // index of current node for this processor
            size = 1;
            break;

        case JUMP_TO_BOOTLOADER:  // jump to bootloader for flash update
            size = 1;
            break;

        default:  // invalid command
            LOG_ERROR("Invalid write command: ", command, HEX);
            size = -1;
    }
    return size;
}

// Generic IO write command handler
void Message::handleWriteCommand(bool serialFlag)
{
    uint8_t u8val;
    uint16_t u16val;
    rssi_t rssiVal;

    buffer.flipForRead();
    bool activityFlag = true;

    RssiNode& rssiNode = rssiRxs.getRssiNode(cmdRssiNodeIndex);
    Settings& settings = rssiNode.getSettings();

    switch (command)
    {
        case WRITE_FREQUENCY:
            u16val = buffer.read16();
            if (u16val >= MIN_FREQ && u16val <= MAX_FREQ)
            {
                if (u16val != settings.vtxFreq)
                {
                    settings.vtxFreq = u16val;
                    rssiNode.cmdPendingOps |= FREQ_CHANGED;
                }
                rssiNode.cmdPendingOps |= FREQ_SET;
            }
            break;

        case WRITE_MODE:
            u8val = buffer.read8();
            setMode(rssiNode, (Mode)u8val);
            break;

        case WRITE_ENTER_AT_LEVEL:  // lap pass begins when RSSI is at or above this level
            rssiVal = ioBufferReadRssi(buffer);
            if (rssiVal != settings.enterAtLevel)
            {
                settings.enterAtLevel = rssiVal;
                rssiNode.cmdPendingOps |= ENTERAT_CHANGED;
            }
            break;

        case WRITE_EXIT_AT_LEVEL:  // lap pass ends when RSSI goes below this level
            rssiVal = ioBufferReadRssi(buffer);
            if (rssiVal != settings.exitAtLevel)
            {
                settings.exitAtLevel = rssiVal;
                rssiNode.cmdPendingOps |= EXITAT_CHANGED;
            }
            break;

        case WRITE_CURNODE_INDEX:  // index of current node for this processor
            u8val = buffer.read8();
            if (u8val < rssiRxs.getCount() && u8val != cmdRssiNodeIndex) {
              cmdRssiNodeIndex = u8val;
            }
            break;

        case FORCE_END_CROSSING:  // kill current crossing flag regardless of RSSI value
            rssiNode.endCrossing();
            break;

        case RESET_PAIRED_NODE:  // reset paired node for ISP
            u8val = buffer.read8();
            hardware.resetPairedNode(u8val);
            break;

        case JUMP_TO_BOOTLOADER:  // jump to bootloader for flash update
            hardware.doJumpToBootloader();
            break;

        default:
            LOG_ERROR("Invalid write command: ", command, HEX);
            activityFlag = false;  // not valid activity
    }

    // indicate communications activity detected
    if (activityFlag)
    {
        cmdStatusFlags |= COMM_ACTIVITY;
        if (serialFlag)
            cmdStatusFlags |= SERIAL_CMD_MSG;
    }

    command = 0;  // Clear previous command
}

template <size_t N> void ioBufferWriteExtremum(Buffer<N>& buf, const Extremum& e, mtime_t now)
{
    ioBufferWriteRssi(buf, e.rssi);
    buf.write16(toDuration(now - e.firstTime));
    buf.write16(e.duration);
}

void Message::setMode(RssiNode& rssiNode, Mode mode)
{
    Settings& settings = rssiNode.getSettings();
    switch (mode) {
        case TIMER:
            rssiNode.setFilter(&(rssiNode.defaultFilter));
            settings.mode = mode;
            break;
        case SCANNER:
#ifdef SCAN_HISTORY
            rssiNode.scanHistory.clear();
            rssiNode.setFilter(&(rssiNode.medianFilter));
            settings.vtxFreq = MIN_SCAN_FREQ;
            cmdStatusFlags |= FREQ_CHANGED;
            cmdStatusFlags |= FREQ_SET;
            settings.mode = mode;
#endif
            break;
        case RAW:
#ifdef RSSI_HISTORY
            rssiNode.rssiHistory.clear();
            rssiNode.setFilter(&(rssiNode.noFilter));
            settings.mode = mode;
#endif
            break;
    }
    rssiNode.resetState(usclock.millis());
}

// Generic IO read command handler
void Message::handleReadCommand(bool serialFlag)
{
    buffer.flipForWrite();
    bool activityFlag = true;

    RssiNode& rssiNode = rssiRxs.getRssiNode(cmdRssiNodeIndex);
    Settings& settings = rssiNode.getSettings();
    State& state = rssiNode.getState();

    switch (command)
    {
        case READ_ADDRESS:
            buffer.write8(hardware.getAddress());
            break;

        case READ_FREQUENCY:
            buffer.write16(settings.vtxFreq);
            break;

        case READ_MODE:
            buffer.write8(settings.mode);
            break;

        case READ_LAP_STATS:
            {
            mtime_t timeNowVal = usclock.millis();
            handleReadLapPassStats(rssiNode, timeNowVal);
            handleReadLapExtremums(rssiNode, timeNowVal);
            cmdStatusFlags |= POLLING;
            }
            break;

        case READ_LAP_PASS_STATS:
            handleReadLapPassStats(rssiNode, usclock.millis());
            cmdStatusFlags |= POLLING;
            break;

        case READ_LAP_EXTREMUMS:
            handleReadLapExtremums(rssiNode, usclock.millis());
            break;

        case READ_ENTER_AT_LEVEL:  // lap pass begins when RSSI is at or above this level
            ioBufferWriteRssi(buffer, settings.enterAtLevel);
            break;

        case READ_EXIT_AT_LEVEL:  // lap pass ends when RSSI goes below this level
            ioBufferWriteRssi(buffer, settings.exitAtLevel);
            break;

        case READ_REVISION_CODE:  // reply with NODE_API_LEVEL and verification value
            buffer.write16((0x25 << 8) + (uint16_t)NODE_API_LEVEL);
            break;

        case READ_NODE_RSSI_PEAK:
            ioBufferWriteRssi(buffer, state.nodeRssiPeak);
            break;

        case READ_NODE_RSSI_NADIR:
            ioBufferWriteRssi(buffer, state.nodeRssiNadir);
            break;

        case READ_NODE_RSSI_HISTORY:
            handleReadRssiHistory(rssiNode);
            cmdStatusFlags |= POLLING;
            break;

        case READ_NODE_SCAN_HISTORY:
            handleReadScanHistory(rssiNode);
            cmdStatusFlags |= POLLING;
            break;

        case READ_TIME_MILLIS:
            buffer.write32(usclock.millis());
            break;

        case READ_RHFEAT_FLAGS:   // reply with feature flags value
            buffer.write16(hardware.getFeatureFlags());
            break;

        case READ_MULTINODE_COUNT:
            buffer.write8(rssiRxs.getCount());
            break;

        case READ_CURNODE_INDEX:
            buffer.write8(cmdRssiNodeIndex);
            break;

        case READ_NODE_SLOTIDX:
            buffer.write8(rssiRxs.getSlotIndex(cmdRssiNodeIndex));
            break;

        default:  // If an invalid command is sent, write nothing back, master must react
            LOG_ERROR("Invalid read command: ", command, HEX);
            activityFlag = false;  // not valid activity
    }

    // indicate communications activity detected
    if (activityFlag)
    {
        cmdStatusFlags |= COMM_ACTIVITY;
        if (serialFlag) {
            cmdStatusFlags |= SERIAL_CMD_MSG;
        }
    }

    if (!buffer.isEmpty())
    {
        buffer.writeChecksum();
    }

    command = 0;  // Clear previous command
}

void Message::handleReadLapPassStats(RssiNode& rssiNode, mtime_t timeNowVal)
{
    State& state = rssiNode.getState();
    LastPass& lastPass = rssiNode.getLastPass();
    buffer.write8(lastPass.lap);
    buffer.write16(toDuration(timeNowVal - lastPass.timestamp));  // ms since lap
    ioBufferWriteRssi(buffer, state.rssi);
    ioBufferWriteRssi(buffer, state.nodeRssiPeak);
    ioBufferWriteRssi(buffer, lastPass.rssiPeak);  // RSSI peak for last lap pass
    buffer.write16(toDuration(state.loopTimeMicros));
}

void Message::handleReadLapExtremums(RssiNode& rssiNode, mtime_t timeNowVal)
{
    State& state = rssiNode.getState();
    LastPass& lastPass = rssiNode.getLastPass();
    History& history = rssiNode.getHistory();
    // set flag if 'crossing' in progress
    uint8_t flags = rssiNode.isCrossing() ? (uint8_t)LAPSTATS_FLAG_CROSSING : (uint8_t)0;
    ExtremumType extremumType = history.nextToSendType();
    if (extremumType == PEAK)
    {
        flags |= LAPSTATS_FLAG_PEAK;
    }
    buffer.write8(flags);
    ioBufferWriteRssi(buffer, lastPass.rssiNadir);  // lowest rssi since end of last pass
    ioBufferWriteRssi(buffer, state.nodeRssiNadir);

    switch(extremumType) {
        case PEAK:
            // send peak
            ioBufferWriteExtremum(buffer, history.popNextToSend(), timeNowVal);
            break;
        case NADIR:
            // send nadir
            ioBufferWriteExtremum(buffer, history.popNextToSend(), timeNowVal);
            break;
        default:
            ioBufferWriteRssi(buffer, 0);
            buffer.write16(0);
            buffer.write16(0);
    }
}

void Message::handleReadRssiHistory(RssiNode& rssiNode)
{
    int i = 0;
#ifdef RSSI_HISTORY
    CircularBuffer<rssi_t,RSSI_HISTORY_SIZE>& rssiHistory = rssiNode.rssiHistory;
    const uint_fast16_t n = min(rssiHistory.size(), RSSI_HISTORY_PAYLOAD_SIZE);
    for (; i<n; i++) {
        ioBufferWriteRssi(buffer, rssiHistory.shift());
    }
    if (i<RSSI_HISTORY_PAYLOAD_SIZE && rssiNode.rssiHistoryComplete) {
        ioBufferWriteRssi(buffer, MAX_RSSI);
        i++;
        rssiNode.rssiHistoryComplete = false;
    }
#endif
    for (; i<RSSI_HISTORY_PAYLOAD_SIZE; i++) {
        ioBufferWriteRssi(buffer, 0);
    }
}

void Message::handleReadScanHistory(RssiNode& rssiNode)
{
    int i = 0;
#ifdef SCAN_HISTORY
    CircularBuffer<FreqRssi,SCAN_HISTORY_SIZE>& scanHistory = rssiNode.scanHistory;
    const uint_fast8_t n = min(scanHistory.size(), SCAN_HISTORY_PAYLOAD_COUNT);
    for (; i<n; i++) {
        ioBufferWriteFreqRssi(buffer, scanHistory.shift());
    }
#endif
    const FreqRssi f_r = {0, 0};
    for (; i<SCAN_HISTORY_PAYLOAD_COUNT; i++) {
        ioBufferWriteFreqRssi(buffer, f_r);
    }
}

void handleStreamEvent(Stream& stream, Message& msg)
{
    uint8_t nextByte = stream.read();
    if (msg.buffer.size == 0)
    {
        // new command
        msg.command = nextByte;
        if (msg.command > 0x50)
        {  // Commands > 0x50 are writes TO this slave
            uint8_t expectedSize = msg.getPayloadSize();
            if (expectedSize > 0)
            {
                msg.buffer.index = 0;
                msg.buffer.size = expectedSize + 1;  // include checksum byte
            }
        }
        else
        {
            msg.handleReadCommand(true);

            if (msg.buffer.size > 0)
            {  // If there is pending data, send it
                stream.write(msg.buffer.data, msg.buffer.size);
                msg.buffer.size = 0;
            }
        }
    }
    else
    {
        // existing command
        msg.buffer.data[msg.buffer.index++] = nextByte;
        if (msg.buffer.index == msg.buffer.size)
        {
            uint8_t checksum = msg.buffer.calculateChecksum(msg.buffer.size - 1);
            if (msg.buffer.data[msg.buffer.size - 1] == checksum)
            {
                msg.handleWriteCommand(true);
            }
            else
            {
                LOG_ERROR("Invalid checksum", checksum);
            }
            msg.buffer.size = 0;
        }
    }
}
>>>>>>> 09101c3c
<|MERGE_RESOLUTION|>--- conflicted
+++ resolved
@@ -1,780 +1,419 @@
-<<<<<<< HEAD
-#include "config.h"
-#include "RssiNode.h"
-#include "commands.h"
-
-#ifdef __TEST__
-  static uint8_t i2cAddress = 0x08;
-#else
-#if !STM32_MODE_FLAG
-  extern uint8_t i2cAddress;
-#else
-  void doJumpToBootloader();
-#endif
-#endif
-
-// informational strings (defined in 'rhnode.cpp')
-extern const char *firmwareVersionString;    // version string
-extern const char *firmwareBuildDateString;  // build date/time strings
-extern const char *firmwareBuildTimeString;
-extern const char *firmwareProcTypeString;   // node processor type
-
-// Handle status message sent from server (defined in 'rhnode.cpp')
-void handleStatusMessage(byte msgTypeVal, byte msgDataVal);
-
-uint8_t settingChangedFlags = 0;
-
-RssiNode *cmdRssiNodePtr = &(RssiNode::rssiNodeArray[0]);  //current RssiNode for commands
-
-RssiNode *getCmdRssiNodePtr()
-{
-    return cmdRssiNodePtr;
-}
-
-byte Message::getPayloadSize()
-{
-    byte size;
-    switch (command)
-    {
-        case WRITE_FREQUENCY:
-            size = 2;
-            break;
-
-        case WRITE_ENTER_AT_LEVEL:  // lap pass begins when RSSI is at or above this level
-            size = 1;
-            break;
-
-        case WRITE_EXIT_AT_LEVEL:  // lap pass ends when RSSI goes below this level
-            size = 1;
-            break;
-
-        case SEND_STATUS_MESSAGE:  // status message sent from server to node
-            size = 2;
-            break;
-
-        case FORCE_END_CROSSING:  // kill current crossing flag regardless of RSSI value
-            size = 1;
-            break;
-
-        case RESET_PAIRED_NODE:  // reset paired node for ISP
-            size = 1;
-            break;
-
-        case WRITE_CURNODE_INDEX:  // index of current node for this processor
-            size = 1;
-            break;
-
-        case JUMP_TO_BOOTLOADER:  // jump to bootloader for flash update
-            size = 1;
-            break;
-
-        default:  // invalid command
-            LOG_ERROR("Invalid write command: ", command, HEX);
-            size = -1;
-    }
-    return size;
-}
-
-// Node reset for ISP; resets other node wired to this node's reset pin
-void resetPairedNode(int pinState)
-{
-#if !STM32_MODE_FLAG
-    if (pinState)
-    {
-        pinMode(NODE_RESET_PIN, INPUT_PULLUP);
-    }
-    else
-    {
-        pinMode(NODE_RESET_PIN, OUTPUT);
-        digitalWrite(NODE_RESET_PIN, LOW);
-    }
-#endif
-}
-
-// Generic IO write command handler
-void Message::handleWriteCommand(bool serialFlag)
-{
-    uint8_t u8val;
-    uint16_t u16val;
-    rssi_t rssiVal;
-    uint8_t nIdx;
-
-    buffer.flipForRead();
-    bool actFlag = true;
-
-    switch (command)
-    {
-        case WRITE_FREQUENCY:
-            u16val = buffer.read16();
-            if (u16val >= MIN_FREQ && u16val <= MAX_FREQ)
-            {
-                if (u16val != cmdRssiNodePtr->getVtxFreq())
-                {
-                    cmdRssiNodePtr->setVtxFreq(u16val);
-                    settingChangedFlags |= FREQ_CHANGED;
-#if STM32_MODE_FLAG
-                    cmdRssiNodePtr->rssiStateReset();  // restart rssi peak tracking for node
-#endif
-                }
-                settingChangedFlags |= FREQ_SET;
-#if STM32_MODE_FLAG  // need to wait here for completion to avoid data overruns
-                cmdRssiNodePtr->setRxModuleToFreq(u16val);
-                cmdRssiNodePtr->setActivatedFlag(true);
-#endif
-            }
-            break;
-
-        case WRITE_ENTER_AT_LEVEL:  // lap pass begins when RSSI is at or above this level
-            rssiVal = ioBufferReadRssi(buffer);
-            if (rssiVal != cmdRssiNodePtr->getEnterAtLevel())
-            {
-                cmdRssiNodePtr->setEnterAtLevel(rssiVal);
-                settingChangedFlags |= ENTERAT_CHANGED;
-            }
-            break;
-
-        case WRITE_EXIT_AT_LEVEL:  // lap pass ends when RSSI goes below this level
-            rssiVal = ioBufferReadRssi(buffer);
-            if (rssiVal != cmdRssiNodePtr->getExitAtLevel())
-            {
-                cmdRssiNodePtr->setExitAtLevel(rssiVal);
-                settingChangedFlags |= EXITAT_CHANGED;
-            }
-            break;
-
-        case WRITE_CURNODE_INDEX:  // index of current node for this processor
-            nIdx = buffer.read8();
-            if (nIdx < RssiNode::multiRssiNodeCount && nIdx != cmdRssiNodePtr->getNodeIndex())
-                cmdRssiNodePtr = &(RssiNode::rssiNodeArray[nIdx]);
-            break;
-
-        case SEND_STATUS_MESSAGE:  // status message sent from server to node
-            u16val = buffer.read16();  // upper byte is message type, lower byte is data
-            handleStatusMessage((byte)(u16val >> 8), (byte)(u16val & 0x00FF));
-            break;
-
-        case FORCE_END_CROSSING:  // kill current crossing flag regardless of RSSI value
-            cmdRssiNodePtr->rssiEndCrossing();
-            break;
-
-        case RESET_PAIRED_NODE:  // reset paired node for ISP
-            u8val = buffer.read8();
-            resetPairedNode(u8val);
-            break;
-
-        case JUMP_TO_BOOTLOADER:  // jump to bootloader for flash update
-#if STM32_MODE_FLAG
-            doJumpToBootloader();
-#endif
-            break;
-
-        default:
-            LOG_ERROR("Invalid write command: ", command, HEX);
-            actFlag = false;  // not valid activity
-    }
-
-    // indicate communications activity detected
-    if (actFlag)
-    {
-        settingChangedFlags |= COMM_ACTIVITY;
-        if (serialFlag)
-            settingChangedFlags |= SERIAL_CMD_MSG;
-    }
-
-    command = 0;  // Clear previous command
-}
-
-void ioBufferWriteExtremum(Buffer& buf, const Extremum& e, mtime_t now)
-{
-    ioBufferWriteRssi(buf, e.rssi);
-    buf.write16(uint16_t(now - e.firstTime));
+#include "config.h"
+#include "microclock.h"
+#include "rssi.h"
+#include "commands.h"
+
+constexpr uint_fast16_t RSSI_HISTORY_PAYLOAD_SIZE = 16;
+constexpr uint_fast8_t SCAN_HISTORY_PAYLOAD_COUNT = 3;
+constexpr uint_fast8_t SCAN_HISTORY_PAYLOAD_SIZE = SCAN_HISTORY_PAYLOAD_COUNT*sizeof(FreqRssi);
+
+uint8_t volatile cmdStatusFlags = 0;
+uint_fast8_t volatile cmdRssiNodeIndex = 0;
+
+uint8_t Message::getPayloadSize()
+{
+    uint8_t size;
+    switch (command)
+    {
+        case WRITE_FREQUENCY:
+            size = 2;
+            break;
+
+        case WRITE_ENTER_AT_LEVEL:  // lap pass begins when RSSI is at or above this level
+            size = 1;
+            break;
+
+        case WRITE_EXIT_AT_LEVEL:  // lap pass ends when RSSI goes below this level
+            size = 1;
+            break;
+
+        case WRITE_MODE:
+            size = 1;
+            break;
+
+        case FORCE_END_CROSSING:  // kill current crossing flag regardless of RSSI value
+            size = 1;
+            break;
+
+        case RESET_PAIRED_NODE:  // reset paired node for ISP
+            size = 1;
+            break;
+
+        case WRITE_CURNODE_INDEX:  // index of current node for this processor
+            size = 1;
+            break;
+
+        case JUMP_TO_BOOTLOADER:  // jump to bootloader for flash update
+            size = 1;
+            break;
+
+        default:  // invalid command
+            LOG_ERROR("Invalid write command: ", command, HEX);
+            size = -1;
+    }
+    return size;
+}
+
+// Generic IO write command handler
+void Message::handleWriteCommand(bool serialFlag)
+{
+    uint8_t u8val;
+    uint16_t u16val;
+    rssi_t rssiVal;
+
+    buffer.flipForRead();
+    bool activityFlag = true;
+
+    RssiNode& rssiNode = rssiRxs.getRssiNode(cmdRssiNodeIndex);
+    Settings& settings = rssiNode.getSettings();
+
+    switch (command)
+    {
+        case WRITE_FREQUENCY:
+            u16val = buffer.read16();
+            if (u16val >= MIN_FREQ && u16val <= MAX_FREQ)
+            {
+                if (u16val != settings.vtxFreq)
+                {
+                    settings.vtxFreq = u16val;
+                    rssiNode.cmdPendingOps |= FREQ_CHANGED;
+                }
+                rssiNode.cmdPendingOps |= FREQ_SET;
+            }
+            break;
+
+        case WRITE_MODE:
+            u8val = buffer.read8();
+            setMode(rssiNode, (Mode)u8val);
+            break;
+
+        case WRITE_ENTER_AT_LEVEL:  // lap pass begins when RSSI is at or above this level
+            rssiVal = ioBufferReadRssi(buffer);
+            if (rssiVal != settings.enterAtLevel)
+            {
+                settings.enterAtLevel = rssiVal;
+                rssiNode.cmdPendingOps |= ENTERAT_CHANGED;
+            }
+            break;
+
+        case WRITE_EXIT_AT_LEVEL:  // lap pass ends when RSSI goes below this level
+            rssiVal = ioBufferReadRssi(buffer);
+            if (rssiVal != settings.exitAtLevel)
+            {
+                settings.exitAtLevel = rssiVal;
+                rssiNode.cmdPendingOps |= EXITAT_CHANGED;
+            }
+            break;
+
+        case WRITE_CURNODE_INDEX:  // index of current node for this processor
+            u8val = buffer.read8();
+            if (u8val < rssiRxs.getCount() && u8val != cmdRssiNodeIndex) {
+              cmdRssiNodeIndex = u8val;
+            }
+            break;
+
+        case FORCE_END_CROSSING:  // kill current crossing flag regardless of RSSI value
+            rssiNode.endCrossing();
+            break;
+
+        case RESET_PAIRED_NODE:  // reset paired node for ISP
+            u8val = buffer.read8();
+            hardware.resetPairedNode(u8val);
+            break;
+
+        case JUMP_TO_BOOTLOADER:  // jump to bootloader for flash update
+            hardware.doJumpToBootloader();
+            break;
+
+        default:
+            LOG_ERROR("Invalid write command: ", command, HEX);
+            activityFlag = false;  // not valid activity
+    }
+
+    // indicate communications activity detected
+    if (activityFlag)
+    {
+        cmdStatusFlags |= COMM_ACTIVITY;
+        if (serialFlag)
+            cmdStatusFlags |= SERIAL_CMD_MSG;
+    }
+
+    command = 0;  // Clear previous command
+}
+
+template <size_t N> void ioBufferWriteExtremum(Buffer<N>& buf, const Extremum& e, mtime_t now)
+{
+    ioBufferWriteRssi(buf, e.rssi);
+    buf.write16(toDuration(now - e.firstTime));
     buf.write16(e.duration);
-}
-
-// Generic IO read command handler
-void Message::handleReadCommand(bool serialFlag)
-{
-    buffer.flipForWrite();
-    bool actFlag = true;
-
-    switch (command)
-    {
-        case READ_ADDRESS:
-#if !STM32_MODE_FLAG
-            buffer.write8(i2cAddress);
-#else
-            buffer.write8((uint8_t)0);
-#endif
-            break;
-
-        case READ_FREQUENCY:
-            buffer.write16(cmdRssiNodePtr->getVtxFreq());
-            break;
-
-        case READ_LAP_STATS:  // deprecated; use READ_LAP_PASS_STATS and READ_LAP_EXTREMUMS
-            {
-                mtime_t timeNowVal = millis();
-                handleReadLapPassStats(timeNowVal);
-                handleReadLapExtremums(timeNowVal);
-                settingChangedFlags |= LAPSTATS_READ;
-            }
-            break;
-
-        case READ_LAP_PASS_STATS:
-            handleReadLapPassStats(millis());
-            settingChangedFlags |= LAPSTATS_READ;
-            break;
-
-        case READ_LAP_EXTREMUMS:
-            handleReadLapExtremums(millis());
-            break;
-
-        case READ_ENTER_AT_LEVEL:  // lap pass begins when RSSI is at or above this level
-            ioBufferWriteRssi(buffer, cmdRssiNodePtr->getEnterAtLevel());
-            break;
-
-        case READ_EXIT_AT_LEVEL:  // lap pass ends when RSSI goes below this level
-            ioBufferWriteRssi(buffer, cmdRssiNodePtr->getExitAtLevel());
-            break;
-
-        case READ_REVISION_CODE:  // reply with NODE_API_LEVEL and verification value
-            buffer.write16((0x25 << 8) + NODE_API_LEVEL);
-            break;
-
-        case READ_NODE_RSSI_PEAK:
-            ioBufferWriteRssi(buffer, cmdRssiNodePtr->getState().nodeRssiPeak);
-            break;
-
-        case READ_NODE_RSSI_NADIR:
-            ioBufferWriteRssi(buffer, cmdRssiNodePtr->getState().nodeRssiNadir);
-            break;
-
-        case READ_TIME_MILLIS:
-            buffer.write32(millis());
-            break;
-
-        case READ_RHFEAT_FLAGS:   // reply with feature flags value
-            buffer.write16(RHFEAT_FLAGS_VALUE);
-            break;
-
-        case READ_MULTINODE_COUNT:
-            buffer.write8(RssiNode::multiRssiNodeCount);
-            break;
-
-        case READ_CURNODE_INDEX:
-            buffer.write8(cmdRssiNodePtr->getNodeIndex());
-            break;
-
-        case READ_NODE_SLOTIDX:
-            buffer.write8(cmdRssiNodePtr->getSlotIndex());
-            break;
-
-        case READ_FW_VERSION:
-            buffer.writeTextBlock(firmwareVersionString);
-            break;
-
-        case READ_FW_BUILDDATE:
-            buffer.writeTextBlock(firmwareBuildDateString);
-            break;
-
-        case READ_FW_BUILDTIME:
-            buffer.writeTextBlock(firmwareBuildTimeString);
-            break;
-
-        case READ_FW_PROCTYPE:
-            buffer.writeTextBlock(firmwareProcTypeString);
-            break;
-
-        default:  // If an invalid command is sent, write nothing back, master must react
-            LOG_ERROR("Invalid read command: ", command, HEX);
-            actFlag = false;  // not valid activity
-    }
-
-    // indicate communications activity detected
-    if (actFlag)
-    {
-        settingChangedFlags |= COMM_ACTIVITY;
-        if (serialFlag)
-            settingChangedFlags |= SERIAL_CMD_MSG;
-    }
-
-    if (!buffer.isEmpty())
-    {
-        buffer.writeChecksum();
-    }
-
-    command = 0;  // Clear previous command
-}
-
-void Message::handleReadLapPassStats(mtime_t timeNowVal)
-{
-    buffer.write8(cmdRssiNodePtr->getLastPass().lap);
-    buffer.write16(uint16_t(timeNowVal - cmdRssiNodePtr->getLastPass().timestamp));  // ms since lap
-    ioBufferWriteRssi(buffer, cmdRssiNodePtr->getState().rssi);
-    ioBufferWriteRssi(buffer, cmdRssiNodePtr->getState().nodeRssiPeak);
-    ioBufferWriteRssi(buffer, cmdRssiNodePtr->getLastPass().rssiPeak);  // RSSI peak for last lap pass
-    buffer.write16(uint16_t(cmdRssiNodePtr->getState().loopTimeMicros));
-}
-
-void Message::handleReadLapExtremums(mtime_t timeNowVal)
-{
-    // set flag if 'crossing' in progress
-    uint8_t flags = cmdRssiNodePtr->getState().crossing ?
-            (uint8_t)LAPSTATS_FLAG_CROSSING : (uint8_t)0;
-    if (!cmdRssiNodePtr->getHistory().peakSend->isEmpty() &&
-          (cmdRssiNodePtr->getHistory().nadirSend->isEmpty() ||
-            (cmdRssiNodePtr->getHistory().peakSend->first().firstTime <
-             cmdRssiNodePtr->getHistory().nadirSend->first().firstTime)))
-    {
-        flags |= LAPSTATS_FLAG_PEAK;
-    }
-    buffer.write8(flags);
-    ioBufferWriteRssi(buffer, cmdRssiNodePtr->getLastPass().rssiNadir);  // lowest rssi since end of last pass
-    ioBufferWriteRssi(buffer, cmdRssiNodePtr->getState().nodeRssiNadir);
-
-    if (!cmdRssiNodePtr->getHistory().peakSend->isEmpty() &&
-          (cmdRssiNodePtr->getHistory().nadirSend->isEmpty() ||
-            (cmdRssiNodePtr->getHistory().peakSend->first().firstTime <
-             cmdRssiNodePtr->getHistory().nadirSend->first().firstTime)))
-    {
-        // send peak
-        ioBufferWriteExtremum(buffer, cmdRssiNodePtr->getHistory().peakSend->first(), timeNowVal);
-        cmdRssiNodePtr->getHistory().peakSend->removeFirst();
-    }
-    else if (!cmdRssiNodePtr->getHistory().nadirSend->isEmpty() &&
-              (cmdRssiNodePtr->getHistory().peakSend->isEmpty() ||
-                (cmdRssiNodePtr->getHistory().nadirSend->first().firstTime <
-                 cmdRssiNodePtr->getHistory().peakSend->first().firstTime)))
-    {
-        // send nadir
-        ioBufferWriteExtremum(buffer, cmdRssiNodePtr->getHistory().nadirSend->first(), timeNowVal);
-        cmdRssiNodePtr->getHistory().nadirSend->removeFirst();
-    }
-    else
-    {
-        ioBufferWriteRssi(buffer, 0);
-        buffer.write16(0);
-        buffer.write16(0);
-    }
-}
-=======
-#include "config.h"
-#include "microclock.h"
-#include "rssi.h"
-#include "commands.h"
-
-constexpr uint_fast16_t RSSI_HISTORY_PAYLOAD_SIZE = 16;
-constexpr uint_fast8_t SCAN_HISTORY_PAYLOAD_COUNT = 3;
-constexpr uint_fast8_t SCAN_HISTORY_PAYLOAD_SIZE = SCAN_HISTORY_PAYLOAD_COUNT*sizeof(FreqRssi);
-
-uint8_t volatile cmdStatusFlags = 0;
-uint_fast8_t volatile cmdRssiNodeIndex = 0;
-
-uint8_t Message::getPayloadSize()
-{
-    uint8_t size;
-    switch (command)
-    {
-        case WRITE_FREQUENCY:
-            size = 2;
-            break;
-
-        case WRITE_ENTER_AT_LEVEL:  // lap pass begins when RSSI is at or above this level
-            size = 1;
-            break;
-
-        case WRITE_EXIT_AT_LEVEL:  // lap pass ends when RSSI goes below this level
-            size = 1;
-            break;
-
-        case WRITE_MODE:
-            size = 1;
-            break;
-
-        case FORCE_END_CROSSING:  // kill current crossing flag regardless of RSSI value
-            size = 1;
-            break;
-
-        case RESET_PAIRED_NODE:  // reset paired node for ISP
-            size = 1;
-            break;
-
-        case WRITE_CURNODE_INDEX:  // index of current node for this processor
-            size = 1;
-            break;
-
-        case JUMP_TO_BOOTLOADER:  // jump to bootloader for flash update
-            size = 1;
-            break;
-
-        default:  // invalid command
-            LOG_ERROR("Invalid write command: ", command, HEX);
-            size = -1;
-    }
-    return size;
-}
-
-// Generic IO write command handler
-void Message::handleWriteCommand(bool serialFlag)
-{
-    uint8_t u8val;
-    uint16_t u16val;
-    rssi_t rssiVal;
-
-    buffer.flipForRead();
-    bool activityFlag = true;
-
-    RssiNode& rssiNode = rssiRxs.getRssiNode(cmdRssiNodeIndex);
-    Settings& settings = rssiNode.getSettings();
-
-    switch (command)
-    {
-        case WRITE_FREQUENCY:
-            u16val = buffer.read16();
-            if (u16val >= MIN_FREQ && u16val <= MAX_FREQ)
-            {
-                if (u16val != settings.vtxFreq)
-                {
-                    settings.vtxFreq = u16val;
-                    rssiNode.cmdPendingOps |= FREQ_CHANGED;
-                }
-                rssiNode.cmdPendingOps |= FREQ_SET;
-            }
-            break;
-
-        case WRITE_MODE:
-            u8val = buffer.read8();
-            setMode(rssiNode, (Mode)u8val);
-            break;
-
-        case WRITE_ENTER_AT_LEVEL:  // lap pass begins when RSSI is at or above this level
-            rssiVal = ioBufferReadRssi(buffer);
-            if (rssiVal != settings.enterAtLevel)
-            {
-                settings.enterAtLevel = rssiVal;
-                rssiNode.cmdPendingOps |= ENTERAT_CHANGED;
-            }
-            break;
-
-        case WRITE_EXIT_AT_LEVEL:  // lap pass ends when RSSI goes below this level
-            rssiVal = ioBufferReadRssi(buffer);
-            if (rssiVal != settings.exitAtLevel)
-            {
-                settings.exitAtLevel = rssiVal;
-                rssiNode.cmdPendingOps |= EXITAT_CHANGED;
-            }
-            break;
-
-        case WRITE_CURNODE_INDEX:  // index of current node for this processor
-            u8val = buffer.read8();
-            if (u8val < rssiRxs.getCount() && u8val != cmdRssiNodeIndex) {
-              cmdRssiNodeIndex = u8val;
-            }
-            break;
-
-        case FORCE_END_CROSSING:  // kill current crossing flag regardless of RSSI value
-            rssiNode.endCrossing();
-            break;
-
-        case RESET_PAIRED_NODE:  // reset paired node for ISP
-            u8val = buffer.read8();
-            hardware.resetPairedNode(u8val);
-            break;
-
-        case JUMP_TO_BOOTLOADER:  // jump to bootloader for flash update
-            hardware.doJumpToBootloader();
-            break;
-
-        default:
-            LOG_ERROR("Invalid write command: ", command, HEX);
-            activityFlag = false;  // not valid activity
-    }
-
-    // indicate communications activity detected
-    if (activityFlag)
-    {
-        cmdStatusFlags |= COMM_ACTIVITY;
-        if (serialFlag)
-            cmdStatusFlags |= SERIAL_CMD_MSG;
-    }
-
-    command = 0;  // Clear previous command
-}
-
-template <size_t N> void ioBufferWriteExtremum(Buffer<N>& buf, const Extremum& e, mtime_t now)
-{
-    ioBufferWriteRssi(buf, e.rssi);
-    buf.write16(toDuration(now - e.firstTime));
-    buf.write16(e.duration);
-}
-
-void Message::setMode(RssiNode& rssiNode, Mode mode)
-{
-    Settings& settings = rssiNode.getSettings();
-    switch (mode) {
-        case TIMER:
-            rssiNode.setFilter(&(rssiNode.defaultFilter));
-            settings.mode = mode;
-            break;
-        case SCANNER:
-#ifdef SCAN_HISTORY
-            rssiNode.scanHistory.clear();
-            rssiNode.setFilter(&(rssiNode.medianFilter));
-            settings.vtxFreq = MIN_SCAN_FREQ;
-            cmdStatusFlags |= FREQ_CHANGED;
-            cmdStatusFlags |= FREQ_SET;
-            settings.mode = mode;
-#endif
-            break;
-        case RAW:
-#ifdef RSSI_HISTORY
-            rssiNode.rssiHistory.clear();
-            rssiNode.setFilter(&(rssiNode.noFilter));
-            settings.mode = mode;
-#endif
-            break;
-    }
-    rssiNode.resetState(usclock.millis());
-}
-
-// Generic IO read command handler
-void Message::handleReadCommand(bool serialFlag)
-{
-    buffer.flipForWrite();
-    bool activityFlag = true;
-
-    RssiNode& rssiNode = rssiRxs.getRssiNode(cmdRssiNodeIndex);
-    Settings& settings = rssiNode.getSettings();
-    State& state = rssiNode.getState();
-
-    switch (command)
-    {
-        case READ_ADDRESS:
-            buffer.write8(hardware.getAddress());
-            break;
-
-        case READ_FREQUENCY:
-            buffer.write16(settings.vtxFreq);
-            break;
-
-        case READ_MODE:
-            buffer.write8(settings.mode);
-            break;
-
-        case READ_LAP_STATS:
-            {
-            mtime_t timeNowVal = usclock.millis();
-            handleReadLapPassStats(rssiNode, timeNowVal);
-            handleReadLapExtremums(rssiNode, timeNowVal);
-            cmdStatusFlags |= POLLING;
-            }
-            break;
-
-        case READ_LAP_PASS_STATS:
-            handleReadLapPassStats(rssiNode, usclock.millis());
-            cmdStatusFlags |= POLLING;
-            break;
-
-        case READ_LAP_EXTREMUMS:
-            handleReadLapExtremums(rssiNode, usclock.millis());
-            break;
-
-        case READ_ENTER_AT_LEVEL:  // lap pass begins when RSSI is at or above this level
-            ioBufferWriteRssi(buffer, settings.enterAtLevel);
-            break;
-
-        case READ_EXIT_AT_LEVEL:  // lap pass ends when RSSI goes below this level
-            ioBufferWriteRssi(buffer, settings.exitAtLevel);
-            break;
-
-        case READ_REVISION_CODE:  // reply with NODE_API_LEVEL and verification value
-            buffer.write16((0x25 << 8) + (uint16_t)NODE_API_LEVEL);
-            break;
-
-        case READ_NODE_RSSI_PEAK:
-            ioBufferWriteRssi(buffer, state.nodeRssiPeak);
-            break;
-
-        case READ_NODE_RSSI_NADIR:
-            ioBufferWriteRssi(buffer, state.nodeRssiNadir);
-            break;
-
-        case READ_NODE_RSSI_HISTORY:
-            handleReadRssiHistory(rssiNode);
-            cmdStatusFlags |= POLLING;
-            break;
-
-        case READ_NODE_SCAN_HISTORY:
-            handleReadScanHistory(rssiNode);
-            cmdStatusFlags |= POLLING;
-            break;
-
-        case READ_TIME_MILLIS:
-            buffer.write32(usclock.millis());
-            break;
-
-        case READ_RHFEAT_FLAGS:   // reply with feature flags value
-            buffer.write16(hardware.getFeatureFlags());
-            break;
-
-        case READ_MULTINODE_COUNT:
-            buffer.write8(rssiRxs.getCount());
-            break;
-
-        case READ_CURNODE_INDEX:
-            buffer.write8(cmdRssiNodeIndex);
-            break;
-
-        case READ_NODE_SLOTIDX:
-            buffer.write8(rssiRxs.getSlotIndex(cmdRssiNodeIndex));
-            break;
-
-        default:  // If an invalid command is sent, write nothing back, master must react
-            LOG_ERROR("Invalid read command: ", command, HEX);
-            activityFlag = false;  // not valid activity
-    }
-
-    // indicate communications activity detected
-    if (activityFlag)
-    {
-        cmdStatusFlags |= COMM_ACTIVITY;
-        if (serialFlag) {
-            cmdStatusFlags |= SERIAL_CMD_MSG;
-        }
-    }
-
-    if (!buffer.isEmpty())
-    {
-        buffer.writeChecksum();
-    }
-
-    command = 0;  // Clear previous command
-}
-
-void Message::handleReadLapPassStats(RssiNode& rssiNode, mtime_t timeNowVal)
-{
-    State& state = rssiNode.getState();
-    LastPass& lastPass = rssiNode.getLastPass();
-    buffer.write8(lastPass.lap);
-    buffer.write16(toDuration(timeNowVal - lastPass.timestamp));  // ms since lap
-    ioBufferWriteRssi(buffer, state.rssi);
-    ioBufferWriteRssi(buffer, state.nodeRssiPeak);
-    ioBufferWriteRssi(buffer, lastPass.rssiPeak);  // RSSI peak for last lap pass
-    buffer.write16(toDuration(state.loopTimeMicros));
-}
-
-void Message::handleReadLapExtremums(RssiNode& rssiNode, mtime_t timeNowVal)
-{
-    State& state = rssiNode.getState();
-    LastPass& lastPass = rssiNode.getLastPass();
-    History& history = rssiNode.getHistory();
-    // set flag if 'crossing' in progress
-    uint8_t flags = rssiNode.isCrossing() ? (uint8_t)LAPSTATS_FLAG_CROSSING : (uint8_t)0;
-    ExtremumType extremumType = history.nextToSendType();
-    if (extremumType == PEAK)
-    {
-        flags |= LAPSTATS_FLAG_PEAK;
-    }
-    buffer.write8(flags);
-    ioBufferWriteRssi(buffer, lastPass.rssiNadir);  // lowest rssi since end of last pass
-    ioBufferWriteRssi(buffer, state.nodeRssiNadir);
-
-    switch(extremumType) {
-        case PEAK:
-            // send peak
-            ioBufferWriteExtremum(buffer, history.popNextToSend(), timeNowVal);
-            break;
-        case NADIR:
-            // send nadir
-            ioBufferWriteExtremum(buffer, history.popNextToSend(), timeNowVal);
-            break;
-        default:
-            ioBufferWriteRssi(buffer, 0);
-            buffer.write16(0);
-            buffer.write16(0);
-    }
-}
-
-void Message::handleReadRssiHistory(RssiNode& rssiNode)
-{
-    int i = 0;
-#ifdef RSSI_HISTORY
-    CircularBuffer<rssi_t,RSSI_HISTORY_SIZE>& rssiHistory = rssiNode.rssiHistory;
-    const uint_fast16_t n = min(rssiHistory.size(), RSSI_HISTORY_PAYLOAD_SIZE);
-    for (; i<n; i++) {
-        ioBufferWriteRssi(buffer, rssiHistory.shift());
-    }
-    if (i<RSSI_HISTORY_PAYLOAD_SIZE && rssiNode.rssiHistoryComplete) {
-        ioBufferWriteRssi(buffer, MAX_RSSI);
-        i++;
-        rssiNode.rssiHistoryComplete = false;
-    }
-#endif
-    for (; i<RSSI_HISTORY_PAYLOAD_SIZE; i++) {
-        ioBufferWriteRssi(buffer, 0);
-    }
-}
-
-void Message::handleReadScanHistory(RssiNode& rssiNode)
-{
-    int i = 0;
-#ifdef SCAN_HISTORY
-    CircularBuffer<FreqRssi,SCAN_HISTORY_SIZE>& scanHistory = rssiNode.scanHistory;
-    const uint_fast8_t n = min(scanHistory.size(), SCAN_HISTORY_PAYLOAD_COUNT);
-    for (; i<n; i++) {
-        ioBufferWriteFreqRssi(buffer, scanHistory.shift());
-    }
-#endif
-    const FreqRssi f_r = {0, 0};
-    for (; i<SCAN_HISTORY_PAYLOAD_COUNT; i++) {
-        ioBufferWriteFreqRssi(buffer, f_r);
-    }
-}
-
-void handleStreamEvent(Stream& stream, Message& msg)
-{
-    uint8_t nextByte = stream.read();
-    if (msg.buffer.size == 0)
-    {
-        // new command
-        msg.command = nextByte;
-        if (msg.command > 0x50)
-        {  // Commands > 0x50 are writes TO this slave
-            uint8_t expectedSize = msg.getPayloadSize();
-            if (expectedSize > 0)
-            {
-                msg.buffer.index = 0;
-                msg.buffer.size = expectedSize + 1;  // include checksum byte
-            }
-        }
-        else
-        {
-            msg.handleReadCommand(true);
-
-            if (msg.buffer.size > 0)
-            {  // If there is pending data, send it
-                stream.write(msg.buffer.data, msg.buffer.size);
-                msg.buffer.size = 0;
-            }
-        }
-    }
-    else
-    {
-        // existing command
-        msg.buffer.data[msg.buffer.index++] = nextByte;
-        if (msg.buffer.index == msg.buffer.size)
-        {
-            uint8_t checksum = msg.buffer.calculateChecksum(msg.buffer.size - 1);
-            if (msg.buffer.data[msg.buffer.size - 1] == checksum)
-            {
-                msg.handleWriteCommand(true);
-            }
-            else
-            {
-                LOG_ERROR("Invalid checksum", checksum);
-            }
-            msg.buffer.size = 0;
-        }
-    }
-}
->>>>>>> 09101c3c
+}
+
+void Message::setMode(RssiNode& rssiNode, Mode mode)
+{
+    Settings& settings = rssiNode.getSettings();
+    switch (mode) {
+        case TIMER:
+            rssiNode.setFilter(&(rssiNode.defaultFilter));
+            settings.mode = mode;
+            break;
+        case SCANNER:
+#ifdef SCAN_HISTORY
+            rssiNode.scanHistory.clear();
+            rssiNode.setFilter(&(rssiNode.medianFilter));
+            settings.vtxFreq = MIN_SCAN_FREQ;
+            cmdStatusFlags |= FREQ_CHANGED;
+            cmdStatusFlags |= FREQ_SET;
+            settings.mode = mode;
+#endif
+            break;
+        case RAW:
+#ifdef RSSI_HISTORY
+            rssiNode.rssiHistory.clear();
+            rssiNode.setFilter(&(rssiNode.noFilter));
+            settings.mode = mode;
+#endif
+            break;
+    }
+    rssiNode.resetState(usclock.millis());
+}
+
+// Generic IO read command handler
+void Message::handleReadCommand(bool serialFlag)
+{
+    buffer.flipForWrite();
+    bool activityFlag = true;
+
+    RssiNode& rssiNode = rssiRxs.getRssiNode(cmdRssiNodeIndex);
+    Settings& settings = rssiNode.getSettings();
+    State& state = rssiNode.getState();
+
+    switch (command)
+    {
+        case READ_ADDRESS:
+            buffer.write8(hardware.getAddress());
+            break;
+
+        case READ_FREQUENCY:
+            buffer.write16(settings.vtxFreq);
+            break;
+
+        case READ_MODE:
+            buffer.write8(settings.mode);
+            break;
+
+        case READ_LAP_STATS:
+            {
+            mtime_t timeNowVal = usclock.millis();
+            handleReadLapPassStats(rssiNode, timeNowVal);
+            handleReadLapExtremums(rssiNode, timeNowVal);
+            cmdStatusFlags |= POLLING;
+            }
+            break;
+
+        case READ_LAP_PASS_STATS:
+            handleReadLapPassStats(rssiNode, usclock.millis());
+            cmdStatusFlags |= POLLING;
+            break;
+
+        case READ_LAP_EXTREMUMS:
+            handleReadLapExtremums(rssiNode, usclock.millis());
+            break;
+
+        case READ_ENTER_AT_LEVEL:  // lap pass begins when RSSI is at or above this level
+            ioBufferWriteRssi(buffer, settings.enterAtLevel);
+            break;
+
+        case READ_EXIT_AT_LEVEL:  // lap pass ends when RSSI goes below this level
+            ioBufferWriteRssi(buffer, settings.exitAtLevel);
+            break;
+
+        case READ_REVISION_CODE:  // reply with NODE_API_LEVEL and verification value
+            buffer.write16((0x25 << 8) + (uint16_t)NODE_API_LEVEL);
+            break;
+
+        case READ_NODE_RSSI_PEAK:
+            ioBufferWriteRssi(buffer, state.nodeRssiPeak);
+            break;
+
+        case READ_NODE_RSSI_NADIR:
+            ioBufferWriteRssi(buffer, state.nodeRssiNadir);
+            break;
+
+        case READ_NODE_RSSI_HISTORY:
+            handleReadRssiHistory(rssiNode);
+            cmdStatusFlags |= POLLING;
+            break;
+
+        case READ_NODE_SCAN_HISTORY:
+            handleReadScanHistory(rssiNode);
+            cmdStatusFlags |= POLLING;
+            break;
+
+        case READ_TIME_MILLIS:
+            buffer.write32(usclock.millis());
+            break;
+
+        case READ_RHFEAT_FLAGS:   // reply with feature flags value
+            buffer.write16(hardware.getFeatureFlags());
+            break;
+
+        case READ_MULTINODE_COUNT:
+            buffer.write8(rssiRxs.getCount());
+            break;
+
+        case READ_CURNODE_INDEX:
+            buffer.write8(cmdRssiNodeIndex);
+            break;
+
+        case READ_NODE_SLOTIDX:
+            buffer.write8(rssiRxs.getSlotIndex(cmdRssiNodeIndex));
+            break;
+
+        default:  // If an invalid command is sent, write nothing back, master must react
+            LOG_ERROR("Invalid read command: ", command, HEX);
+            activityFlag = false;  // not valid activity
+    }
+
+    // indicate communications activity detected
+    if (activityFlag)
+    {
+        cmdStatusFlags |= COMM_ACTIVITY;
+        if (serialFlag) {
+            cmdStatusFlags |= SERIAL_CMD_MSG;
+        }
+    }
+
+    if (!buffer.isEmpty())
+    {
+        buffer.writeChecksum();
+    }
+
+    command = 0;  // Clear previous command
+}
+
+void Message::handleReadLapPassStats(RssiNode& rssiNode, mtime_t timeNowVal)
+{
+    State& state = rssiNode.getState();
+    LastPass& lastPass = rssiNode.getLastPass();
+    buffer.write8(lastPass.lap);
+    buffer.write16(toDuration(timeNowVal - lastPass.timestamp));  // ms since lap
+    ioBufferWriteRssi(buffer, state.rssi);
+    ioBufferWriteRssi(buffer, state.nodeRssiPeak);
+    ioBufferWriteRssi(buffer, lastPass.rssiPeak);  // RSSI peak for last lap pass
+    buffer.write16(toDuration(state.loopTimeMicros));
+}
+
+void Message::handleReadLapExtremums(RssiNode& rssiNode, mtime_t timeNowVal)
+{
+    State& state = rssiNode.getState();
+    LastPass& lastPass = rssiNode.getLastPass();
+    History& history = rssiNode.getHistory();
+    // set flag if 'crossing' in progress
+    uint8_t flags = rssiNode.isCrossing() ? (uint8_t)LAPSTATS_FLAG_CROSSING : (uint8_t)0;
+    ExtremumType extremumType = history.nextToSendType();
+    if (extremumType == PEAK)
+    {
+        flags |= LAPSTATS_FLAG_PEAK;
+    }
+    buffer.write8(flags);
+    ioBufferWriteRssi(buffer, lastPass.rssiNadir);  // lowest rssi since end of last pass
+    ioBufferWriteRssi(buffer, state.nodeRssiNadir);
+
+    switch(extremumType) {
+        case PEAK:
+            // send peak
+            ioBufferWriteExtremum(buffer, history.popNextToSend(), timeNowVal);
+            break;
+        case NADIR:
+            // send nadir
+            ioBufferWriteExtremum(buffer, history.popNextToSend(), timeNowVal);
+            break;
+        default:
+            ioBufferWriteRssi(buffer, 0);
+            buffer.write16(0);
+            buffer.write16(0);
+    }
+}
+
+void Message::handleReadRssiHistory(RssiNode& rssiNode)
+{
+    int i = 0;
+#ifdef RSSI_HISTORY
+    CircularBuffer<rssi_t,RSSI_HISTORY_SIZE>& rssiHistory = rssiNode.rssiHistory;
+    const uint_fast16_t n = min(rssiHistory.size(), RSSI_HISTORY_PAYLOAD_SIZE);
+    for (; i<n; i++) {
+        ioBufferWriteRssi(buffer, rssiHistory.shift());
+    }
+    if (i<RSSI_HISTORY_PAYLOAD_SIZE && rssiNode.rssiHistoryComplete) {
+        ioBufferWriteRssi(buffer, MAX_RSSI);
+        i++;
+        rssiNode.rssiHistoryComplete = false;
+    }
+#endif
+    for (; i<RSSI_HISTORY_PAYLOAD_SIZE; i++) {
+        ioBufferWriteRssi(buffer, 0);
+    }
+}
+
+void Message::handleReadScanHistory(RssiNode& rssiNode)
+{
+    int i = 0;
+#ifdef SCAN_HISTORY
+    CircularBuffer<FreqRssi,SCAN_HISTORY_SIZE>& scanHistory = rssiNode.scanHistory;
+    const uint_fast8_t n = min(scanHistory.size(), SCAN_HISTORY_PAYLOAD_COUNT);
+    for (; i<n; i++) {
+        ioBufferWriteFreqRssi(buffer, scanHistory.shift());
+    }
+#endif
+    const FreqRssi f_r = {0, 0};
+    for (; i<SCAN_HISTORY_PAYLOAD_COUNT; i++) {
+        ioBufferWriteFreqRssi(buffer, f_r);
+    }
+}
+
+void handleStreamEvent(Stream& stream, Message& msg)
+{
+    uint8_t nextByte = stream.read();
+    if (msg.buffer.size == 0)
+    {
+        // new command
+        msg.command = nextByte;
+        if (msg.command > 0x50)
+        {  // Commands > 0x50 are writes TO this slave
+            uint8_t expectedSize = msg.getPayloadSize();
+            if (expectedSize > 0)
+            {
+                msg.buffer.index = 0;
+                msg.buffer.size = expectedSize + 1;  // include checksum byte
+            }
+        }
+        else
+        {
+            msg.handleReadCommand(true);
+
+            if (msg.buffer.size > 0)
+            {  // If there is pending data, send it
+                stream.write(msg.buffer.data, msg.buffer.size);
+                msg.buffer.size = 0;
+            }
+        }
+    }
+    else
+    {
+        // existing command
+        msg.buffer.data[msg.buffer.index++] = nextByte;
+        if (msg.buffer.index == msg.buffer.size)
+        {
+            uint8_t checksum = msg.buffer.calculateChecksum(msg.buffer.size - 1);
+            if (msg.buffer.data[msg.buffer.size - 1] == checksum)
+            {
+                msg.handleWriteCommand(true);
+            }
+            else
+            {
+                LOG_ERROR("Invalid checksum", checksum);
+            }
+            msg.buffer.size = 0;
+        }
+    }
+}