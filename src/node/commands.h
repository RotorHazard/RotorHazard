<<<<<<< HEAD
#ifndef commands_h
#define commands_h

#include "io.h"

// API level for node; increment when commands are modified
#define NODE_API_LEVEL 35

class Message
{
public:
    uint8_t command;  // code to identify messages
    Buffer buffer;  // request/response payload

    byte getPayloadSize();
    void handleWriteCommand(bool serialFlag);
    void handleReadCommand(bool serialFlag);
    void handleReadLapPassStats(mtime_t timeNowVal);
    void handleReadLapExtremums(mtime_t timeNowVal);
};

#define MIN_FREQ 100
#define MAX_FREQ 9999

#define READ_ADDRESS 0x00
#define READ_FREQUENCY 0x03
#define READ_LAP_STATS 0x05
#define READ_LAP_PASS_STATS 0x0D
#define READ_LAP_EXTREMUMS 0x0E
#define READ_RHFEAT_FLAGS 0x11     // read feature flags value
#define READ_REVISION_CODE 0x22    // read NODE_API_LEVEL and verification value
#define READ_NODE_RSSI_PEAK 0x23   // read 'state.nodeRssiPeak' value
#define READ_NODE_RSSI_NADIR 0x24  // read 'state.nodeRssiNadir' value
#define READ_ENTER_AT_LEVEL 0x31
#define READ_EXIT_AT_LEVEL 0x32
#define READ_TIME_MILLIS 0x33      // read current 'millis()' value
#define READ_MULTINODE_COUNT 0x39  // read # of nodes handled by this processor
#define READ_CURNODE_INDEX 0x3A    // read index of current node for this processor
#define READ_NODE_SLOTIDX 0x3C     // read node slot index (for multi-node setup)
#define READ_FW_VERSION 0x3D       // read firmware version string
#define READ_FW_BUILDDATE 0x3E     // read firmware build date string
#define READ_FW_BUILDTIME 0x3F     // read firmware build time string
#define READ_FW_PROCTYPE 0x40      // read node processor type

#define WRITE_FREQUENCY 0x51
#define WRITE_ENTER_AT_LEVEL 0x71
#define WRITE_EXIT_AT_LEVEL 0x72
#define WRITE_CURNODE_INDEX 0x7A   // write index of current node for this processor

#define SEND_STATUS_MESSAGE 0x75   // send status message from server to node
#define FORCE_END_CROSSING 0x78    // kill current crossing flag regardless of RSSI value
#define RESET_PAIRED_NODE 0x79     // command to reset node for ISP
#define JUMP_TO_BOOTLOADER 0x7E    // jump to bootloader for flash update

#define FREQ_SET        0x01
#define FREQ_CHANGED    0x02
#define ENTERAT_CHANGED 0x04
#define EXITAT_CHANGED  0x08
#define COMM_ACTIVITY   0x10
#define LAPSTATS_READ   0x20
#define SERIAL_CMD_MSG  0x40

#define LAPSTATS_FLAG_CROSSING 0x01  // crossing is in progress
#define LAPSTATS_FLAG_PEAK 0x02      // reported extremum is peak

// upper-byte values for SEND_STATUS_MESSAGE payload (lower byte is data)
#define STATMSG_SDBUTTON_STATE 0x01    // shutdown button state (1=pressed, 0=released)
#define STATMSG_SHUTDOWN_STARTED 0x02  // system shutdown started
#define STATMSG_SERVER_IDLE 0x03       // server-idle tick message

RssiNode *getCmdRssiNodePtr();

extern uint8_t settingChangedFlags;

// dummy macro
#define LOG_ERROR(...)

#endif
=======
#ifndef commands_h
#define commands_h

#if TARGET != SIL_TARGET
#include <Stream.h>
#endif
#include "io.h"
#include "rssirx.h"
#include "hardware.h"

// API level for node; increment when commands are modified
constexpr uint16_t NODE_API_LEVEL = 33;

constexpr uint8_t MESSAGE_BUFFER_SIZE = 18;

class Message
{
private:
    void handleReadLapPassStats(RssiNode& rssiNode, mtime_t timeNowVal);
    void handleReadLapExtremums(RssiNode& rssiNode, mtime_t timeNowVal);
    void handleReadRssiHistory(RssiNode& rssiNode);
    void handleReadScanHistory(RssiNode& rssiNode);
    void setMode(RssiNode& rssiNode, Mode mode);
public:
    uint8_t command;  // code to identify messages
    Buffer<MESSAGE_BUFFER_SIZE> buffer;  // request/response payload

    uint8_t getPayloadSize();
    void handleWriteCommand(bool serialFlag);
    void handleReadCommand(bool serialFlag);
};

void handleStreamEvent(Stream& stream, Message& msg);

constexpr freq_t MIN_FREQ = 100;
constexpr freq_t MAX_FREQ = 9999;

#define READ_ADDRESS 0x00
#define READ_MODE 0x02
#define READ_FREQUENCY 0x03
#define READ_LAP_STATS 0x05
#define READ_LAP_PASS_STATS 0x0D
#define READ_LAP_EXTREMUMS 0x0E
#define READ_RHFEAT_FLAGS 0x11     // read feature flags value
#define READ_REVISION_CODE 0x22   // read NODE_API_LEVEL and verification value
#define READ_NODE_RSSI_PEAK 0x23  // read 'state.nodeRssiPeak' value
#define READ_NODE_RSSI_NADIR 0x24  // read 'state.nodeRssiNadir' value
#define READ_NODE_RSSI_HISTORY 0x25
#define READ_NODE_SCAN_HISTORY 0x26
#define READ_ENTER_AT_LEVEL 0x31
#define READ_EXIT_AT_LEVEL 0x32
#define READ_TIME_MILLIS 0x33     // read current 'millis()' value
#define READ_MULTINODE_COUNT 0x39  // read # of nodes handled by this processor
#define READ_CURNODE_INDEX 0x3A    // read index of current node for this processor
#define READ_NODE_SLOTIDX 0x3C     // read node slot index (for multi-node setup)

#define WRITE_FREQUENCY 0x51
#define WRITE_MODE 0x52
#define WRITE_ENTER_AT_LEVEL 0x71
#define WRITE_EXIT_AT_LEVEL 0x72
#define WRITE_CURNODE_INDEX 0x7A   // write index of current node for this processor

#define FORCE_END_CROSSING 0x78  // kill current crossing flag regardless of RSSI value
#define RESET_PAIRED_NODE 0x79  // command to reset node for ISP
#define JUMP_TO_BOOTLOADER 0x7E    // jump to bootloader for flash update

enum StatusFlag
{
    COMM_ACTIVITY   = 0x1,
    POLLING         = 0x2,
    SERIAL_CMD_MSG  = 0x4
};

enum LapStatsFlag
{
    LAPSTATS_FLAG_CROSSING = 0x01, // crossing is in progress
    LAPSTATS_FLAG_PEAK     = 0x02  // reported extremum is peak
};

extern uint8_t volatile cmdStatusFlags;
extern uint_fast8_t volatile cmdRssiNodeIndex;

// dummy macro
#define LOG_ERROR(...)

#endif
>>>>>>> 09101c3c
<|MERGE_RESOLUTION|>--- conflicted
+++ resolved
@@ -1,167 +1,86 @@
-<<<<<<< HEAD
-#ifndef commands_h
-#define commands_h
-
-#include "io.h"
-
-// API level for node; increment when commands are modified
-#define NODE_API_LEVEL 35
-
-class Message
-{
-public:
-    uint8_t command;  // code to identify messages
-    Buffer buffer;  // request/response payload
-
-    byte getPayloadSize();
-    void handleWriteCommand(bool serialFlag);
-    void handleReadCommand(bool serialFlag);
-    void handleReadLapPassStats(mtime_t timeNowVal);
-    void handleReadLapExtremums(mtime_t timeNowVal);
-};
-
-#define MIN_FREQ 100
-#define MAX_FREQ 9999
-
-#define READ_ADDRESS 0x00
-#define READ_FREQUENCY 0x03
-#define READ_LAP_STATS 0x05
-#define READ_LAP_PASS_STATS 0x0D
-#define READ_LAP_EXTREMUMS 0x0E
-#define READ_RHFEAT_FLAGS 0x11     // read feature flags value
-#define READ_REVISION_CODE 0x22    // read NODE_API_LEVEL and verification value
-#define READ_NODE_RSSI_PEAK 0x23   // read 'state.nodeRssiPeak' value
-#define READ_NODE_RSSI_NADIR 0x24  // read 'state.nodeRssiNadir' value
-#define READ_ENTER_AT_LEVEL 0x31
-#define READ_EXIT_AT_LEVEL 0x32
-#define READ_TIME_MILLIS 0x33      // read current 'millis()' value
-#define READ_MULTINODE_COUNT 0x39  // read # of nodes handled by this processor
-#define READ_CURNODE_INDEX 0x3A    // read index of current node for this processor
-#define READ_NODE_SLOTIDX 0x3C     // read node slot index (for multi-node setup)
-#define READ_FW_VERSION 0x3D       // read firmware version string
-#define READ_FW_BUILDDATE 0x3E     // read firmware build date string
-#define READ_FW_BUILDTIME 0x3F     // read firmware build time string
-#define READ_FW_PROCTYPE 0x40      // read node processor type
-
-#define WRITE_FREQUENCY 0x51
-#define WRITE_ENTER_AT_LEVEL 0x71
-#define WRITE_EXIT_AT_LEVEL 0x72
-#define WRITE_CURNODE_INDEX 0x7A   // write index of current node for this processor
-
-#define SEND_STATUS_MESSAGE 0x75   // send status message from server to node
-#define FORCE_END_CROSSING 0x78    // kill current crossing flag regardless of RSSI value
-#define RESET_PAIRED_NODE 0x79     // command to reset node for ISP
-#define JUMP_TO_BOOTLOADER 0x7E    // jump to bootloader for flash update
-
-#define FREQ_SET        0x01
-#define FREQ_CHANGED    0x02
-#define ENTERAT_CHANGED 0x04
-#define EXITAT_CHANGED  0x08
-#define COMM_ACTIVITY   0x10
-#define LAPSTATS_READ   0x20
-#define SERIAL_CMD_MSG  0x40
-
-#define LAPSTATS_FLAG_CROSSING 0x01  // crossing is in progress
-#define LAPSTATS_FLAG_PEAK 0x02      // reported extremum is peak
-
-// upper-byte values for SEND_STATUS_MESSAGE payload (lower byte is data)
-#define STATMSG_SDBUTTON_STATE 0x01    // shutdown button state (1=pressed, 0=released)
-#define STATMSG_SHUTDOWN_STARTED 0x02  // system shutdown started
-#define STATMSG_SERVER_IDLE 0x03       // server-idle tick message
-
-RssiNode *getCmdRssiNodePtr();
-
-extern uint8_t settingChangedFlags;
-
-// dummy macro
-#define LOG_ERROR(...)
-
-#endif
-=======
-#ifndef commands_h
-#define commands_h
-
-#if TARGET != SIL_TARGET
-#include <Stream.h>
-#endif
-#include "io.h"
-#include "rssirx.h"
-#include "hardware.h"
-
-// API level for node; increment when commands are modified
-constexpr uint16_t NODE_API_LEVEL = 33;
-
-constexpr uint8_t MESSAGE_BUFFER_SIZE = 18;
-
-class Message
-{
-private:
-    void handleReadLapPassStats(RssiNode& rssiNode, mtime_t timeNowVal);
-    void handleReadLapExtremums(RssiNode& rssiNode, mtime_t timeNowVal);
-    void handleReadRssiHistory(RssiNode& rssiNode);
-    void handleReadScanHistory(RssiNode& rssiNode);
-    void setMode(RssiNode& rssiNode, Mode mode);
-public:
-    uint8_t command;  // code to identify messages
-    Buffer<MESSAGE_BUFFER_SIZE> buffer;  // request/response payload
-
-    uint8_t getPayloadSize();
-    void handleWriteCommand(bool serialFlag);
-    void handleReadCommand(bool serialFlag);
-};
-
-void handleStreamEvent(Stream& stream, Message& msg);
-
-constexpr freq_t MIN_FREQ = 100;
-constexpr freq_t MAX_FREQ = 9999;
-
-#define READ_ADDRESS 0x00
-#define READ_MODE 0x02
-#define READ_FREQUENCY 0x03
-#define READ_LAP_STATS 0x05
-#define READ_LAP_PASS_STATS 0x0D
-#define READ_LAP_EXTREMUMS 0x0E
-#define READ_RHFEAT_FLAGS 0x11     // read feature flags value
-#define READ_REVISION_CODE 0x22   // read NODE_API_LEVEL and verification value
-#define READ_NODE_RSSI_PEAK 0x23  // read 'state.nodeRssiPeak' value
-#define READ_NODE_RSSI_NADIR 0x24  // read 'state.nodeRssiNadir' value
-#define READ_NODE_RSSI_HISTORY 0x25
-#define READ_NODE_SCAN_HISTORY 0x26
-#define READ_ENTER_AT_LEVEL 0x31
-#define READ_EXIT_AT_LEVEL 0x32
-#define READ_TIME_MILLIS 0x33     // read current 'millis()' value
-#define READ_MULTINODE_COUNT 0x39  // read # of nodes handled by this processor
-#define READ_CURNODE_INDEX 0x3A    // read index of current node for this processor
-#define READ_NODE_SLOTIDX 0x3C     // read node slot index (for multi-node setup)
-
-#define WRITE_FREQUENCY 0x51
-#define WRITE_MODE 0x52
-#define WRITE_ENTER_AT_LEVEL 0x71
-#define WRITE_EXIT_AT_LEVEL 0x72
-#define WRITE_CURNODE_INDEX 0x7A   // write index of current node for this processor
-
-#define FORCE_END_CROSSING 0x78  // kill current crossing flag regardless of RSSI value
-#define RESET_PAIRED_NODE 0x79  // command to reset node for ISP
-#define JUMP_TO_BOOTLOADER 0x7E    // jump to bootloader for flash update
-
-enum StatusFlag
-{
-    COMM_ACTIVITY   = 0x1,
-    POLLING         = 0x2,
-    SERIAL_CMD_MSG  = 0x4
-};
-
-enum LapStatsFlag
-{
-    LAPSTATS_FLAG_CROSSING = 0x01, // crossing is in progress
-    LAPSTATS_FLAG_PEAK     = 0x02  // reported extremum is peak
-};
-
-extern uint8_t volatile cmdStatusFlags;
-extern uint_fast8_t volatile cmdRssiNodeIndex;
-
-// dummy macro
-#define LOG_ERROR(...)
-
-#endif
->>>>>>> 09101c3c
+#ifndef commands_h
+#define commands_h
+
+#if TARGET != SIL_TARGET
+#include <Stream.h>
+#endif
+#include "io.h"
+#include "rssirx.h"
+#include "hardware.h"
+
+// API level for node; increment when commands are modified
+constexpr uint16_t NODE_API_LEVEL = 33;
+
+constexpr uint8_t MESSAGE_BUFFER_SIZE = 18;
+
+class Message
+{
+private:
+    void handleReadLapPassStats(RssiNode& rssiNode, mtime_t timeNowVal);
+    void handleReadLapExtremums(RssiNode& rssiNode, mtime_t timeNowVal);
+    void handleReadRssiHistory(RssiNode& rssiNode);
+    void handleReadScanHistory(RssiNode& rssiNode);
+    void setMode(RssiNode& rssiNode, Mode mode);
+public:
+    uint8_t command;  // code to identify messages
+    Buffer<MESSAGE_BUFFER_SIZE> buffer;  // request/response payload
+
+    uint8_t getPayloadSize();
+    void handleWriteCommand(bool serialFlag);
+    void handleReadCommand(bool serialFlag);
+};
+
+void handleStreamEvent(Stream& stream, Message& msg);
+
+constexpr freq_t MIN_FREQ = 100;
+constexpr freq_t MAX_FREQ = 9999;
+
+#define READ_ADDRESS 0x00
+#define READ_MODE 0x02
+#define READ_FREQUENCY 0x03
+#define READ_LAP_STATS 0x05
+#define READ_LAP_PASS_STATS 0x0D
+#define READ_LAP_EXTREMUMS 0x0E
+#define READ_RHFEAT_FLAGS 0x11     // read feature flags value
+#define READ_REVISION_CODE 0x22   // read NODE_API_LEVEL and verification value
+#define READ_NODE_RSSI_PEAK 0x23  // read 'state.nodeRssiPeak' value
+#define READ_NODE_RSSI_NADIR 0x24  // read 'state.nodeRssiNadir' value
+#define READ_NODE_RSSI_HISTORY 0x25
+#define READ_NODE_SCAN_HISTORY 0x26
+#define READ_ENTER_AT_LEVEL 0x31
+#define READ_EXIT_AT_LEVEL 0x32
+#define READ_TIME_MILLIS 0x33     // read current 'millis()' value
+#define READ_MULTINODE_COUNT 0x39  // read # of nodes handled by this processor
+#define READ_CURNODE_INDEX 0x3A    // read index of current node for this processor
+#define READ_NODE_SLOTIDX 0x3C     // read node slot index (for multi-node setup)
+
+#define WRITE_FREQUENCY 0x51
+#define WRITE_MODE 0x52
+#define WRITE_ENTER_AT_LEVEL 0x71
+#define WRITE_EXIT_AT_LEVEL 0x72
+#define WRITE_CURNODE_INDEX 0x7A   // write index of current node for this processor
+
+#define FORCE_END_CROSSING 0x78  // kill current crossing flag regardless of RSSI value
+#define RESET_PAIRED_NODE 0x79  // command to reset node for ISP
+#define JUMP_TO_BOOTLOADER 0x7E    // jump to bootloader for flash update
+
+enum StatusFlag
+{
+    COMM_ACTIVITY   = 0x1,
+    POLLING         = 0x2,
+    SERIAL_CMD_MSG  = 0x4
+};
+
+enum LapStatsFlag
+{
+    LAPSTATS_FLAG_CROSSING = 0x01, // crossing is in progress
+    LAPSTATS_FLAG_PEAK     = 0x02  // reported extremum is peak
+};
+
+extern uint8_t volatile cmdStatusFlags;
+extern uint_fast8_t volatile cmdRssiNodeIndex;
+
+// dummy macro
+#define LOG_ERROR(...)
+
+#endif