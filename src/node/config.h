#ifndef config_h
#define config_h

#if !defined(__TEST__) && (defined(_WIN32) || defined(__linux__))
#include "sil/arduino.h"
#else
#include <Arduino.h>
#endif
#include "util/rhtypes.h"

#define AVR_TARGET 1
#define STM32_TARGET 2
#define ESP32_TARGET 3
#define SIL_TARGET 5
#define TEST_TARGET 0

#if defined(STM32_CORE_VERSION)
#define TARGET STM32_TARGET
#elif defined(ESP_PLATFORM)
#define TARGET ESP32_TARGET
#elif defined(__TEST__)
#define TARGET TEST_TARGET
#elif defined(_WIN32) || defined(__linux__)
#define TARGET SIL_TARGET
#else
#define TARGET AVR_TARGET
#endif

#if TARGET == AVR_TARGET

// Set to 1-8 for manual selection of Arduino node ID/address.
// Set to 0 for automatic selection via hardware pin.
// See https://github.com/RotorHazard/RotorHazard/wiki/Specification:-Node-hardware-addressing
#define NODE_NUMBER 0

#endif

// ******************************************************************** //

#if TARGET == STM32_TARGET
    #define MULTI_RHNODE_MAX 8
    #define STM32_SERIALUSB_FLAG 0  // 1 to use BPill USB port for serial link
#elif TARGET == ESP32_TARGET
    #define MULTI_RHNODE_MAX 6
#else
    // Set greater than 1 to support multiple freqs per node
    #define MULTI_RHNODE_MAX 1
#endif  // STM32_MODE_FLAG

// multi-freq reads
#define READS_PER_FREQ 64

#if TARGET == AVR_TARGET
#include <util/atomic.h>
#else
#define ATOMIC_BLOCK(x)
#define ATOMIC_RESTORESTATE
#endif

#if TARGET == AVR_TARGET

    // Set to 0 for standard RotorHazard USB node wiring; set to 1 for ArduVidRx USB node wiring
    //   See here for an ArduVidRx example: http://www.etheli.com/ArduVidRx/hw/index.html#promini
    #define ARDUVIDRX_WIRING_FLAG 0

    #define CHORUS_WIRING_FLAG 0

    #if ARDUVIDRX_WIRING_FLAG
        #define RX5808_DATA_PIN 10             //DATA output line to RX5808 module
        #define RX5808_SEL_PIN 11              //CLK output line to RX5808 module
        #define RX5808_CLK_PIN 12              //SEL output line to RX5808 module
        #define RSSI_INPUT_PIN A7              //RSSI input from RX5808
        #define NODE_RESET_PIN A1              //Pin to reset paired Arduino via command for ISP
    #elif CHORUS_WIRING_FLAG
        #define RX5808_DATA_PIN 10             //DATA output line to RX5808 module
        #define RX5808_SEL_PIN 11              //CLK output line to RX5808 module
        #define RX5808_CLK_PIN 12              //SEL output line to RX5808 module
        #define RSSI_INPUT_PIN A3              //RSSI input from RX5808
        #define NODE_RESET_PIN A1              //Pin to reset paired Arduino via command for ISP
    #elif defined(__TEST__)
        #define RX5808_DATA_PIN 0             //DATA output line to RX5808 module
        #define RX5808_SEL_PIN 1              //CLK output line to RX5808 module
        #define RX5808_CLK_PIN 2              //SEL output line to RX5808 module
        #define RSSI_INPUT_PIN 3              //RSSI input from RX5808
        #define NODE_RESET_PIN 4              //Pin to reset paired Arduino via command for ISP
    #else
        #define RX5808_DATA_PIN 11             //DATA output line to RX5808 module
        #define RX5808_SEL_PIN 10              //CLK output line to RX5808 module
        #define RX5808_CLK_PIN 13              //SEL output line to RX5808 module
        #define RSSI_INPUT_PIN A0              //RSSI input from RX5808
        #define NODE_RESET_PIN 12              //Pin to reset paired Arduino via command for ISP
    #endif

    #define DISABLE_SERIAL_PIN 9  //pull pin low (to GND) to disable serial port
    #define HARDWARE_SELECT_PIN_1 2
    #define HARDWARE_SELECT_PIN_2 3
    #define HARDWARE_SELECT_PIN_3 4
    #define LEGACY_HARDWARE_SELECT_PIN_1 4
    #define LEGACY_HARDWARE_SELECT_PIN_2 5
    #define LEGACY_HARDWARE_SELECT_PIN_3 6
    #define LEGACY_HARDWARE_SELECT_PIN_4 7
    #define LEGACY_HARDWARE_SELECT_PIN_5 8

#endif

// use persistent homology detection
#define USE_PH

#if TARGET == ESP32_TARGET
#define RX_IMPL NativeRxModule
#else
#define RX_IMPL BitBangRxModule
#endif

<<<<<<< HEAD
#if !STM32_MODE_FLAG

// Set to 0 for standard RotorHazard node wiring; set to 1 for ArduVidRx USB node wiring
//   See here for an ArduVidRx example: http://www.etheli.com/ArduVidRx/hw/index.html#promini
#define ARDUVIDRX_WIRING_FLAG 0

#define CHORUS_WIRING_FLAG 0

#if ARDUVIDRX_WIRING_FLAG
#define RX5808_DATA_PIN 10             //DATA output line to RX5808 module
#define RX5808_SEL_PIN 11              //SEL output line to RX5808 module
#define RX5808_CLK_PIN 12              //CLK output line to RX5808 module
#define RSSI_INPUT_PIN A7              //RSSI input from RX5808
#define NODE_RESET_PIN A1              //Pin to reset paired Arduino via command for ISP
#elif CHORUS_WIRING_FLAG
#define RX5808_DATA_PIN 10             //DATA output line to RX5808 module
#define RX5808_SEL_PIN 11              //SEL output line to RX5808 module
#define RX5808_CLK_PIN 12              //CLK output line to RX5808 module
#define RSSI_INPUT_PIN A3              //RSSI input from RX5808
#define NODE_RESET_PIN A1              //Pin to reset paired Arduino via command for ISP
#else
#define RX5808_DATA_PIN 11             //DATA output line to RX5808 module
#define RX5808_SEL_PIN 10              //SEL output line to RX5808 module
#define RX5808_CLK_PIN 13              //CLK output line to RX5808 module
#define RSSI_INPUT_PIN A0              //RSSI input from RX5808
#define NODE_RESET_PIN 12              //Pin to reset paired Arduino via command for ISP
=======
#if TARGET != AVR_TARGET || MULTI_RHNODE_MAX == 1
#define SCAN_HISTORY
#else
// uncomment to activate scanner mode
//#define SCAN_HISTORY
>>>>>>> 09101c3c
#endif
// uncomment to activate raw mode
//#define RSSI_HISTORY

<<<<<<< HEAD
#define DISABLE_SERIAL_PIN 9  //pull pin low (to GND) to disable serial port
#define HARDWARE_SELECT_PIN_1 2
#define HARDWARE_SELECT_PIN_2 3
#define HARDWARE_SELECT_PIN_3 4
#define LEGACY_HARDWARE_SELECT_PIN_1 4
#define LEGACY_HARDWARE_SELECT_PIN_2 5
#define LEGACY_HARDWARE_SELECT_PIN_3 6
#define LEGACY_HARDWARE_SELECT_PIN_4 7
#define LEGACY_HARDWARE_SELECT_PIN_5 8

#define MODULE_LED_ONSTATE HIGH
#define MODULE_LED_OFFSTATE LOW

#else  // STM32_MODE_FLAG

#define RX5808_DATA_PIN PB3            //DATA output line to RX5808 modules
#define RX5808_CLK_PIN PB4             //CLK output line to RX5808 modules

#define RX5808_SEL0_PIN PB6            //SEL output lines to RX5808 modules
#define RX5808_SEL1_PIN PB7
#define RX5808_SEL2_PIN PB8
#define RX5808_SEL3_PIN PB9
#define RX5808_SEL4_PIN PB12
#define RX5808_SEL5_PIN PB13
#define RX5808_SEL6_PIN PB14
#define RX5808_SEL7_PIN PB15

#define BUZZER_OUTPUT_PIN PA8
#define BUZZER_OUT_ONSTATE LOW
#define BUZZER_OUT_OFFSTATE HIGH

#define AUXLED_OUTPUT_PIN PA15

#ifndef STM32_F4_PROCTYPE  // pinouts for STM32F103C8T6 "Blue Pill" module

#define RSSI_INPUT0_PIN A0             //RSSI inputs from RX5808 modules
#define RSSI_INPUT1_PIN A1
#define RSSI_INPUT2_PIN A2
#define RSSI_INPUT3_PIN A3
#define RSSI_INPUT4_PIN A4
#define RSSI_INPUT5_PIN A5
#define RSSI_INPUT6_PIN A6
#define RSSI_INPUT7_PIN A7

#define VOLTAGE_MONITOR_PIN PB1

// on the S32_BPill PCB this pin is connected to RPi GPIO24, which should be
//  configured for "heartbeat" on the RPi in "/boot/config.txt" like this:
//    dtoverlay=act-led,gpio=24
//    dtparam=act_led_trigger=heartbeat
#define RPI_SIGNAL_PIN PB0
#define RPI_SIGNAL_ONSTATE HIGH

#else                   // pinouts for STM32F411CEU6 "Black Pill" module

#define RSSI_INPUT0_PIN PB1            //RSSI inputs from RX5808 modules
#define RSSI_INPUT1_PIN A0
#define RSSI_INPUT2_PIN A1
#define RSSI_INPUT3_PIN A2
#define RSSI_INPUT4_PIN A3
#define RSSI_INPUT5_PIN A4
#define RSSI_INPUT6_PIN A5
#define RSSI_INPUT7_PIN A6

#define VOLTAGE_MONITOR_PIN PB0

#define RPI_SIGNAL_PIN A7
#define RPI_SIGNAL_ONSTATE HIGH

#endif

#define MODULE_LED_ONSTATE LOW
#define MODULE_LED_OFFSTATE HIGH

#endif  // if !STM32_MODE_FLAG

#define MODULE_LED_PIN LED_BUILTIN     // status LED on processor module
=======
#ifdef __TEST__
#undef USE_PH
#define SCAN_HISTORY
#define RSSI_HISTORY
#endif
>>>>>>> 09101c3c

#endif  // config_h<|MERGE_RESOLUTION|>--- conflicted
+++ resolved
@@ -112,128 +112,19 @@
 #define RX_IMPL BitBangRxModule
 #endif
 
-<<<<<<< HEAD
-#if !STM32_MODE_FLAG
-
-// Set to 0 for standard RotorHazard node wiring; set to 1 for ArduVidRx USB node wiring
-//   See here for an ArduVidRx example: http://www.etheli.com/ArduVidRx/hw/index.html#promini
-#define ARDUVIDRX_WIRING_FLAG 0
-
-#define CHORUS_WIRING_FLAG 0
-
-#if ARDUVIDRX_WIRING_FLAG
-#define RX5808_DATA_PIN 10             //DATA output line to RX5808 module
-#define RX5808_SEL_PIN 11              //SEL output line to RX5808 module
-#define RX5808_CLK_PIN 12              //CLK output line to RX5808 module
-#define RSSI_INPUT_PIN A7              //RSSI input from RX5808
-#define NODE_RESET_PIN A1              //Pin to reset paired Arduino via command for ISP
-#elif CHORUS_WIRING_FLAG
-#define RX5808_DATA_PIN 10             //DATA output line to RX5808 module
-#define RX5808_SEL_PIN 11              //SEL output line to RX5808 module
-#define RX5808_CLK_PIN 12              //CLK output line to RX5808 module
-#define RSSI_INPUT_PIN A3              //RSSI input from RX5808
-#define NODE_RESET_PIN A1              //Pin to reset paired Arduino via command for ISP
-#else
-#define RX5808_DATA_PIN 11             //DATA output line to RX5808 module
-#define RX5808_SEL_PIN 10              //SEL output line to RX5808 module
-#define RX5808_CLK_PIN 13              //CLK output line to RX5808 module
-#define RSSI_INPUT_PIN A0              //RSSI input from RX5808
-#define NODE_RESET_PIN 12              //Pin to reset paired Arduino via command for ISP
-=======
 #if TARGET != AVR_TARGET || MULTI_RHNODE_MAX == 1
 #define SCAN_HISTORY
 #else
 // uncomment to activate scanner mode
 //#define SCAN_HISTORY
->>>>>>> 09101c3c
 #endif
 // uncomment to activate raw mode
 //#define RSSI_HISTORY
 
-<<<<<<< HEAD
-#define DISABLE_SERIAL_PIN 9  //pull pin low (to GND) to disable serial port
-#define HARDWARE_SELECT_PIN_1 2
-#define HARDWARE_SELECT_PIN_2 3
-#define HARDWARE_SELECT_PIN_3 4
-#define LEGACY_HARDWARE_SELECT_PIN_1 4
-#define LEGACY_HARDWARE_SELECT_PIN_2 5
-#define LEGACY_HARDWARE_SELECT_PIN_3 6
-#define LEGACY_HARDWARE_SELECT_PIN_4 7
-#define LEGACY_HARDWARE_SELECT_PIN_5 8
-
-#define MODULE_LED_ONSTATE HIGH
-#define MODULE_LED_OFFSTATE LOW
-
-#else  // STM32_MODE_FLAG
-
-#define RX5808_DATA_PIN PB3            //DATA output line to RX5808 modules
-#define RX5808_CLK_PIN PB4             //CLK output line to RX5808 modules
-
-#define RX5808_SEL0_PIN PB6            //SEL output lines to RX5808 modules
-#define RX5808_SEL1_PIN PB7
-#define RX5808_SEL2_PIN PB8
-#define RX5808_SEL3_PIN PB9
-#define RX5808_SEL4_PIN PB12
-#define RX5808_SEL5_PIN PB13
-#define RX5808_SEL6_PIN PB14
-#define RX5808_SEL7_PIN PB15
-
-#define BUZZER_OUTPUT_PIN PA8
-#define BUZZER_OUT_ONSTATE LOW
-#define BUZZER_OUT_OFFSTATE HIGH
-
-#define AUXLED_OUTPUT_PIN PA15
-
-#ifndef STM32_F4_PROCTYPE  // pinouts for STM32F103C8T6 "Blue Pill" module
-
-#define RSSI_INPUT0_PIN A0             //RSSI inputs from RX5808 modules
-#define RSSI_INPUT1_PIN A1
-#define RSSI_INPUT2_PIN A2
-#define RSSI_INPUT3_PIN A3
-#define RSSI_INPUT4_PIN A4
-#define RSSI_INPUT5_PIN A5
-#define RSSI_INPUT6_PIN A6
-#define RSSI_INPUT7_PIN A7
-
-#define VOLTAGE_MONITOR_PIN PB1
-
-// on the S32_BPill PCB this pin is connected to RPi GPIO24, which should be
-//  configured for "heartbeat" on the RPi in "/boot/config.txt" like this:
-//    dtoverlay=act-led,gpio=24
-//    dtparam=act_led_trigger=heartbeat
-#define RPI_SIGNAL_PIN PB0
-#define RPI_SIGNAL_ONSTATE HIGH
-
-#else                   // pinouts for STM32F411CEU6 "Black Pill" module
-
-#define RSSI_INPUT0_PIN PB1            //RSSI inputs from RX5808 modules
-#define RSSI_INPUT1_PIN A0
-#define RSSI_INPUT2_PIN A1
-#define RSSI_INPUT3_PIN A2
-#define RSSI_INPUT4_PIN A3
-#define RSSI_INPUT5_PIN A4
-#define RSSI_INPUT6_PIN A5
-#define RSSI_INPUT7_PIN A6
-
-#define VOLTAGE_MONITOR_PIN PB0
-
-#define RPI_SIGNAL_PIN A7
-#define RPI_SIGNAL_ONSTATE HIGH
-
-#endif
-
-#define MODULE_LED_ONSTATE LOW
-#define MODULE_LED_OFFSTATE HIGH
-
-#endif  // if !STM32_MODE_FLAG
-
-#define MODULE_LED_PIN LED_BUILTIN     // status LED on processor module
-=======
 #ifdef __TEST__
 #undef USE_PH
 #define SCAN_HISTORY
 #define RSSI_HISTORY
 #endif
->>>>>>> 09101c3c
 
 #endif  // config_h