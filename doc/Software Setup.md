--- conflicted
+++ resolved
@@ -95,19 +95,20 @@
 sudo apt update && sudo apt upgrade
 ```
 
+(To use apt-get you will need to fix-up your stable/oldstable repos on buster).
+
 <a id="python"></a>
 ### 5. Install Python
 Using a terminal window, install Python and the Python drivers for the GPIO:
 
 ```
 sudo apt install python3-dev libffi-dev python3-smbus build-essential python3-pip git scons swig python3-rpi.gpio
-```
-<<<<<<< HEAD
+
+```
+
+The minimum version of Python supported is 3.7.
 Check the current default version of Python by entering the following command:
 
-=======
-The minimum version of Python supported is 3.5 Check the current default version of Python by entering the following command:
->>>>>>> 63b0ba30
 ```
 python --version
 ```
